--- conflicted
+++ resolved
@@ -329,7 +329,6 @@
                 n_macroparticle_per_cell=[self.seed_nppc], grid=self.grid
             )
         )
-<<<<<<< HEAD
         if self.dsmc:
             self.sim.add_species(
                 self.neutrals,
@@ -337,9 +336,6 @@
                     n_macroparticle_per_cell=[self.seed_nppc//2], grid=self.grid
                 )
             )
-        self.solver.sim_ext = self.sim.extension
-=======
->>>>>>> 8459109a
 
         if self.dsmc:
             # Periodically reset neutral density to starting temperature
