--- conflicted
+++ resolved
@@ -338,10 +338,7 @@
                     n_macroparticle_per_cell=[self.seed_nppc//2], grid=self.grid
                 )
             )
-<<<<<<< HEAD
-=======
         self.solver.sim_ext = self.sim.extension
->>>>>>> 2444f152
 
         if self.dsmc:
             # Periodically reset neutral density to starting temperature
