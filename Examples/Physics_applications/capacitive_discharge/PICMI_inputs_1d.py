--- conflicted
+++ resolved
@@ -304,15 +304,9 @@
             ion_colls = picmi.DSMCCollisions(
                 name="coll_ion",
                 species=[self.ions, self.neutrals],
-<<<<<<< HEAD
-                ndt=5, scattering_processes=ion_scattering_processes,
-                minimum_splitting_weight=(
-                    self.plasma_density*self.gap/(self.nz*self.seed_nppc)*0.05
-                )
-=======
                 ndt=5,
                 scattering_processes=ion_scattering_processes,
->>>>>>> e56ce8b6
+                minimum_splitting_weight_ratio=5.0,
             )
         else:
             ion_colls = picmi.MCCCollisions(
