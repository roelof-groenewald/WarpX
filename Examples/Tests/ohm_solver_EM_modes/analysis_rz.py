#!/usr/bin/env python3
#
# --- Analysis script for the hybrid-PIC example producing EM modes.

import dill
import matplotlib.pyplot as plt
import numpy as np
import scipy.fft as fft
from matplotlib import colors
from openpmd_viewer import OpenPMDTimeSeries
from scipy.interpolate import RegularGridInterpolator
from scipy.special import j1, jn, jn_zeros

from pywarpx import picmi

constants = picmi.constants

# load simulation parameters
with open(f'sim_parameters.dpkl', 'rb') as f:
    sim = dill.load(f)

diag_dir = "diags/field_diags"

ts = OpenPMDTimeSeries(diag_dir, check_all_files=True)

def transform_spatially(data_for_transform):
    # interpolate from regular r-grid to special r-grid
    interp = RegularGridInterpolator(
        (info.z, info.r), data_for_transform,
        method='linear'
    )
    data_interp = interp((zg, rg))

    # Applying manual hankel in r
    # Fmz = np.sum(proj*data_for_transform, axis=(2,3))
    Fmz = np.einsum('ijkl,kl->ij', proj, data_interp)
    # Standard fourier in z
    Fmn = fft.fftshift(fft.fft(Fmz, axis=1), axes=1)
    return Fmn

def process(it):
    print(f"Processing iteration {it}", flush=True)
    field, info = ts.get_field('E', 'y', iteration=it)
    F_k = transform_spatially(field)
    return F_k

# grab the first iteration to get the grids
Bz, info = ts.get_field('B', 'z', iteration=0)

nr = len(info.r)
nz = len(info.z)

nkr = 12 # number of radial modes to solve for

r_max = np.max(info.r)

# create r-grid with points spaced out according to zeros of the Bessel function
r_grid = jn_zeros(1, nr) / jn_zeros(1, nr)[-1] * r_max

zg, rg = np.meshgrid(info.z, r_grid)

# Setup Hankel Transform
j_1M = jn_zeros(1, nr)[-1]
r_modes = np.arange(nkr)

A = (
    4.0 * np.pi * r_max**2 / j_1M**2
    * j1(np.outer(jn_zeros(1, max(r_modes)+1)[r_modes], jn_zeros(1, nr)) / j_1M)
    / jn(2 ,jn_zeros(1, nr))**2
)

# No transformation for z
B = np.identity(nz)

# combine projection arrays
proj = np.einsum('ab,cd->acbd', A, B)

results = np.zeros((len(ts.t), nkr, nz), dtype=complex)
for ii, it in enumerate(ts.iterations):
    results[ii] = process(it)

# now Fourier transform in time
F_kw = fft.fftshift(fft.fft(results, axis=0), axes=0)

dz = info.z[1] - info.z[0]
kz = 2*np.pi*fft.fftshift(fft.fftfreq(F_kw[0].shape[1], dz))
dt = ts.iterations[1] - ts.iterations[0]
omega = 2*np.pi*fft.fftshift(fft.fftfreq(F_kw.shape[0], sim.dt*dt))

# Save data for future plotting purposes
np.savez(
    "diags/spectrograms.npz",
    F_kw=F_kw, dz=dz, kz=kz, dt=dt, omega=omega
)

# plot the resulting dispersions
k = np.linspace(0, 250, 500)
kappa = k * sim.l_i

fig, axes = plt.subplots(2, 2, sharex=True, sharey=True, figsize=(6.75, 5))

vmin = [2e-3, 1.5e-3, 7.5e-4, 5e-4]
vmax = 1.0

# plot m = 1
for ii, m in enumerate([1, 3, 6, 8]):
    ax = axes.flatten()[ii]
    ax.set_title(f"m = {m}", fontsize=11)
    m -= 1
    pm1 = ax.pcolormesh(
        kz*sim.l_i, omega/sim.w_ci,
        abs(F_kw[:, m, :])/np.max(abs(F_kw[:, m, :])),
        norm=colors.LogNorm(vmin=vmin[ii], vmax=vmax),
        cmap='inferno'
    )
    cb = fig.colorbar(pm1, ax=ax)
    cb.set_label(r'Normalized $E_\theta(k_z, m, \omega)$')

    # Get dispersion relation - see for example
    # T. Stix, Waves in Plasmas (American Inst. of Physics, 1992), Chap 6, Sec 2
    nu_m = jn_zeros(1, m+1)[-1] / sim.Lr
    R2 = 0.5 * (nu_m**2 * (1.0 + kappa**2) + k**2 * (kappa**2 + 2.0))
    P4 = k**2 * (nu_m**2 + k**2)
    omega_fast = sim.vA * np.sqrt(R2 + np.sqrt(R2**2 - P4))
    omega_slow = sim.vA * np.sqrt(R2 - np.sqrt(R2**2 - P4))
    # Upper right corner
    ax.plot(k*sim.l_i, omega_fast/sim.w_ci, 'w--', label = f"$\omega_{{fast}}$")
    ax.plot(k*sim.l_i, omega_slow/sim.w_ci, color='white', linestyle='--', label = f"$\omega_{{slow}}$")
    # Thermal resonance
    thermal_res = sim.w_ci + 3*sim.v_ti*k
    ax.plot(k*sim.l_i, thermal_res/sim.w_ci, color='magenta', linestyle='--', label = "$\omega = \Omega_i + 3v_{th,i}k$")
    ax.plot(-k*sim.l_i, thermal_res/sim.w_ci, color='magenta', linestyle='--', label = "")
    thermal_res = sim.w_ci - 3*sim.v_ti*k
    ax.plot(k*sim.l_i, thermal_res/sim.w_ci, color='magenta', linestyle='--', label = "$\omega = \Omega_i + 3v_{th,i}k$")
    ax.plot(-k*sim.l_i, thermal_res/sim.w_ci, color='magenta', linestyle='--', label = "")


for ax in axes.flatten():
    ax.set_xlim(-1.75, 1.75)
    ax.set_ylim(0, 1.6)

axes[0, 0].set_ylabel('$\omega/\Omega_{ci}$')
axes[1, 0].set_ylabel('$\omega/\Omega_{ci}$')
axes[1, 0].set_xlabel('$k_zl_i$')
axes[1, 1].set_xlabel('$k_zl_i$')

plt.savefig('normal_modes_disp.png', dpi=600)
if not sim.test:
    plt.show()
else:
    plt.close()

    # check if power spectrum sampling match earlier results
    amps = np.abs(F_kw[2, 1, len(kz)//2-2:len(kz)//2+2])
    print("Amplitude sample: ", amps)
    assert np.allclose(
<<<<<<< HEAD
        amps, np.array([61.50945919, 19.74831134, 101.01820349, 10.8974811])
=======
        amps, np.array([ 61.02377286,  19.80026021, 100.47687017,  10.83331295])
>>>>>>> 7f4b086e
    )

if sim.test:
    import os
    import sys
    sys.path.insert(1, '../../../../warpx/Regression/Checksum/')
    import checksumAPI

    # this will be the name of the plot file
    fn = sys.argv[1]
    test_name = os.path.split(os.getcwd())[1]
    checksumAPI.evaluate_checksum(test_name, fn, rtol=1e-6)<|MERGE_RESOLUTION|>--- conflicted
+++ resolved
@@ -154,11 +154,7 @@
     amps = np.abs(F_kw[2, 1, len(kz)//2-2:len(kz)//2+2])
     print("Amplitude sample: ", amps)
     assert np.allclose(
-<<<<<<< HEAD
-        amps, np.array([61.50945919, 19.74831134, 101.01820349, 10.8974811])
-=======
         amps, np.array([ 61.02377286,  19.80026021, 100.47687017,  10.83331295])
->>>>>>> 7f4b086e
     )
 
 if sim.test:
