--- conflicted
+++ resolved
@@ -1585,20 +1585,13 @@
         self.species = species
         self.scattering_processes = scattering_processes
         self.ndt = ndt
-<<<<<<< HEAD
         self.type = 'dsmc'
-=======
->>>>>>> 2444f152
 
         self.handle_init(kw)
 
     def initialize_inputs(self):
         collision = pywarpx.Collisions.newcollision(self.name)
-<<<<<<< HEAD
         collision.type = self.type
-=======
-        collision.type = 'dsmc'
->>>>>>> 2444f152
         collision.species = [species.name for species in self.species]
         collision.ndt = self.ndt
 
@@ -2714,7 +2707,7 @@
         elif np.iterable(self.species):
             species_names = [specie.name for specie in self.species]
         else:
-            species_names = [species.name]
+            species_names = [self.species.name]
 
         for name in species_names:
             diag = pywarpx.Bucket.Bucket(self.name + '.' + name,
