--- conflicted
+++ resolved
@@ -1035,21 +1035,6 @@
 compareParticles = 0
 analysisRoutine = Examples/Tests/collision/analysis_collision.py
 
-<<<<<<< HEAD
-[reduced_diags]
-buildDir = .
-inputFile = Examples/Tests/reduced_diags/inputs
-dim = 3
-restartTest = 0
-useMPI = 1
-numprocs = 1
-useOMP = 1
-numthreads = 1
-compileTest = 0
-doVis = 0
-compareParticles = 0
-analysisRoutine = Examples/Tests/reduced_diags/analysis_reduced_diags.py
-=======
 [Langmuir_2d_run]
 buildDir = .
 inputFile = Examples/Tests/Langmuir/inputs_3d
@@ -1080,4 +1065,17 @@
 compileTest = 0
 doVis = 0
 compareParticles = 0
->>>>>>> b232c142
+
+[reduced_diags]
+buildDir = .
+inputFile = Examples/Tests/reduced_diags/inputs
+dim = 3
+restartTest = 0
+useMPI = 1
+numprocs = 1
+useOMP = 1
+numthreads = 1
+compileTest = 0
+doVis = 0
+compareParticles = 0
+analysisRoutine = Examples/Tests/reduced_diags/analysis_reduced_diags.py