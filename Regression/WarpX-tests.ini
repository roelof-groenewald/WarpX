--- conflicted
+++ resolved
@@ -674,8 +674,21 @@
 compileTest = 0
 doVis = 0
 compareParticles = 0
-<<<<<<< HEAD
 analysisRoutine = Examples/Modules/qed/quantum_synchrotron/analysis_2d_tau_init.py
+
+[particle_pusher]
+buildDir = .
+inputFile = Examples/Tests/particle_pusher/inputs
+dim = 3
+restartTest = 0
+useMPI = 1
+numprocs = 1
+compareParticles = 0
+analysisRoutine =  Examples/Tests/particle_pusher/analysis_pusher.py
+useOMP = 1
+numthreads = 1
+compileTest = 0
+doVis = 0
 
 [Python_gaussian_beam]
 buildDir = .
@@ -686,22 +699,6 @@
 restartTest = 0
 useMPI = 1
 numprocs = 2
-=======
-analysisRoutine = Examples/Modules/qed/quantum_synchrotron/check_2d_tau_init.py
-
-[particle_pusher]
-buildDir = .
-inputFile = Examples/Tests/particle_pusher/inputs
-dim = 3
-restartTest = 0
-useMPI = 1
-numprocs = 1
->>>>>>> 3829d345
-useOMP = 1
-numthreads = 1
-compileTest = 0
-doVis = 0
-<<<<<<< HEAD
 compareParticles = 1
 particleTypes = electrons
 
@@ -910,7 +907,4 @@
 numthreads = 2
 compileTest = 0
 doVis = 0
-=======
-compareParticles = 0
-analysisRoutine =  Examples/Tests/particle_pusher/analysis_pusher.py
->>>>>>> 3829d345
+
