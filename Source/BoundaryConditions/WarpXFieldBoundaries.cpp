#include "WarpX.H"
#include "BoundaryConditions/PML.H"
#include "FieldSolver/FiniteDifferenceSolver/FiniteDifferenceSolver.H"
#include "Evolve/WarpXDtType.H"
#include "WarpX_PEC.H"

#include <AMReX.H>
#include <AMReX_Geometry.H>
#include <AMReX_IntVect.H>
#include <AMReX_REAL.H>
#include <AMReX_Vector.H>
#include <AMReX_Print.H>

#include <algorithm>
#include <array>
#include <memory>
using namespace amrex::literals;
using namespace amrex;

void WarpX::ApplyEfieldBoundary(const int lev, PatchType patch_type)
{
    if (PEC::isAnyBoundaryPEC()) {
        if (patch_type == PatchType::fine) {
            PEC::ApplyPECtoEfield( { get_pointer_Efield_fp(lev, 0),
                                     get_pointer_Efield_fp(lev, 1),
                                     get_pointer_Efield_fp(lev, 2) }, lev, patch_type);
            if (WarpX::isAnyBoundaryPML()) {
                // apply pec on split E-fields in PML region
                const bool split_pml_field = true;
                PEC::ApplyPECtoEfield( pml[lev]->GetE_fp(), lev, patch_type, split_pml_field);
            }
        } else {
            PEC::ApplyPECtoEfield( { get_pointer_Efield_cp(lev, 0),
                                     get_pointer_Efield_cp(lev, 1),
                                     get_pointer_Efield_cp(lev, 2) }, lev, patch_type);
            if (WarpX::isAnyBoundaryPML()) {
                // apply pec on split E-fields in PML region
                const bool split_pml_field = true;
                PEC::ApplyPECtoEfield( pml[lev]->GetE_cp(), lev, patch_type, split_pml_field);
            }
        }
    }
}

void WarpX::ApplyBfieldBoundary (const int lev, PatchType patch_type, DtType a_dt_type)
{
    if (PEC::isAnyBoundaryPEC()) {
        if (patch_type == PatchType::fine) {
            PEC::ApplyPECtoBfield( { get_pointer_Bfield_fp(lev, 0),
                                     get_pointer_Bfield_fp(lev, 1),
                                     get_pointer_Bfield_fp(lev, 2) }, lev, patch_type);
        } else {
            PEC::ApplyPECtoBfield( { get_pointer_Bfield_cp(lev, 0),
                                     get_pointer_Bfield_cp(lev, 1),
                                     get_pointer_Bfield_cp(lev, 2) }, lev, patch_type);
        }
    }

    // Silver-Mueller boundaries are only applied on the first half-push of B
    // This is because the formula used for Silver-Mueller assumes that
    // E and B are staggered in time, which is only true after the first half-push
    if (lev == 0) {
        if (a_dt_type == DtType::FirstHalf) {
            bool applySilverMueller = false;
            for (int idim = 0; idim < AMREX_SPACEDIM; ++idim) {
                if ( (WarpX::field_boundary_lo[idim] == FieldBoundaryType::Absorbing_SilverMueller) ||
                   (WarpX::field_boundary_hi[idim] == FieldBoundaryType::Absorbing_SilverMueller) ) {
                    applySilverMueller = true;
                }
            }
            if(applySilverMueller) m_fdtd_solver_fp[0]->ApplySilverMuellerBoundary(
                                         Efield_fp[lev], Bfield_fp[lev],
                                         Geom(lev).Domain(), dt[lev],
                                         WarpX::field_boundary_lo,
                                         WarpX::field_boundary_hi);
        }
    }
}

<<<<<<< HEAD
void WarpX::ApplyRhofieldBoundary (const int lev, MultiFab* rho)
{
    if (PEC::isAnyBoundaryPEC()) PEC::ApplyPECtoRhofield(rho, lev);
}

void WarpX::ApplyJfieldBoundary (const int lev, amrex::MultiFab* Jx,
                                 amrex::MultiFab* Jy, amrex::MultiFab* Jz)
{
    if (PEC::isAnyBoundaryPEC()) PEC::ApplyPECtoJfield(Jx, Jy, Jz, lev);
}

void WarpX::ApplyElectronPressureBoundary (const int lev, PatchType patch_type)
{
    if (PEC::isAnyBoundaryPEC()) {
        if (patch_type == PatchType::fine) {
            PEC::ApplyPECtoElectronPressure(
                get_pointer_electron_pressure_fp(lev), lev, patch_type
            );
        } else {
            amrex::Abort(Utils::TextMsg::Err(
            "ApplyElectronPressureBoundary: Only one level implemented for hybrid solver."));
        }
    }
=======
void WarpX::ApplyRhofieldBoundary (const int lev, MultiFab* rho,
                                   PatchType patch_type)
{
    if (PEC::isAnyBoundaryPEC()) PEC::ApplyPECtoRhofield(rho, lev, patch_type);
}

void WarpX::ApplyJfieldBoundary (const int lev, amrex::MultiFab* Jx,
                                 amrex::MultiFab* Jy, amrex::MultiFab* Jz,
                                 PatchType patch_type)
{
    if (PEC::isAnyBoundaryPEC()) PEC::ApplyPECtoJfield(Jx, Jy, Jz, lev, patch_type);
>>>>>>> 00e68fc8
}<|MERGE_RESOLUTION|>--- conflicted
+++ resolved
@@ -77,16 +77,17 @@
     }
 }
 
-<<<<<<< HEAD
-void WarpX::ApplyRhofieldBoundary (const int lev, MultiFab* rho)
+void WarpX::ApplyRhofieldBoundary (const int lev, MultiFab* rho,
+                                   PatchType patch_type)
 {
-    if (PEC::isAnyBoundaryPEC()) PEC::ApplyPECtoRhofield(rho, lev);
+    if (PEC::isAnyBoundaryPEC()) PEC::ApplyPECtoRhofield(rho, lev, patch_type);
 }
 
 void WarpX::ApplyJfieldBoundary (const int lev, amrex::MultiFab* Jx,
-                                 amrex::MultiFab* Jy, amrex::MultiFab* Jz)
+                                 amrex::MultiFab* Jy, amrex::MultiFab* Jz,
+                                 PatchType patch_type)
 {
-    if (PEC::isAnyBoundaryPEC()) PEC::ApplyPECtoJfield(Jx, Jy, Jz, lev);
+    if (PEC::isAnyBoundaryPEC()) PEC::ApplyPECtoJfield(Jx, Jy, Jz, lev, patch_type);
 }
 
 void WarpX::ApplyElectronPressureBoundary (const int lev, PatchType patch_type)
@@ -101,17 +102,4 @@
             "ApplyElectronPressureBoundary: Only one level implemented for hybrid solver."));
         }
     }
-=======
-void WarpX::ApplyRhofieldBoundary (const int lev, MultiFab* rho,
-                                   PatchType patch_type)
-{
-    if (PEC::isAnyBoundaryPEC()) PEC::ApplyPECtoRhofield(rho, lev, patch_type);
-}
-
-void WarpX::ApplyJfieldBoundary (const int lev, amrex::MultiFab* Jx,
-                                 amrex::MultiFab* Jy, amrex::MultiFab* Jz,
-                                 PatchType patch_type)
-{
-    if (PEC::isAnyBoundaryPEC()) PEC::ApplyPECtoJfield(Jx, Jy, Jz, lev, patch_type);
->>>>>>> 00e68fc8
 }