#include "Diagnostics.H"

#include "Diagnostics/ComputeDiagFunctors/ComputeDiagFunctor.H"
#include "ComputeDiagFunctors/BackTransformParticleFunctor.H"
#include "Diagnostics/FlushFormats/FlushFormat.H"
#include "Diagnostics/ParticleDiag/ParticleDiag.H"
#include "FlushFormats/FlushFormatAscent.H"
#include "FlushFormats/FlushFormatCheckpoint.H"
#ifdef WARPX_USE_OPENPMD
#   include "FlushFormats/FlushFormatOpenPMD.H"
#endif
#include "FlushFormats/FlushFormatPlotfile.H"
#include "FlushFormats/FlushFormatSensei.H"
#include "Particles/MultiParticleContainer.H"
#include "Utils/Algorithms/IsIn.H"
#include "Utils/Parser/ParserUtils.H"
#include "Utils/TextMsg.H"
#include "Utils/WarpXAlgorithmSelection.H"
#include "Utils/WarpXProfilerWrapper.H"
#include "WarpX.H"

#include <ablastr/utils/Communication.H>
#include <ablastr/warn_manager/WarnManager.H>

#include <AMReX.H>
#include <AMReX_BLassert.H>
#include <AMReX_Config.H>
#include <AMReX_Geometry.H>
#include <AMReX_MultiFab.H>
#include <AMReX_ParallelDescriptor.H>
#include <AMReX_ParmParse.H>
#include <AMReX_Print.H>
#include <AMReX_Vector.H>

#include <algorithm>
#include <string>

using namespace amrex::literals;

Diagnostics::Diagnostics (int i, std::string name)
    : m_diag_name(std::move(name)), m_diag_index(i)
{
}

Diagnostics::~Diagnostics () = default;

bool
Diagnostics::BaseReadParameters ()
{
    auto & warpx = WarpX::GetInstance();

    amrex::ParmParse pp_diag_name(m_diag_name);
    m_file_prefix = "diags/" + m_diag_name;
    pp_diag_name.query("file_prefix", m_file_prefix);
    utils::parser::queryWithParser(
        pp_diag_name, "file_min_digits", m_file_min_digits);
    pp_diag_name.query("format", m_format);
    pp_diag_name.query("dump_last_timestep", m_dump_last_timestep);

    amrex::ParmParse pp_geometry("geometry");
    std::string dims;
    pp_geometry.get("dims", dims);

    // Query list of grid fields to write to output
    bool varnames_specified = pp_diag_name.queryarr("fields_to_plot", m_varnames_fields);
    if (!varnames_specified){
        if( dims == "RZ" and m_format == "openpmd" ) {
            m_varnames_fields = {"Er", "Et", "Ez", "Br", "Bt", "Bz", "jr", "jt", "jz"};
        }
        else {
            m_varnames_fields = {"Ex", "Ey", "Ez", "Bx", "By", "Bz", "jx", "jy", "jz"};
        }
    }

    // Sanity check if user requests to plot phi
    if (utils::algorithms::is_in(m_varnames_fields, "phi")){
        WARPX_ALWAYS_ASSERT_WITH_MESSAGE(
<<<<<<< HEAD
            warpx.electrostatic_solver_id==ElectrostaticSolverAlgo::LabFrame,
            "plot phi only works if do_electrostatic = labframe");
=======
            warpx.electrostatic_solver_id==ElectrostaticSolverAlgo::LabFrame ||
            warpx.electrostatic_solver_id==ElectrostaticSolverAlgo::LabFrameElectroMagnetostatic,
            "plot phi only works if do_electrostatic = labframe or do_electrostatic = labframe-electromagnetostatic");
    }

    // Sanity check if user requests to plot A
    if (utils::algorithms::any_of_is_in(m_varnames_fields, amrex::Vector<std::string>({"Ax", "Ay", "Az", "Ar", "At"}))){
        WARPX_ALWAYS_ASSERT_WITH_MESSAGE(
            warpx.electrostatic_solver_id==ElectrostaticSolverAlgo::LabFrameElectroMagnetostatic,
            "plot A only works if do_electrostatic = labframe-electromagnetostatic");
>>>>>>> 7d187fa9
    }

    // Sanity check if user requests to plot F
    if (utils::algorithms::is_in(m_varnames_fields, "F")){
        WARPX_ALWAYS_ASSERT_WITH_MESSAGE(
            warpx.do_dive_cleaning,
            "plot F only works if warpx.do_dive_cleaning = 1");
    }

    // G can be written to file only if WarpX::do_divb_cleaning = 1
    if (utils::algorithms::is_in(m_varnames_fields, "G"))
    {
        WARPX_ALWAYS_ASSERT_WITH_MESSAGE(
            warpx.do_divb_cleaning,
            "G can be written to file only if warpx.do_divb_cleaning = 1");
    }

    // If user requests to plot proc_number for a serial run,
    // delete proc_number from fields_to_plot
    if (amrex::ParallelDescriptor::NProcs() == 1){
        m_varnames_fields.erase(
            std::remove(m_varnames_fields.begin(), m_varnames_fields.end(), "proc_number"),
            m_varnames_fields.end());
    }

    // Get names of particle field diagnostic quantities to calculate at each grid point
    const bool pfield_varnames_specified = pp_diag_name.queryarr("particle_fields_to_plot", m_pfield_varnames);
    if (!pfield_varnames_specified){
        m_pfield_varnames = {};
    }
#ifdef WARPX_DIM_RZ
    WARPX_ALWAYS_ASSERT_WITH_MESSAGE(
        m_pfield_varnames.size() == 0,
        "Input error: cannot use particle_fields_to_plot with RZ"
    );
#endif

    // Get parser strings for particle fields and generate map of parsers
    std::string parser_str;
    std::string filter_parser_str = "";
    bool do_parser_filter;
    amrex::ParmParse pp_diag_pfield(m_diag_name + ".particle_fields");
    for (const auto& var : m_pfield_varnames) {
        bool do_average = true;
        pp_diag_pfield.query((var + ".do_average").c_str(), do_average);
        m_pfield_do_average.push_back(do_average);
        utils::parser::Store_parserString(
            pp_diag_pfield, (var + "(x,y,z,ux,uy,uz)").c_str(), parser_str);

        WARPX_ALWAYS_ASSERT_WITH_MESSAGE(
            parser_str != "",
            "Input error: cannot find parser string for " + var + " in file. "
            + m_diag_name + ".particle_fields." + var + "(x,y,z,ux,uy,uz) is required"
        );

        m_pfield_strings.push_back(parser_str);

        // Look for and record filter functions. If one is not found, the empty string will be
        // stored as the filter string, and will be ignored.
        do_parser_filter = pp_diag_pfield.query((var + ".filter(x,y,z,ux,uy,uz)").c_str(), filter_parser_str);
        m_pfield_dofilter.push_back(do_parser_filter);
        m_pfield_filter_strings.push_back(filter_parser_str);
    }

    // Names of all species in the simulation
    m_all_species_names = warpx.GetPartContainer().GetSpeciesNames();

    // Get names of species to average at each grid point
    const bool pfield_species_specified = pp_diag_name.queryarr("particle_fields_species", m_pfield_species);
    if (!pfield_species_specified){
        m_pfield_species = m_all_species_names;
    }

    // Check that species names specified in m_pfield_species are valid
    bool p_species_name_is_wrong;
    // Loop over all species specified above
    for (const auto& species : m_pfield_species) {
        // Boolean used to check if species name was misspelled
        p_species_name_is_wrong = true;
        // Loop over all species
        for (int i = 0, n = int(m_all_species_names.size()); i < n; i++) {
            if (species == m_all_species_names[i]) {
                // Store species index: will be used in ParticleReductionFunctor to calculate
                // averages for this species
                m_pfield_species_index.push_back(i);
                p_species_name_is_wrong = false;
            }
        }
        // If species name was misspelled, abort with error message
        WARPX_ALWAYS_ASSERT_WITH_MESSAGE(
            !p_species_name_is_wrong,
            "Input error: string " + species + " in " + m_diag_name
            + ".particle_fields_species does not match any species"
        );
    }

    if (utils::algorithms::is_in(m_varnames_fields, "none")){
        m_varnames_fields.clear();
    }

    m_varnames = m_varnames_fields;
    // Generate names of averaged particle fields and append to m_varnames
    for (int ivar=0; ivar<m_pfield_varnames.size(); ivar++) {
        for (int ispec=0; ispec < int(m_pfield_species.size()); ispec++) {
            m_varnames.push_back(m_pfield_varnames[ivar] + '_' + m_pfield_species[ispec]);
        }
    }

    // Read user-defined physical extents for the output and store in m_lo and m_hi.
    m_lo.resize(AMREX_SPACEDIM);
    m_hi.resize(AMREX_SPACEDIM);

    const bool lo_specified = utils::parser::queryArrWithParser(
        pp_diag_name, "diag_lo", m_lo, 0, AMREX_SPACEDIM);

    if (!lo_specified) {
       for (int idim=0; idim < AMREX_SPACEDIM; ++idim) {
            m_lo[idim] = warpx.Geom(0).ProbLo(idim);
       }
    }
    const bool hi_specified = utils::parser::queryArrWithParser(
        pp_diag_name, "diag_hi", m_hi, 0, AMREX_SPACEDIM);
    if (!hi_specified) {
       for (int idim =0; idim < AMREX_SPACEDIM; ++idim) {
            m_hi[idim] = warpx.Geom(0).ProbHi(idim);
       }
    }
    // For a moving window simulation, the user-defined m_lo and m_hi must be converted.
    if (warpx.do_moving_window) {
#if defined(WARPX_DIM_3D)
    amrex::Vector<int> dim_map {0, 1, 2};
#elif defined(WARPX_DIM_XZ) || defined(WARPX_DIM_RZ)
    amrex::Vector<int> dim_map {0, 2};
#else
    amrex::Vector<int> dim_map {2};
#endif
       if (warpx.boost_direction[ dim_map[warpx.moving_window_dir] ] == 1) {
           // Convert user-defined lo and hi for diagnostics to account for boosted-frame
           // simulations with moving window
           amrex::Real convert_factor = 1._rt/(warpx.gamma_boost * (1._rt - warpx.beta_boost) );
           // Assuming that the window travels with speed c
           m_lo[warpx.moving_window_dir] *= convert_factor;
           m_hi[warpx.moving_window_dir] *= convert_factor;
       }
    }

    // Initialize cr_ratio with default value of 1 for each dimension.
    amrex::Vector<int> cr_ratio(AMREX_SPACEDIM, 1);
    // Read user-defined coarsening ratio for the output MultiFab.
    const bool cr_specified =
        utils::parser::queryArrWithParser(
            pp_diag_name, "coarsening_ratio", cr_ratio, 0, AMREX_SPACEDIM);
    if (cr_specified) {
       for (int idim =0; idim < AMREX_SPACEDIM; ++idim) {
           m_crse_ratio[idim] = cr_ratio[idim];
       }
    }

    // Names of species to write to output
    const bool species_specified =
        pp_diag_name.queryarr("species", m_output_species_names);


    // Auxiliary variables
    std::string species;
    bool species_name_is_wrong;
    // Loop over all fields stored in m_varnames
    for (const auto& var : m_varnames) {
        // Check if m_varnames contains a string of the form rho_<species_name>
        if (var.rfind("rho_", 0) == 0) {
            // Extract species name from the string rho_<species_name>
            species = var.substr(var.find("rho_") + 4);
            // Boolean used to check if species name was misspelled
            species_name_is_wrong = true;
            // Loop over all species
            for (int i = 0, n = int(m_all_species_names.size()); i < n; i++) {
                // Check if species name extracted from the string rho_<species_name>
                // matches any of the species in the simulation
                if (species == m_all_species_names[i]) {
                    // Store species index: will be used in RhoFunctor to dump
                    // rho for this species
                    m_rho_per_species_index.push_back(i);
                    species_name_is_wrong = false;
                }
            }
            // If species name was misspelled, abort with error message
            WARPX_ALWAYS_ASSERT_WITH_MESSAGE(
                !species_name_is_wrong,
                "Input error: string " + var + " in " + m_diag_name
                + ".fields_to_plot does not match any species"
            );
        }
    }

    bool checkpoint_compatibility = false;
    if (m_format == "checkpoint"){
       if ( varnames_specified == false &&
            pfield_varnames_specified == false &&
            pfield_species_specified == false &&
            lo_specified == false &&
            hi_specified == false &&
            cr_specified == false &&
            species_specified == false ) checkpoint_compatibility = true;
    }
    return checkpoint_compatibility;

}


void
Diagnostics::InitData ()
{
    // initialize member variables and arrays in base class::Diagnostics
    InitBaseData();
    // initialize member variables and arrays specific to each derived class
    // (FullDiagnostics, BTDiagnostics, etc.)
    DerivedInitData();
    for (int i_buffer = 0; i_buffer < m_num_buffers; ++i_buffer) {
        // loop over all levels
        // This includes full diagnostics and BTD as well as cell-center functors for BTD.
        // Note that the cell-centered data for BTD is computed for all levels and hence
        // the corresponding functor is also initialized for all the levels
        for (int lev = 0; lev < nmax_lev; ++lev) {
            // allocate and initialize m_all_field_functors depending on diag type
            InitializeFieldFunctors(lev);
        }
        // loop over the levels selected for output
        // This includes all the levels for full diagnostics
        // and only the coarse level (mother grid) for BTD
        for (int lev = 0; lev < nlev_output; ++lev) {
            // Initialize buffer data required for particle and/or fields
            InitializeBufferData(i_buffer, lev);
        }
    }

    amrex::ParmParse pp_diag_name(m_diag_name);
    // default for writing species output is 1
    int write_species = 1;
    pp_diag_name.query("write_species", write_species);
    if (write_species == 1) {
        // When particle buffers, m_particle_boundary_buffer are included,
        // they will be initialized here
        InitializeParticleBuffer();
        InitializeParticleFunctors();
    }

    if (write_species == 0) {
        WARPX_ALWAYS_ASSERT_WITH_MESSAGE(
            m_format != "checkpoint",
            "For checkpoint format, write_species flag must be 1."
        );
        // if user-defined value for write_species == 0, then clear species vector
        for (int i_buffer = 0; i_buffer < m_num_buffers; ++i_buffer ) {
            m_output_species.at(i_buffer).clear();
        }
        m_output_species_names.clear();
    } else {
        amrex::Vector <amrex::Real> dummy_val(AMREX_SPACEDIM);
        if ( utils::parser::queryArrWithParser(
                pp_diag_name, "diag_lo", dummy_val, 0, AMREX_SPACEDIM) ||
             utils::parser::queryArrWithParser(
                pp_diag_name, "diag_hi", dummy_val, 0, AMREX_SPACEDIM) ) {
            // set geometry filter for particle-diags to true when the diagnostic domain-extent
            // is specified by the user.
            // Note that the filter is set for every ith snapshot, and the number of snapshots
            // for full diagnostics is 1, while for BTD it is user-defined.
            for (int i_buffer = 0; i_buffer < m_num_buffers; ++i_buffer ) {
                for (auto& v : m_output_species.at(i_buffer)) {
                    v.m_do_geom_filter = true;
                }
                // Disabling particle-io for reduced domain diagnostics by reducing
                // the particle-diag vector to zero.
                // This is a temporary fix until particle_buffer is supported in diagnostics.
                m_output_species.at(i_buffer).clear();
            }
            std::string warnMsg = "For full diagnostics on a reduced domain, particle I/O is not ";
            warnMsg += "supported, yet! Therefore, particle I/O is disabled for this diagnostics: ";
            warnMsg += m_diag_name;
            ablastr::warn_manager::WMRecordWarning("Diagnostics", warnMsg);
        }
    }
}


void
Diagnostics::InitBaseData ()
{
    auto & warpx = WarpX::GetInstance();
    // Number of levels in the simulation at the current timestep
    nlev = warpx.finestLevel() + 1;
    // default number of levels to be output = nlev
    nlev_output = nlev;
    // Maximum number of levels that will be allocated in the simulation
    nmax_lev = warpx.maxLevel() + 1;
    m_all_field_functors.resize( nmax_lev );

    // For restart, move the m_lo and m_hi of the diag consistent with the
    // current moving_window location
    if (warpx.do_moving_window) {
        int moving_dir = warpx.moving_window_dir;
        int shift_num_base = static_cast<int>((warpx.getmoving_window_x() - m_lo[moving_dir]) / warpx.Geom(0).CellSize(moving_dir) );
        m_lo[moving_dir] += shift_num_base * warpx.Geom(0).CellSize(moving_dir);
        m_hi[moving_dir] += shift_num_base * warpx.Geom(0).CellSize(moving_dir);
    }
    // Construct Flush class.
    if        (m_format == "plotfile"){
        m_flush_format = std::make_unique<FlushFormatPlotfile>() ;
    } else if (m_format == "checkpoint"){
        // creating checkpoint format
        m_flush_format = std::make_unique<FlushFormatCheckpoint>() ;
    } else if (m_format == "ascent"){
        m_flush_format = std::make_unique<FlushFormatAscent>();
    } else if (m_format == "sensei"){
#ifdef AMREX_USE_SENSEI_INSITU
        m_flush_format = std::make_unique<FlushFormatSensei>(
            dynamic_cast<amrex::AmrMesh*>(const_cast<WarpX*>(&warpx)),
            m_diag_name);
#else
        amrex::Abort(Utils::TextMsg::Err(
            "To use SENSEI in situ, compile with USE_SENSEI=TRUE"));
#endif
    } else if (m_format == "openpmd"){
#ifdef WARPX_USE_OPENPMD
        m_flush_format = std::make_unique<FlushFormatOpenPMD>(m_diag_name);
#else
        amrex::Abort(Utils::TextMsg::Err(
            "To use openpmd output format, need to compile with USE_OPENPMD=TRUE"));
#endif
    } else {
        amrex::Abort(Utils::TextMsg::Err(
            "unknown output format"));
    }

    // allocate vector of buffers then allocate vector of levels for each buffer
    m_mf_output.resize( m_num_buffers );
    for (int i = 0; i < m_num_buffers; ++i) {
        m_mf_output[i].resize( nmax_lev );
    }

    // allocate vector of geometry objects corresponding to each output multifab.
    m_geom_output.resize( m_num_buffers );
    for (int i = 0; i < m_num_buffers; ++i) {
        m_geom_output[i].resize( nmax_lev );
    }

    // allocate vector of particle buffers
    m_output_species.resize(m_num_buffers);
}

void
Diagnostics::ComputeAndPack ()
{
    PrepareBufferData();
    // prepare the field-data necessary to compute output data
    PrepareFieldDataForOutput();
    // Prepare the particle data necessary to compute output data
    // Field-data is called first for BTD, since the z-slice location is used to prepare particle data
    // to determine if the transform is to be done this step.
    PrepareParticleDataForOutput();

    auto & warpx = WarpX::GetInstance();

    // compute the necessary fields and store result in m_mf_output.
    for (int i_buffer = 0; i_buffer < m_num_buffers; ++i_buffer) {
        for(int lev=0; lev<nlev_output; lev++){
            int icomp_dst = 0;
            const auto n = static_cast<int>(m_all_field_functors[lev].size());
            for (int icomp=0; icomp<n; icomp++){
                // Call all functors in m_all_field_functors[lev]. Each of them computes
                // a diagnostics and writes in one or more components of the output
                // multifab m_mf_output[lev].
                m_all_field_functors[lev][icomp]->operator()(m_mf_output[i_buffer][lev], icomp_dst, i_buffer);
                // update the index of the next component to fill
                icomp_dst += m_all_field_functors[lev][icomp]->nComp();
            }
            // Check that the proper number of components of mf_avg were updated.
            AMREX_ALWAYS_ASSERT( icomp_dst == m_varnames.size() );

            // needed for contour plots of rho, i.e. ascent/sensei
            if (m_format == "sensei" || m_format == "ascent") {
                ablastr::utils::communication::FillBoundary(m_mf_output[i_buffer][lev], WarpX::do_single_precision_comms,
                                                            warpx.Geom(lev).periodicity());
            }
        }
        // Call Particle functor
        for (int isp = 0; isp < m_all_particle_functors.size(); ++isp) {
            m_all_particle_functors[isp]->operator()(*m_particles_buffer[i_buffer][isp], m_totalParticles_in_buffer[i_buffer][isp], i_buffer);
        }
    }

    UpdateBufferData();
}


void
Diagnostics::FilterComputePackFlush (int step, bool force_flush)
{
    WARPX_PROFILE("Diagnostics::FilterComputePackFlush()");
    MovingWindowAndGalileanDomainShift (step);

    if ( DoComputeAndPack (step, force_flush) ) {
        ComputeAndPack();
    }

    for (int i_buffer = 0; i_buffer < m_num_buffers; ++i_buffer) {
        if ( !DoDump (step, i_buffer, force_flush) ) continue;
        Flush(i_buffer);
    }


}<|MERGE_RESOLUTION|>--- conflicted
+++ resolved
@@ -75,10 +75,6 @@
     // Sanity check if user requests to plot phi
     if (utils::algorithms::is_in(m_varnames_fields, "phi")){
         WARPX_ALWAYS_ASSERT_WITH_MESSAGE(
-<<<<<<< HEAD
-            warpx.electrostatic_solver_id==ElectrostaticSolverAlgo::LabFrame,
-            "plot phi only works if do_electrostatic = labframe");
-=======
             warpx.electrostatic_solver_id==ElectrostaticSolverAlgo::LabFrame ||
             warpx.electrostatic_solver_id==ElectrostaticSolverAlgo::LabFrameElectroMagnetostatic,
             "plot phi only works if do_electrostatic = labframe or do_electrostatic = labframe-electromagnetostatic");
@@ -89,7 +85,6 @@
         WARPX_ALWAYS_ASSERT_WITH_MESSAGE(
             warpx.electrostatic_solver_id==ElectrostaticSolverAlgo::LabFrameElectroMagnetostatic,
             "plot A only works if do_electrostatic = labframe-electromagnetostatic");
->>>>>>> 7d187fa9
     }
 
     // Sanity check if user requests to plot F
