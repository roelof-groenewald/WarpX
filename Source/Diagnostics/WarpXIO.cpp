--- conflicted
+++ resolved
@@ -776,17 +776,11 @@
 
 
 /* \brief
-<<<<<<< HEAD
  *  The raw slice data is written out in the plotfile format and can be visualized using yt. *  The slice data is written to diags/slice_plotfiles/pltXXXXX at the plotting interval.  
- *  THe final objective is to use OpenPMD.
-=======
- *  The slice is ouput using visMF and can be visualized used amrvis. 
->>>>>>> 83fef5b0
  */
 void
 WarpX::WriteSlicePlotFile () const
 {
-<<<<<<< HEAD
     // writing plotfile //
     const std::string& slice_plotfilename = amrex::Concatenate(slice_plot_file,istep[0]);
     amrex::Print() << " Writing slice plotfile " << slice_plotfilename << "\n";
@@ -848,26 +842,6 @@
     WriteWarpXHeader(slice_plotfilename);
 
     VisMF::SetHeaderVersion(current_version);
-=======
-    if (F_fp[0] ) {
-       VisMF::Write( (*F_slice[0]), "vismf_F_slice");
-    }
-
-    if (rho_fp[0]) {
-       VisMF::Write( (*rho_slice[0]), "vismf_rho_slice");
-    }
-
-    VisMF::Write( (*Efield_slice[0][0]), amrex::Concatenate("vismf_Ex_slice_",istep[0]));
-    VisMF::Write( (*Efield_slice[0][1]), amrex::Concatenate("vismf_Ey_slice_",istep[0]));
-    VisMF::Write( (*Efield_slice[0][2]), amrex::Concatenate("vismf_Ez_slice_",istep[0]));
-    VisMF::Write( (*Bfield_slice[0][0]), amrex::Concatenate("vismf_Bx_slice_",istep[0]));
-    VisMF::Write( (*Bfield_slice[0][1]), amrex::Concatenate("vismf_By_slice_",istep[0]));
-    VisMF::Write( (*Bfield_slice[0][2]), amrex::Concatenate("vismf_Bz_slice_",istep[0]));
-    VisMF::Write( (*current_slice[0][0]), amrex::Concatenate("vismf_jx_slice_",istep[0]));
-    VisMF::Write( (*current_slice[0][1]), amrex::Concatenate("vismf_jy_slice_",istep[0]));
-    VisMF::Write( (*current_slice[0][2]), amrex::Concatenate("vismf_jz_slice_",istep[0]));
-
->>>>>>> 83fef5b0
 }
 
 
