/* Copyright 2020
 *
 * This file is part of WarpX.
 *
 * License: BSD-3-Clause-LBNL
 */
#include "WarpX.H"

#ifndef WARPX_DIM_RZ
#   include "FieldSolver/FiniteDifferenceSolver/FiniteDifferenceAlgorithms/CartesianCKCAlgorithm.H"
#   include "FieldSolver/FiniteDifferenceSolver/FiniteDifferenceAlgorithms/CartesianNodalAlgorithm.H"
#   include "FieldSolver/FiniteDifferenceSolver/FiniteDifferenceAlgorithms/CartesianYeeAlgorithm.H"
#else
#   include "FieldSolver/FiniteDifferenceSolver/FiniteDifferenceAlgorithms/CylindricalYeeAlgorithm.H"
#endif
#include "Utils/TextMsg.H"
#include "Utils/WarpXAlgorithmSelection.H"
#include "Utils/WarpXConst.H"

#include <AMReX.H>
#include <AMReX_Geometry.H>
#include <AMReX_IntVect.H>
#include <AMReX_Print.H>
#include <AMReX_REAL.H>
#include <AMReX_Vector.H>

#include <algorithm>
#include <memory>

/**
 * Determine the timestep of the simulation. */
void
WarpX::ComputeDt ()
{
    // Handle cases where the timestep is not limited by the speed of light
    if (electromagnetic_solver_id == ElectromagneticSolverAlgo::None) {
        for (int lev=0; lev<=max_level; lev++) {
            dt[lev] = const_dt;
        }
        return;
    }

    // Determine the appropriate timestep as limited by the speed of light
    const amrex::Real* dx = geom[max_level].CellSize();
    amrex::Real deltat = 0.;

    if (electromagnetic_solver_id == ElectromagneticSolverAlgo::PSATD) {
        // Computation of dt for spectral algorithm
        // (determined by the minimum cell size in all directions)
#if defined(WARPX_DIM_1D_Z)
        deltat = cfl * dx[0] / PhysConst::c;
#elif defined(WARPX_DIM_XZ) || defined(WARPX_DIM_RZ)
        deltat = cfl * std::min(dx[0], dx[1]) / PhysConst::c;
#else
        deltat = cfl * std::min(dx[0], std::min(dx[1], dx[2])) / PhysConst::c;
#endif
    } else {
        // Computation of dt for FDTD algorithm
#ifdef WARPX_DIM_RZ
        // - In RZ geometry
        if (electromagnetic_solver_id == ElectromagneticSolverAlgo::Yee) {
            deltat = cfl * CylindricalYeeAlgorithm::ComputeMaxDt(dx,  n_rz_azimuthal_modes);
#else
        // - In Cartesian geometry
        if (do_nodal) {
            deltat = cfl * CartesianNodalAlgorithm::ComputeMaxDt(dx);
        } else if (electromagnetic_solver_id == ElectromagneticSolverAlgo::Yee
                    || electromagnetic_solver_id == ElectromagneticSolverAlgo::ECT) {
            deltat = cfl * CartesianYeeAlgorithm::ComputeMaxDt(dx);
        } else if (electromagnetic_solver_id == ElectromagneticSolverAlgo::CKC) {
            deltat = cfl * CartesianCKCAlgorithm::ComputeMaxDt(dx);
#endif
        } else {
<<<<<<< HEAD
            if (electromagnetic_solver_id != ElectromagneticSolverAlgo::None &&
                electromagnetic_solver_id != ElectromagneticSolverAlgo::Hybrid ){
                amrex::Abort(Utils::TextMsg::Err(
                    "ComputeDt: Unknown algorithm"));
            }
=======
            amrex::Abort(Utils::TextMsg::Err("ComputeDt: Unknown algorithm"));
>>>>>>> d6f20300
        }
    }

    dt.resize(0);
    dt.resize(max_level+1,deltat);

    if (do_subcycling) {
        for (int lev = max_level-1; lev >= 0; --lev) {
            dt[lev] = dt[lev+1] * refRatio(lev)[0];
        }
    }
<<<<<<< HEAD

    if (electromagnetic_solver_id == ElectromagneticSolverAlgo::None ||
        electromagnetic_solver_id == ElectromagneticSolverAlgo::Hybrid ) {
        for (int lev=0; lev<=max_level; lev++) {
            dt[lev] = const_dt;
        }
    }
=======
>>>>>>> d6f20300
}

void
WarpX::PrintDtDxDyDz ()
{
    for (int lev=0; lev <= max_level; lev++) {
        const amrex::Real* dx_lev = geom[lev].CellSize();
        amrex::Print() << "Level " << lev << ": dt = " << dt[lev]
#if defined(WARPX_DIM_1D_Z)
                       << " ; dz = " << dx_lev[0] << '\n';
#elif defined(WARPX_DIM_XZ) || defined(WARPX_DIM_RZ)
                       << " ; dx = " << dx_lev[0]
                       << " ; dz = " << dx_lev[1] << '\n';
#elif defined(WARPX_DIM_3D)
                       << " ; dx = " << dx_lev[0]
                       << " ; dy = " << dx_lev[1]
                       << " ; dz = " << dx_lev[2] << '\n';
#endif
    }
}<|MERGE_RESOLUTION|>--- conflicted
+++ resolved
@@ -33,7 +33,8 @@
 WarpX::ComputeDt ()
 {
     // Handle cases where the timestep is not limited by the speed of light
-    if (electromagnetic_solver_id == ElectromagneticSolverAlgo::None) {
+    if (electromagnetic_solver_id == ElectromagneticSolverAlgo::None ||
+        electromagnetic_solver_id == ElectromagneticSolverAlgo::Hybrid) {
         for (int lev=0; lev<=max_level; lev++) {
             dt[lev] = const_dt;
         }
@@ -71,15 +72,7 @@
             deltat = cfl * CartesianCKCAlgorithm::ComputeMaxDt(dx);
 #endif
         } else {
-<<<<<<< HEAD
-            if (electromagnetic_solver_id != ElectromagneticSolverAlgo::None &&
-                electromagnetic_solver_id != ElectromagneticSolverAlgo::Hybrid ){
-                amrex::Abort(Utils::TextMsg::Err(
-                    "ComputeDt: Unknown algorithm"));
-            }
-=======
             amrex::Abort(Utils::TextMsg::Err("ComputeDt: Unknown algorithm"));
->>>>>>> d6f20300
         }
     }
 
@@ -91,16 +84,6 @@
             dt[lev] = dt[lev+1] * refRatio(lev)[0];
         }
     }
-<<<<<<< HEAD
-
-    if (electromagnetic_solver_id == ElectromagneticSolverAlgo::None ||
-        electromagnetic_solver_id == ElectromagneticSolverAlgo::Hybrid ) {
-        for (int lev=0; lev<=max_level; lev++) {
-            dt[lev] = const_dt;
-        }
-    }
-=======
->>>>>>> d6f20300
 }
 
 void
