/* Copyright 2019-2020 Andrew Myers, Ann Almgren, Aurore Blelly
 *                     Axel Huebl, Burlen Loring, David Grote
 *                     Glenn Richardson, Jean-Luc Vay, Luca Fedeli
 *                     Maxence Thevenet, Remi Lehe, Revathi Jambunathan
 *                     Weiqun Zhang, Yinjian Zhao
 *
 * This file is part of WarpX.
 *
 * License: BSD-3-Clause-LBNL
 */
#include "WarpX.H"

#include "BoundaryConditions/PML.H"
#include "Diagnostics/MultiDiagnostics.H"
#include "Diagnostics/ReducedDiags/MultiReducedDiags.H"
#include "Evolve/WarpXDtType.H"
#ifdef WARPX_USE_PSATD
#   ifdef WARPX_DIM_RZ
#       include "FieldSolver/SpectralSolver/SpectralSolverRZ.H"
#   else
#       include "FieldSolver/SpectralSolver/SpectralSolver.H"
#   endif
#endif
#include "Particles/MultiParticleContainer.H"
#include "Particles/ParticleBoundaryBuffer.H"
#include "Python/WarpX_py.H"
#include "Utils/TextMsg.H"
#include "Utils/WarpXUtil.H"
#include "Utils/WarpXConst.H"
#include "Utils/WarpXProfilerWrapper.H"

#include <ablastr/utils/SignalHandling.H>
#include <ablastr/warn_manager/WarnManager.H>

#include <AMReX.H>
#include <AMReX_Array.H>
#include <AMReX_BLassert.H>
#include <AMReX_Geometry.H>
#include <AMReX_IntVect.H>
#include <AMReX_LayoutData.H>
#include <AMReX_MultiFab.H>
#include <AMReX_ParmParse.H>
#include <AMReX_Print.H>
#include <AMReX_REAL.H>
#include <AMReX_Utility.H>
#include <AMReX_Vector.H>

#include <algorithm>
#include <array>
#include <memory>
#include <ostream>
#include <vector>

using namespace amrex;
using ablastr::utils::SignalHandling;

void
WarpX::Evolve (int numsteps)
{
    WARPX_PROFILE_REGION("WarpX::Evolve()");
    WARPX_PROFILE("WarpX::Evolve()");

    Real cur_time = t_new[0];

    int numsteps_max;
    if (numsteps < 0) {  // Note that the default argument is numsteps = -1
        numsteps_max = max_step;
    } else {
        numsteps_max = istep[0] + numsteps;
    }

    bool early_params_checked = false; // check typos in inputs after step 1
    bool exit_loop_due_to_interrupt_signal = false;

    static Real evolve_time = 0;

    const int step_begin = istep[0];
    for (int step = istep[0]; step < numsteps_max && cur_time < stop_time; ++step)
    {
        WARPX_PROFILE("WarpX::Evolve::step");
        Real evolve_time_beg_step = amrex::second();

        CheckSignals();

        multi_diags->NewIteration();

        // Start loop on time steps
        if (verbose) {
            amrex::Print() << "STEP " << step+1 << " starts ...\n";
        }
        ExecutePythonCallback("beforestep");

        amrex::LayoutData<amrex::Real>* cost = WarpX::getCosts(0);
        if (cost) {
            if (step > 0 && load_balance_intervals.contains(step+1))
            {
                LoadBalance();

                // Reset the costs to 0
                ResetCosts();
            }
            for (int lev = 0; lev <= finest_level; ++lev)
            {
                cost = WarpX::getCosts(lev);
                if (cost && WarpX::load_balance_costs_update_algo == LoadBalanceCostsUpdateAlgo::Timers)
                {
                    // Perform running average of the costs
                    // (Giving more importance to most recent costs; only needed
                    // for timers update, heuristic load balance considers the
                    // instantaneous costs)
                    for (int i : cost->IndexArray())
                    {
                        (*cost)[i] *= (1._rt - 2._rt/load_balance_intervals.localPeriod(step+1));
                    }
                }
            }
        }

        // At the beginning, we have B^{n} and E^{n}.
        // Particles have p^{n} and x^{n}.
        // is_synchronized is true.
        if (is_synchronized) {
            if (electrostatic_solver_id == ElectrostaticSolverAlgo::None) {
                // Not called at each iteration, so exchange all guard cells
                FillBoundaryE(guard_cells.ng_alloc_EB);
                FillBoundaryB(guard_cells.ng_alloc_EB);
            }
            UpdateAuxilaryData();
            FillBoundaryAux(guard_cells.ng_UpdateAux);
            // on first step, push p by -0.5*dt
            for (int lev = 0; lev <= finest_level; ++lev)
            {
                mypc->PushP(lev, -0.5_rt*dt[lev],
                            *Efield_aux[lev][0],*Efield_aux[lev][1],*Efield_aux[lev][2],
                            *Bfield_aux[lev][0],*Bfield_aux[lev][1],*Bfield_aux[lev][2]);
            }

            // The hybrid-PIC algorithm uses the charge and current density
            // from both the current and previous step when updating the
            // fields, so we deposit the ion charge and current now in the
            // temp multifab locations.
            if (electromagnetic_solver_id == ElectromagneticSolverAlgo::HybridPIC)
            {
                mypc->DepositCharge(rho_fp_temp, 0._rt);
                mypc->DepositCurrent(current_fp_temp, dt[0], 0._rt);
                SyncCurrent(current_fp_temp, current_cp);
                for (int lev=0; lev <= finest_level; ++lev) {
                    AddRhoFromFineLevelandSumBoundary(rho_fp_temp, rho_cp, lev, 0, 1);
                    ApplyRhofieldBoundary(lev, rho_fp_temp[lev].get());
                    // Set current density at PEC boundaries, if needed.
                    ApplyJfieldBoundary(
                        lev, current_fp_temp[lev][0].get(),
                        current_fp_temp[lev][1].get(), current_fp_temp[lev][2].get()
                    );
                }

            }

            is_synchronized = false;

        } else {
            if (electrostatic_solver_id == ElectrostaticSolverAlgo::None) {
                // Beyond one step, we have E^{n} and B^{n}.
                // Particles have p^{n-1/2} and x^{n}.

                // E and B are up-to-date inside the domain only
                FillBoundaryE(guard_cells.ng_FieldGather);
                FillBoundaryB(guard_cells.ng_FieldGather);
                // E and B: enough guard cells to update Aux or call Field Gather in fp and cp
                // Need to update Aux on lower levels, to interpolate to higher levels.
                if (fft_do_time_averaging)
                {
                    FillBoundaryE_avg(guard_cells.ng_FieldGather);
                    FillBoundaryB_avg(guard_cells.ng_FieldGather);
                }
                // TODO Remove call to FillBoundaryAux before UpdateAuxilaryData?
                if (WarpX::electromagnetic_solver_id != ElectromagneticSolverAlgo::PSATD)
                    FillBoundaryAux(guard_cells.ng_UpdateAux);
            }
            UpdateAuxilaryData();
            FillBoundaryAux(guard_cells.ng_UpdateAux);
        }

        // Run multi-physics modules:
        // ionization, Coulomb collisions, QED
        doFieldIonization();
        ExecutePythonCallback("beforecollisions");
        mypc->doCollisions( cur_time, dt[0] );
        ExecutePythonCallback("aftercollisions");
#ifdef WARPX_QED
        doQEDEvents();
        mypc->doQEDSchwinger();
#endif

        // Main PIC operation:
        // gather fields, push particles, deposit sources, update fields

        ExecutePythonCallback("particleinjection");
        // Electrostatic or hybrid-PIC case: only gather fields and push
        // particles, deposition and calculation of fields done further below
        if ( electromagnetic_solver_id == ElectromagneticSolverAlgo::None ||
             electromagnetic_solver_id == ElectromagneticSolverAlgo::HybridPIC )
        {
            const bool skip_deposition = true;
            PushParticlesandDepose(cur_time, skip_deposition);
        }
        // Electromagnetic case: multi-J algorithm
        else if (do_multi_J)
        {
            OneStep_multiJ(cur_time);
        }
        // Electromagnetic case: no subcycling or no mesh refinement
        else if (do_subcycling == 0 || finest_level == 0)
        {
            OneStep_nosub(cur_time);
            // E: guard cells are up-to-date
            // B: guard cells are NOT up-to-date
            // F: guard cells are NOT up-to-date
        }
        // Electromagnetic case: subcycling with one level of mesh refinement
        else if (do_subcycling == 1 && finest_level == 1)
        {
            OneStep_sub1(cur_time);
        }
        else
        {
            amrex::Abort(Utils::TextMsg::Err(
                "do_subcycling = " + std::to_string(do_subcycling)
                + " is an unsupported do_subcycling type."));
        }

        // Resample particles
        // +1 is necessary here because value of step seen by user (first step is 1) is different than
        // value of step in code (first step is 0)
        mypc->doResampling(istep[0]+1);

        if (num_mirrors>0){
            applyMirrors(cur_time);
            // E : guard cells are NOT up-to-date
            // B : guard cells are NOT up-to-date
        }

        if (cur_time + dt[0] >= stop_time - 1.e-3*dt[0] || step == numsteps_max-1) {
            // At the end of last step, push p by 0.5*dt to synchronize
            FillBoundaryE(guard_cells.ng_FieldGather);
            FillBoundaryB(guard_cells.ng_FieldGather);
            if (fft_do_time_averaging)
            {
                FillBoundaryE_avg(guard_cells.ng_FieldGather);
                FillBoundaryB_avg(guard_cells.ng_FieldGather);
            }
            UpdateAuxilaryData();
            FillBoundaryAux(guard_cells.ng_UpdateAux);
            for (int lev = 0; lev <= finest_level; ++lev) {
                mypc->PushP(lev, 0.5_rt*dt[lev],
                            *Efield_aux[lev][0],*Efield_aux[lev][1],
                            *Efield_aux[lev][2],
                            *Bfield_aux[lev][0],*Bfield_aux[lev][1],
                            *Bfield_aux[lev][2]);
            }
            is_synchronized = true;
        }

        for (int lev = 0; lev <= max_level; ++lev) {
            ++istep[lev];
        }

        cur_time += dt[0];

        ShiftGalileanBoundary();

        // sync up time
        for (int i = 0; i <= max_level; ++i) {
            t_new[i] = cur_time;
        }
        multi_diags->FilterComputePackFlush( step, false, true );

        bool move_j = is_synchronized;
        // If is_synchronized we need to shift j too so that next step we can evolve E by dt/2.
        // We might need to move j because we are going to make a plotfile.
        int num_moved = MoveWindow(step+1, move_j);

        // Update the accelerator lattice element finder if the window has moved,
        // from either a moving window or a boosted frame
        if (num_moved != 0 || gamma_boost > 1) {
            for (int lev = 0; lev <= finest_level; ++lev) {
                m_accelerator_lattice[lev]->UpdateElementFinder(lev);
            }
        }

        mypc->ContinuousFluxInjection(cur_time, dt[0]);

        mypc->ApplyBoundaryConditions();

        // interact the particles with EB walls (if present)
#ifdef AMREX_USE_EB
        mypc->ScrapeParticles(amrex::GetVecOfConstPtrs(m_distance_to_eb));
#endif

        m_particle_boundary_buffer->gatherParticles(*mypc, amrex::GetVecOfConstPtrs(m_distance_to_eb));

        // Electrostatic or hybrid-PIC case: particles can move by an arbitrary number of cells
        if( electromagnetic_solver_id == ElectromagneticSolverAlgo::None ||
            electromagnetic_solver_id == ElectromagneticSolverAlgo::HybridPIC )
        {
            mypc->Redistribute();
        }
        else
        {
            // Electromagnetic solver: due to CFL condition, particles can
            // only move by one or two cells per time step
            if (max_level == 0) {
                int num_redistribute_ghost = num_moved;
                if ((m_v_galilean[0]!=0) or (m_v_galilean[1]!=0) or (m_v_galilean[2]!=0)) {
                    // Galilean algorithm ; particles can move by up to 2 cells
                    num_redistribute_ghost += 2;
                } else {
                    // Standard algorithm ; particles can move by up to 1 cell
                    num_redistribute_ghost += 1;
                }
                mypc->RedistributeLocal(num_redistribute_ghost);
            }
            else {
                mypc->Redistribute();
            }
        }

        if (sort_intervals.contains(step+1)) {
            if (verbose) {
                amrex::Print() << Utils::TextMsg::Info("re-sorting particles");
            }
            mypc->SortParticlesByBin(sort_bin_size);
        }

        if( electrostatic_solver_id != ElectrostaticSolverAlgo::None ||
            electromagnetic_solver_id == ElectromagneticSolverAlgo::HybridPIC ) {
            ExecutePythonCallback("beforeEsolve");

            if (electrostatic_solver_id != ElectrostaticSolverAlgo::None) {
                // Electrostatic solver:
                // For each species: deposit charge and add the associated space-charge
                // E and B field to the grid ; this is done at the end of the PIC
                // loop (i.e. immediately after a `Redistribute` and before particle
                // positions are next pushed) so that the particles do not deposit out of bounds
                // and so that the fields are at the correct time in the output.
                bool const reset_fields = true;
                ComputeSpaceChargeField( reset_fields );
                if (electrostatic_solver_id == ElectrostaticSolverAlgo::LabFrameElectroMagnetostatic) {
                    // Call Magnetostatic Solver to solve for the vector potential A and compute the
                    // B field.  Time varying A contribution to E field is neglected.
                    // This is currently a lab frame calculation.
                    ComputeMagnetostaticField();
                }
            } else {
                // Hybrid-PIC case:
                // The particles are now at p^{n+1/2} and x^{n+1}. The fields
                // are updated according to the hybrid-PIC scheme (Ohm's law
                // and Ampere's law).
                HybridPICEvolveFields();
            }

            ExecutePythonCallback("afterEsolve");
        }

        // afterstep callback runs with the updated global time. It is included
        // in the evolve timing.
        ExecutePythonCallback("afterstep");

        /// reduced diags
        if (reduced_diags->m_plot_rd != 0)
        {
            reduced_diags->LoadBalance();
            reduced_diags->ComputeDiags(step);
            reduced_diags->WriteToFile(step);
        }
        multi_diags->FilterComputePackFlush( step );

        // execute afterdiagnostic callbacks
        ExecutePythonCallback("afterdiagnostics");

        // inputs: unused parameters (e.g. typos) check after step 1 has finished
        if (!early_params_checked) {
            amrex::Print() << "\n"; // better: conditional \n based on return value
            amrex::ParmParse().QueryUnusedInputs();

            //Print the warning list right after the first step.
            amrex::Print() <<
                ablastr::warn_manager::GetWMInstance().PrintGlobalWarnings("FIRST STEP");
            early_params_checked = true;
        }

        // create ending time stamp for calculating elapsed time each iteration
        Real evolve_time_end_step = amrex::second();
        evolve_time += evolve_time_end_step - evolve_time_beg_step;

        HandleSignals();

        if (verbose) {
            amrex::Print()<< "STEP " << step+1 << " ends." << " TIME = " << cur_time
                        << " DT = " << dt[0] << "\n";
            amrex::Print()<< "Evolve time = " << evolve_time
                      << " s; This step = " << evolve_time_end_step-evolve_time_beg_step
                      << " s; Avg. per step = " << evolve_time/(step-step_begin+1) << " s\n\n";
        }

        exit_loop_due_to_interrupt_signal = SignalHandling::TestAndResetActionRequestFlag(SignalHandling::SIGNAL_REQUESTS_BREAK);
        if (cur_time >= stop_time - 1.e-3*dt[0] || exit_loop_due_to_interrupt_signal) {
            break;
        }

        // End loop on time steps
    }
    // This if statement is needed for PICMI, which allows the Evolve routine to be
    // called multiple times, otherwise diagnostics will be done at every call,
    // regardless of the diagnostic period parameter provided in the inputs.
    if (istep[0] == max_step || (stop_time - 1.e-3*dt[0] <= cur_time && cur_time < stop_time + dt[0])
        || exit_loop_due_to_interrupt_signal) {
        multi_diags->FilterComputePackFlushLastTimestep( istep[0] );
    }
}

/* /brief Perform one PIC iteration, without subcycling
*  i.e. all levels/patches use the same timestep (that of the finest level)
*  for the field advance and particle pusher.
*/
void
WarpX::OneStep_nosub (Real cur_time)
{
    WARPX_PROFILE("WarpX::OneStep_nosub()");

    // Push particle from x^{n} to x^{n+1}
    //               from p^{n-1/2} to p^{n+1/2}
    // Deposit current j^{n+1/2}
    // Deposit charge density rho^{n}

    ExecutePythonCallback("particlescraper");
    ExecutePythonCallback("beforedeposition");

    PushParticlesandDepose(cur_time);

    ExecutePythonCallback("afterdeposition");

    // Synchronize J and rho:
    // filter (if used), exchange guard cells, interpolate across MR levels
    // and apply boundary conditions
    SyncCurrentAndRho();

    // At this point, J is up-to-date inside the domain, and E and B are
    // up-to-date including enough guard cells for first step of the field
    // solve.

    // For extended PML: copy J from regular grid to PML, and damp J in PML
    if (do_pml && pml_has_particles) CopyJPML();
    if (do_pml && do_pml_j_damping) DampJPML();

    ExecutePythonCallback("beforeEsolve");

    // Push E and B from {n} to {n+1}
    // (And update guard cells immediately afterwards)
    if (WarpX::electromagnetic_solver_id == ElectromagneticSolverAlgo::PSATD) {
        if (use_hybrid_QED)
        {
            WarpX::Hybrid_QED_Push(dt);
            FillBoundaryE(guard_cells.ng_alloc_EB);
        }
        PushPSATD();

        if (do_pml) {
            DampPML();
        }

        if (use_hybrid_QED) {
            FillBoundaryE(guard_cells.ng_alloc_EB);
            FillBoundaryB(guard_cells.ng_alloc_EB, WarpX::sync_nodal_points);
            WarpX::Hybrid_QED_Push(dt);
            FillBoundaryE(guard_cells.ng_afterPushPSATD, WarpX::sync_nodal_points);
        }
        else {
            FillBoundaryE(guard_cells.ng_afterPushPSATD, WarpX::sync_nodal_points);
            FillBoundaryB(guard_cells.ng_afterPushPSATD, WarpX::sync_nodal_points);
            if (WarpX::do_dive_cleaning || WarpX::do_pml_dive_cleaning)
                FillBoundaryF(guard_cells.ng_alloc_F, WarpX::sync_nodal_points);
            if (WarpX::do_divb_cleaning || WarpX::do_pml_divb_cleaning)
                FillBoundaryG(guard_cells.ng_alloc_G, WarpX::sync_nodal_points);
        }

        if (do_pml) {
            NodalSyncPML();
        }
    } else {
        EvolveF(0.5_rt * dt[0], DtType::FirstHalf);
        EvolveG(0.5_rt * dt[0], DtType::FirstHalf);
        FillBoundaryF(guard_cells.ng_FieldSolverF);
        FillBoundaryG(guard_cells.ng_FieldSolverG);

        EvolveB(0.5_rt * dt[0], DtType::FirstHalf); // We now have B^{n+1/2}
        FillBoundaryB(guard_cells.ng_FieldSolver, WarpX::sync_nodal_points);

        if (WarpX::em_solver_medium == MediumForEM::Vacuum) {
            // vacuum medium
            EvolveE(dt[0]); // We now have E^{n+1}
        } else if (WarpX::em_solver_medium == MediumForEM::Macroscopic) {
            // macroscopic medium
            MacroscopicEvolveE(dt[0]); // We now have E^{n+1}
        } else {
            amrex::Abort(Utils::TextMsg::Err("Medium for EM is unknown"));
        }
        FillBoundaryE(guard_cells.ng_FieldSolver, WarpX::sync_nodal_points);

        EvolveF(0.5_rt * dt[0], DtType::SecondHalf);
        EvolveG(0.5_rt * dt[0], DtType::SecondHalf);
        EvolveB(0.5_rt * dt[0], DtType::SecondHalf); // We now have B^{n+1}

        if (do_pml) {
            DampPML();
            NodalSyncPML();
            FillBoundaryE(guard_cells.ng_MovingWindow);
            FillBoundaryB(guard_cells.ng_MovingWindow);
            FillBoundaryF(guard_cells.ng_MovingWindow);
            FillBoundaryG(guard_cells.ng_MovingWindow);
        }

        // E and B are up-to-date in the domain, but all guard cells are
        // outdated.
        if (safe_guard_cells)
            FillBoundaryB(guard_cells.ng_alloc_EB);
    } // !PSATD

    ExecutePythonCallback("afterEsolve");
}

void WarpX::SyncCurrentAndRho ()
{
    if (electromagnetic_solver_id == ElectromagneticSolverAlgo::PSATD)
    {
        if (fft_periodic_single_box)
        {
            // With periodic single box, synchronize J and rho here,
            // even with current correction or Vay deposition
            if (current_deposition_algo == CurrentDepositionAlgo::Vay)
            {
                // TODO Replace current_cp with current_cp_vay once Vay deposition is implemented with MR
                SyncCurrent(current_fp_vay, current_cp);
                SyncRho(rho_fp, rho_cp);
            }
            else
            {
                SyncCurrent(current_fp, current_cp);
                SyncRho(rho_fp, rho_cp);
            }
        }
        else // no periodic single box
        {
            // Without periodic single box, synchronize J and rho here,
            // except with current correction or Vay deposition:
            // in these cases, synchronize later (in WarpX::PushPSATD)
            if (current_correction == false &&
                current_deposition_algo != CurrentDepositionAlgo::Vay)
            {
                SyncCurrent(current_fp, current_cp);
                SyncRho(rho_fp, rho_cp);
            }

            if (current_deposition_algo == CurrentDepositionAlgo::Vay)
            {
                // TODO This works only without mesh refinement
                const int lev = 0;
                if (use_filter) ApplyFilterJ(current_fp_vay, lev);
            }
        }
    }
    else // FDTD
    {
        SyncCurrent(current_fp, current_cp);
        SyncRho(rho_fp, rho_cp);
    }

    // Reflect charge and current density over PEC boundaries, if needed.
    for (int lev = 0; lev <= finest_level; ++lev)
    {
        if (rho_fp[lev].get()) {
            ApplyRhofieldBoundary(lev, rho_fp[lev].get(), PatchType::fine);
        }
        ApplyJfieldBoundary(
            lev, current_fp[lev][0].get(), current_fp[lev][1].get(),
            current_fp[lev][2].get(), PatchType::fine
        );
        if (lev > 0) {
            if (rho_cp[lev].get()) {
                ApplyRhofieldBoundary(lev, rho_cp[lev].get(), PatchType::coarse);
            }
            ApplyJfieldBoundary(
                lev, current_cp[lev][0].get(), current_cp[lev][1].get(),
                current_cp[lev][2].get(), PatchType::coarse
            );
        }
    }

    for (int lev = 0; lev <= finest_level; ++lev)
    {
        if (rho_fp[lev].get()) {
            // Reflect density over PEC boundaries, if needed.
            WarpX::GetInstance().ApplyRhofieldBoundary(lev, rho_fp[lev].get());
        }
        // Set current density at PEC boundaries, if needed.
        WarpX::GetInstance().ApplyJfieldBoundary(
            lev, current_fp[lev][0].get(), current_fp[lev][1].get(),
            current_fp[lev][2].get()
        );
    }
}

void
WarpX::OneStep_multiJ (const amrex::Real cur_time)
{
#ifdef WARPX_USE_PSATD

    WARPX_ALWAYS_ASSERT_WITH_MESSAGE(
        WarpX::electromagnetic_solver_id == ElectromagneticSolverAlgo::PSATD,
        "multi-J algorithm not implemented for FDTD"
    );

    const int rho_mid = spectral_solver_fp[0]->m_spectral_index.rho_mid;
    const int rho_new = spectral_solver_fp[0]->m_spectral_index.rho_new;

    // Push particle from x^{n} to x^{n+1}
    //               from p^{n-1/2} to p^{n+1/2}
    const bool skip_deposition = true;
    PushParticlesandDepose(cur_time, skip_deposition);

    // Initialize multi-J loop:

    // 1) Prepare E,B,F,G fields in spectral space
    PSATDForwardTransformEB(Efield_fp, Bfield_fp, Efield_cp, Bfield_cp);
    if (WarpX::do_dive_cleaning) PSATDForwardTransformF();
    if (WarpX::do_divb_cleaning) PSATDForwardTransformG();

    // 2) Set the averaged fields to zero
    if (WarpX::fft_do_time_averaging) PSATDEraseAverageFields();

    // 3) Deposit rho (in rho_new, since it will be moved during the loop)
    //    (after checking that pointer to rho_fp on MR level 0 is not null)
    if (rho_fp[0] && rho_in_time == RhoInTime::Linear)
    {
        // Deposit rho at relative time -dt
        // (dt[0] denotes the time step on mesh refinement level 0)
        mypc->DepositCharge(rho_fp, -dt[0]);
        // Filter, exchange boundary, and interpolate across levels
        SyncRho(rho_fp, rho_cp);
        // Forward FFT of rho
        PSATDForwardTransformRho(rho_fp, rho_cp, 0, rho_new);
    }

    // 4) Deposit J at relative time -dt with time step dt
    //    (dt[0] denotes the time step on mesh refinement level 0)
    if (J_in_time == JInTime::Linear)
    {
        auto& current = (WarpX::do_current_centering) ? current_fp_nodal : current_fp;
        mypc->DepositCurrent(current, dt[0], -dt[0]);
        // Synchronize J: filter, exchange boundary, and interpolate across levels.
        // With current centering, the nodal current is deposited in 'current',
        // namely 'current_fp_nodal': SyncCurrent stores the result of its centering
        // into 'current_fp' and then performs both filtering, if used, and exchange
        // of guard cells.
        SyncCurrent(current_fp, current_cp);
        // Forward FFT of J
        PSATDForwardTransformJ(current_fp, current_cp);
    }

    // Number of depositions for multi-J scheme
    const int n_depose = WarpX::do_multi_J_n_depositions;
    // Time sub-step for each multi-J deposition
    const amrex::Real sub_dt = dt[0] / static_cast<amrex::Real>(n_depose);
    // Whether to perform multi-J depositions on a time interval that spans
    // one or two full time steps (from n*dt to (n+1)*dt, or from n*dt to (n+2)*dt)
    const int n_loop = (WarpX::fft_do_time_averaging) ? 2*n_depose : n_depose;

    // Loop over multi-J depositions
    for (int i_depose = 0; i_depose < n_loop; i_depose++)
    {
        // Move J from new to old if J is linear in time
        if (J_in_time == JInTime::Linear) PSATDMoveJNewToJOld();

        const amrex::Real t_depose_current = (J_in_time == JInTime::Linear) ?
            (i_depose-n_depose+1)*sub_dt : (i_depose-n_depose+0.5_rt)*sub_dt;

        const amrex::Real t_depose_charge = (rho_in_time == RhoInTime::Linear) ?
            (i_depose-n_depose+1)*sub_dt : (i_depose-n_depose+0.5_rt)*sub_dt;

        // Deposit new J at relative time t_depose_current with time step dt
        // (dt[0] denotes the time step on mesh refinement level 0)
        auto& current = (WarpX::do_current_centering) ? current_fp_nodal : current_fp;
        mypc->DepositCurrent(current, dt[0], t_depose_current);
        // Synchronize J: filter, exchange boundary, and interpolate across levels.
        // With current centering, the nodal current is deposited in 'current',
        // namely 'current_fp_nodal': SyncCurrent stores the result of its centering
        // into 'current_fp' and then performs both filtering, if used, and exchange
        // of guard cells.
        SyncCurrent(current_fp, current_cp);
        // Forward FFT of J
        PSATDForwardTransformJ(current_fp, current_cp);

        // Deposit new rho
        // (after checking that pointer to rho_fp on MR level 0 is not null)
        if (rho_fp[0])
        {
            // Move rho from new to old if rho is linear in time
            if (rho_in_time == RhoInTime::Linear) PSATDMoveRhoNewToRhoOld();

            // Deposit rho at relative time t_depose_charge
            mypc->DepositCharge(rho_fp, t_depose_charge);
            // Filter, exchange boundary, and interpolate across levels
            SyncRho(rho_fp, rho_cp);
            // Forward FFT of rho
            const int rho_idx = (rho_in_time == RhoInTime::Linear) ? rho_new : rho_mid;
            PSATDForwardTransformRho(rho_fp, rho_cp, 0, rho_idx);
        }

        if (WarpX::current_correction)
        {
            amrex::Abort(Utils::TextMsg::Err(
                "Current correction not implemented for multi-J algorithm."));
        }

        // Advance E,B,F,G fields in time and update the average fields
        PSATDPushSpectralFields();

        // Transform non-average fields E,B,F,G after n_depose pushes
        // (the relative time reached here coincides with an integer full time step)
        if (i_depose == n_depose-1)
        {
            PSATDBackwardTransformEB(Efield_fp, Bfield_fp, Efield_cp, Bfield_cp);
            if (WarpX::do_dive_cleaning) PSATDBackwardTransformF();
            if (WarpX::do_divb_cleaning) PSATDBackwardTransformG();
        }
    }

    // Transform fields back to real space
    if (WarpX::fft_do_time_averaging)
    {
        // We summed the integral of the field over 2*dt
        PSATDScaleAverageFields(1._rt / (2._rt*dt[0]));
        PSATDBackwardTransformEBavg(Efield_avg_fp, Bfield_avg_fp, Efield_avg_cp, Bfield_avg_cp);
    }

    // Evolve fields in PML
    for (int lev = 0; lev <= finest_level; ++lev)
    {
        if (do_pml && pml[lev]->ok())
        {
            pml[lev]->PushPSATD(lev);
        }
        ApplyEfieldBoundary(lev, PatchType::fine);
        if (lev > 0) ApplyEfieldBoundary(lev, PatchType::coarse);
        ApplyBfieldBoundary(lev, PatchType::fine, DtType::FirstHalf);
        if (lev > 0) ApplyBfieldBoundary(lev, PatchType::coarse, DtType::FirstHalf);
    }

    // Damp fields in PML before exchanging guard cells
    if (do_pml)
    {
        DampPML();
    }

    // Exchange guard cells and synchronize nodal points
    FillBoundaryE(guard_cells.ng_alloc_EB, WarpX::sync_nodal_points);
    FillBoundaryB(guard_cells.ng_alloc_EB, WarpX::sync_nodal_points);
    if (WarpX::do_dive_cleaning || WarpX::do_pml_dive_cleaning)
        FillBoundaryF(guard_cells.ng_alloc_F, WarpX::sync_nodal_points);
    if (WarpX::do_divb_cleaning || WarpX::do_pml_divb_cleaning)
        FillBoundaryG(guard_cells.ng_alloc_G, WarpX::sync_nodal_points);

    // Synchronize fields on nodal points in PML
    if (do_pml)
    {
        NodalSyncPML();
    }
#else
    amrex::ignore_unused(cur_time);
    amrex::Abort(Utils::TextMsg::Err(
        "multi-J algorithm not implemented for FDTD"));
#endif // WARPX_USE_PSATD
}

/* /brief Perform one PIC iteration, with subcycling
*  i.e. The fine patch uses a smaller timestep (and steps more often)
*  than the coarse patch, for the field advance and particle pusher.
*
* This version of subcycling only works for 2 levels and with a refinement
* ratio of 2.
* The particles and fields of the fine patch are pushed twice
* (with dt[coarse]/2) in this routine.
* The particles of the coarse patch and mother grid are pushed only once
* (with dt[coarse]). The fields on the coarse patch and mother grid
* are pushed in a way which is equivalent to pushing once only, with
* a current which is the average of the coarse + fine current at the 2
* steps of the fine grid.
*
*/
void
WarpX::OneStep_sub1 (Real curtime)
{
    WARPX_ALWAYS_ASSERT_WITH_MESSAGE(
        electrostatic_solver_id == ElectrostaticSolverAlgo::None,
        "Electrostatic solver cannot be used with sub-cycling."
    );

    // TODO: we could save some charge depositions

    WARPX_ALWAYS_ASSERT_WITH_MESSAGE(finest_level == 1, "Must have exactly two levels");
    const int fine_lev = 1;
    const int coarse_lev = 0;

    // i) Push particles and fields on the fine patch (first fine step)
    PushParticlesandDepose(fine_lev, curtime, DtType::FirstHalf);
    RestrictCurrentFromFineToCoarsePatch(current_fp, current_cp, fine_lev);
    RestrictRhoFromFineToCoarsePatch(rho_fp, rho_cp, fine_lev);
    if (use_filter) ApplyFilterJ(current_fp, fine_lev);
    SumBoundaryJ(current_fp, fine_lev, Geom(fine_lev).periodicity());
    ApplyFilterandSumBoundaryRho(rho_fp, rho_cp, fine_lev, PatchType::fine, 0, 2*ncomps);

    EvolveB(fine_lev, PatchType::fine, 0.5_rt*dt[fine_lev], DtType::FirstHalf);
    EvolveF(fine_lev, PatchType::fine, 0.5_rt*dt[fine_lev], DtType::FirstHalf);
    FillBoundaryB(fine_lev, PatchType::fine, guard_cells.ng_FieldSolver,
                  WarpX::sync_nodal_points);
    FillBoundaryF(fine_lev, PatchType::fine, guard_cells.ng_alloc_F,
                  WarpX::sync_nodal_points);

    EvolveE(fine_lev, PatchType::fine, dt[fine_lev]);
    FillBoundaryE(fine_lev, PatchType::fine, guard_cells.ng_FieldGather);

    EvolveB(fine_lev, PatchType::fine, 0.5_rt*dt[fine_lev], DtType::SecondHalf);
    EvolveF(fine_lev, PatchType::fine, 0.5_rt*dt[fine_lev], DtType::SecondHalf);

    if (do_pml) {
        FillBoundaryF(fine_lev, PatchType::fine, guard_cells.ng_alloc_F);
        DampPML(fine_lev, PatchType::fine);
        FillBoundaryE(fine_lev, PatchType::fine, guard_cells.ng_FieldGather);
    }

    FillBoundaryB(fine_lev, PatchType::fine, guard_cells.ng_FieldGather);

    // ii) Push particles on the coarse patch and mother grid.
    // Push the fields on the coarse patch and mother grid
    // by only half a coarse step (first half)
    PushParticlesandDepose(coarse_lev, curtime, DtType::Full);
    StoreCurrent(coarse_lev);
    AddCurrentFromFineLevelandSumBoundary(current_fp, current_cp, coarse_lev);
    AddRhoFromFineLevelandSumBoundary(rho_fp, rho_cp, coarse_lev, 0, ncomps);

    EvolveB(fine_lev, PatchType::coarse, dt[fine_lev], DtType::FirstHalf);
    EvolveF(fine_lev, PatchType::coarse, dt[fine_lev], DtType::FirstHalf);
    FillBoundaryB(fine_lev, PatchType::coarse, guard_cells.ng_FieldGather);
    FillBoundaryF(fine_lev, PatchType::coarse, guard_cells.ng_FieldSolverF);

    EvolveE(fine_lev, PatchType::coarse, dt[fine_lev]);
    FillBoundaryE(fine_lev, PatchType::coarse, guard_cells.ng_FieldGather);

    EvolveB(coarse_lev, PatchType::fine, 0.5_rt*dt[coarse_lev], DtType::FirstHalf);
    EvolveF(coarse_lev, PatchType::fine, 0.5_rt*dt[coarse_lev], DtType::FirstHalf);
    FillBoundaryB(coarse_lev, PatchType::fine, guard_cells.ng_FieldGather,
                    WarpX::sync_nodal_points);
    FillBoundaryF(coarse_lev, PatchType::fine, guard_cells.ng_FieldSolverF,
                    WarpX::sync_nodal_points);

    EvolveE(coarse_lev, PatchType::fine, 0.5_rt*dt[coarse_lev]);
    FillBoundaryE(coarse_lev, PatchType::fine, guard_cells.ng_FieldGather);

    // TODO Remove call to FillBoundaryAux before UpdateAuxilaryData?
    FillBoundaryAux(guard_cells.ng_UpdateAux);
    // iii) Get auxiliary fields on the fine grid, at dt[fine_lev]
    UpdateAuxilaryData();
    FillBoundaryAux(guard_cells.ng_UpdateAux);

    // iv) Push particles and fields on the fine patch (second fine step)
    PushParticlesandDepose(fine_lev, curtime+dt[fine_lev], DtType::SecondHalf);
    RestrictCurrentFromFineToCoarsePatch(current_fp, current_cp, fine_lev);
    RestrictRhoFromFineToCoarsePatch(rho_fp, rho_cp, fine_lev);
    if (use_filter) ApplyFilterJ(current_fp, fine_lev);
    SumBoundaryJ(current_fp, fine_lev, Geom(fine_lev).periodicity());
    ApplyFilterandSumBoundaryRho(rho_fp, rho_cp, fine_lev, PatchType::fine, 0, ncomps);

    EvolveB(fine_lev, PatchType::fine, 0.5_rt*dt[fine_lev], DtType::FirstHalf);
    EvolveF(fine_lev, PatchType::fine, 0.5_rt*dt[fine_lev], DtType::FirstHalf);
    FillBoundaryB(fine_lev, PatchType::fine, guard_cells.ng_FieldSolver);
    FillBoundaryF(fine_lev, PatchType::fine, guard_cells.ng_FieldSolverF);

    EvolveE(fine_lev, PatchType::fine, dt[fine_lev]);
    FillBoundaryE(fine_lev, PatchType::fine, guard_cells.ng_FieldSolver,
                    WarpX::sync_nodal_points);

    EvolveB(fine_lev, PatchType::fine, 0.5_rt*dt[fine_lev], DtType::SecondHalf);
    EvolveF(fine_lev, PatchType::fine, 0.5_rt*dt[fine_lev], DtType::SecondHalf);

    if (do_pml) {
        DampPML(fine_lev, PatchType::fine);
        FillBoundaryE(fine_lev, PatchType::fine, guard_cells.ng_FieldSolver);
    }

    if ( safe_guard_cells )
        FillBoundaryF(fine_lev, PatchType::fine, guard_cells.ng_FieldSolver);
    FillBoundaryB(fine_lev, PatchType::fine, guard_cells.ng_FieldSolver);

    // v) Push the fields on the coarse patch and mother grid
    // by only half a coarse step (second half)
    RestoreCurrent(coarse_lev);
    AddCurrentFromFineLevelandSumBoundary(current_fp, current_cp, coarse_lev);
    AddRhoFromFineLevelandSumBoundary(rho_fp, rho_cp, coarse_lev, ncomps, ncomps);

    EvolveE(fine_lev, PatchType::coarse, dt[fine_lev]);
    FillBoundaryE(fine_lev, PatchType::coarse, guard_cells.ng_FieldSolver,
                  WarpX::sync_nodal_points);

    EvolveB(fine_lev, PatchType::coarse, dt[fine_lev], DtType::SecondHalf);
    EvolveF(fine_lev, PatchType::coarse, dt[fine_lev], DtType::SecondHalf);

    if (do_pml) {
        FillBoundaryF(fine_lev, PatchType::fine, guard_cells.ng_FieldSolverF);
        DampPML(fine_lev, PatchType::coarse); // do it twice
        DampPML(fine_lev, PatchType::coarse);
        FillBoundaryE(fine_lev, PatchType::coarse, guard_cells.ng_alloc_EB);
    }

    FillBoundaryB(fine_lev, PatchType::coarse, guard_cells.ng_FieldSolver,
                  WarpX::sync_nodal_points);
    FillBoundaryF(fine_lev, PatchType::coarse, guard_cells.ng_FieldSolverF,
                  WarpX::sync_nodal_points);

    EvolveE(coarse_lev, PatchType::fine, 0.5_rt*dt[coarse_lev]);
    FillBoundaryE(coarse_lev, PatchType::fine, guard_cells.ng_FieldSolver,
                  WarpX::sync_nodal_points);

    EvolveB(coarse_lev, PatchType::fine, 0.5_rt*dt[coarse_lev], DtType::SecondHalf);
    EvolveF(coarse_lev, PatchType::fine, 0.5_rt*dt[coarse_lev], DtType::SecondHalf);

    if (do_pml) {
        if (moving_window_active(istep[0]+1)){
            // Exchange guard cells of PMLs only (0 cells are exchanged for the
            // regular B field MultiFab). This is required as B and F have just been
            // evolved.
            FillBoundaryB(coarse_lev, PatchType::fine, IntVect::TheZeroVector(),
                          WarpX::sync_nodal_points);
            FillBoundaryF(coarse_lev, PatchType::fine, IntVect::TheZeroVector(),
                          WarpX::sync_nodal_points);
        }
        DampPML(coarse_lev, PatchType::fine);
        if ( safe_guard_cells )
            FillBoundaryE(coarse_lev, PatchType::fine, guard_cells.ng_FieldSolver,
                          WarpX::sync_nodal_points);
    }
    if ( safe_guard_cells )
        FillBoundaryB(coarse_lev, PatchType::fine, guard_cells.ng_FieldSolver,
                      WarpX::sync_nodal_points);

    // Synchronize nodal points at the end of the time step
    if (do_pml) NodalSyncPML();
}

void
WarpX::doFieldIonization ()
{
    for (int lev = 0; lev <= finest_level; ++lev) {
        doFieldIonization(lev);
    }
}

void
WarpX::doFieldIonization (int lev)
{
    mypc->doFieldIonization(lev,
                            *Efield_aux[lev][0],*Efield_aux[lev][1],*Efield_aux[lev][2],
                            *Bfield_aux[lev][0],*Bfield_aux[lev][1],*Bfield_aux[lev][2]);
}

#ifdef WARPX_QED
void
WarpX::doQEDEvents ()
{
    for (int lev = 0; lev <= finest_level; ++lev) {
        doQEDEvents(lev);
    }
}

void
WarpX::doQEDEvents (int lev)
{
    mypc->doQedEvents(lev,
                      *Efield_aux[lev][0],*Efield_aux[lev][1],*Efield_aux[lev][2],
                      *Bfield_aux[lev][0],*Bfield_aux[lev][1],*Bfield_aux[lev][2]);
}
#endif

void
WarpX::PushParticlesandDepose (amrex::Real cur_time, bool skip_deposition)
{
    // Evolve particles to p^{n+1/2} and x^{n+1}
    // Depose current, j^{n+1/2}
    for (int lev = 0; lev <= finest_level; ++lev) {
        PushParticlesandDepose(lev, cur_time, DtType::Full, skip_deposition);
    }
}

void
WarpX::PushParticlesandDepose (int lev, amrex::Real cur_time, DtType a_dt_type, bool skip_deposition)
{
    amrex::MultiFab* current_x = nullptr;
    amrex::MultiFab* current_y = nullptr;
    amrex::MultiFab* current_z = nullptr;

    if (WarpX::do_current_centering)
    {
        current_x = current_fp_nodal[lev][0].get();
        current_y = current_fp_nodal[lev][1].get();
        current_z = current_fp_nodal[lev][2].get();
    }
    else if (WarpX::current_deposition_algo == CurrentDepositionAlgo::Vay)
    {
        // Note that Vay deposition is supported only for PSATD and the code currently aborts otherwise
        current_x = current_fp_vay[lev][0].get();
        current_y = current_fp_vay[lev][1].get();
        current_z = current_fp_vay[lev][2].get();
    }
    else
    {
        current_x = current_fp[lev][0].get();
        current_y = current_fp[lev][1].get();
        current_z = current_fp[lev][2].get();
    }

    mypc->Evolve(lev,
                 *Efield_aux[lev][0],*Efield_aux[lev][1],*Efield_aux[lev][2],
                 *Bfield_aux[lev][0],*Bfield_aux[lev][1],*Bfield_aux[lev][2],
                 *current_x, *current_y, *current_z,
                 current_buf[lev][0].get(), current_buf[lev][1].get(), current_buf[lev][2].get(),
                 rho_fp[lev].get(), charge_buf[lev].get(),
                 Efield_cax[lev][0].get(), Efield_cax[lev][1].get(), Efield_cax[lev][2].get(),
                 Bfield_cax[lev][0].get(), Bfield_cax[lev][1].get(), Bfield_cax[lev][2].get(),
                 cur_time, dt[lev], a_dt_type, skip_deposition);
    if (! skip_deposition) {
#ifdef WARPX_DIM_RZ
        // This is called after all particles have deposited their current and charge.
        ApplyInverseVolumeScalingToCurrentDensity(current_fp[lev][0].get(), current_fp[lev][1].get(), current_fp[lev][2].get(), lev);
        if (current_buf[lev][0].get()) {
            ApplyInverseVolumeScalingToCurrentDensity(current_buf[lev][0].get(), current_buf[lev][1].get(), current_buf[lev][2].get(), lev-1);
        }
        if (rho_fp[lev].get()) {
            ApplyInverseVolumeScalingToChargeDensity(rho_fp[lev].get(), lev);
            if (charge_buf[lev].get()) {
                ApplyInverseVolumeScalingToChargeDensity(charge_buf[lev].get(), lev-1);
            }
        }
// #else
<<<<<<< HEAD
//         if (rho_fp[lev].get()) {
//             // Reflect density over PEC boundaries, if needed.
//             WarpX::GetInstance().ApplyRhofieldBoundary(lev, rho_fp[lev].get());
//         }
//         // Set current density at PEC boundaries, if needed.
//         WarpX::GetInstance().ApplyJfieldBoundary(
//             lev, current_fp[lev][0].get(), current_fp[lev][1].get(),
//             current_fp[lev][2].get()
//         );
=======
        // I left this comment here as a reminder that currently the
        // boundary handling for cartesian grids are not matching the RZ handling
        // (done in the ApplyInverseScalingToChargeDensity function). The
        // Cartesian grid code had to be moved from here to after the application
        // of the filter to avoid incorrect results (moved to `SyncCurrentAndRho()`).
        // Might this be related to issue #1943?
>>>>>>> 00e68fc8
#endif
    }
}

/* \brief Apply perfect mirror condition inside the box (not at a boundary).
 * In practice, set all fields to 0 on a section of the simulation domain
 * (as for a perfect conductor with a given thickness).
 * The mirror normal direction has to be parallel to the z axis.
 */
void
WarpX::applyMirrors(Real time)
{
    // Loop over the mirrors
    for(int i_mirror=0; i_mirror<num_mirrors; ++i_mirror)
    {
        // Get mirror properties (lower and upper z bounds)
        amrex::Real z_min = mirror_z[i_mirror];
        amrex::Real z_max_tmp = z_min + mirror_z_width[i_mirror];

        // Boost quantities for boosted frame simulations
        if (gamma_boost>1)
        {
            z_min = z_min/gamma_boost - PhysConst::c*beta_boost*time;
            z_max_tmp = z_max_tmp/gamma_boost - PhysConst::c*beta_boost*time;
        }

        // Loop over levels
        for(int lev=0; lev<=finest_level; lev++)
        {
            // Mirror must contain at least mirror_z_npoints[i_mirror] cells
            amrex::Real dz = WarpX::CellSize(lev)[2];
            amrex::Real z_max = std::max(z_max_tmp, z_min+mirror_z_npoints[i_mirror]*dz);

            // Get fine patch field MultiFabs
            amrex::MultiFab& Ex = *Efield_fp[lev][0].get();
            amrex::MultiFab& Ey = *Efield_fp[lev][1].get();
            amrex::MultiFab& Ez = *Efield_fp[lev][2].get();
            amrex::MultiFab& Bx = *Bfield_fp[lev][0].get();
            amrex::MultiFab& By = *Bfield_fp[lev][1].get();
            amrex::MultiFab& Bz = *Bfield_fp[lev][2].get();

            // Set each field to zero between z_min and z_max
            NullifyMF(Ex, lev, z_min, z_max);
            NullifyMF(Ey, lev, z_min, z_max);
            NullifyMF(Ez, lev, z_min, z_max);
            NullifyMF(Bx, lev, z_min, z_max);
            NullifyMF(By, lev, z_min, z_max);
            NullifyMF(Bz, lev, z_min, z_max);

            // If div(E)/div(B) cleaning are used, set F/G field to zero
            if (F_fp[lev]) NullifyMF(*F_fp[lev].get(), lev, z_min, z_max);
            if (G_fp[lev]) NullifyMF(*G_fp[lev].get(), lev, z_min, z_max);

            if (lev>0)
            {
                // Get coarse patch field MultiFabs
                amrex::MultiFab& cEx = *Efield_cp[lev][0].get();
                amrex::MultiFab& cEy = *Efield_cp[lev][1].get();
                amrex::MultiFab& cEz = *Efield_cp[lev][2].get();
                amrex::MultiFab& cBx = *Bfield_cp[lev][0].get();
                amrex::MultiFab& cBy = *Bfield_cp[lev][1].get();
                amrex::MultiFab& cBz = *Bfield_cp[lev][2].get();

                // Set each field to zero between z_min and z_max
                NullifyMF(cEx, lev, z_min, z_max);
                NullifyMF(cEy, lev, z_min, z_max);
                NullifyMF(cEz, lev, z_min, z_max);
                NullifyMF(cBx, lev, z_min, z_max);
                NullifyMF(cBy, lev, z_min, z_max);
                NullifyMF(cBz, lev, z_min, z_max);

                // If div(E)/div(B) cleaning are used, set F/G field to zero
                if (F_cp[lev]) NullifyMF(*F_cp[lev].get(), lev, z_min, z_max);
                if (G_cp[lev]) NullifyMF(*G_cp[lev].get(), lev, z_min, z_max);
            }
        }
    }
}

void
WarpX::CheckSignals()
{
    SignalHandling::CheckSignals();
}

void
WarpX::HandleSignals()
{
    SignalHandling::WaitSignals();

    // SIGNAL_REQUESTS_BREAK is handled directly in WarpX::Evolve

    if (SignalHandling::TestAndResetActionRequestFlag(SignalHandling::SIGNAL_REQUESTS_CHECKPOINT)) {
        multi_diags->FilterComputePackFlushLastTimestep( istep[0] );
        ExecutePythonCallback("oncheckpointsignal");
    }
}<|MERGE_RESOLUTION|>--- conflicted
+++ resolved
@@ -146,11 +146,13 @@
                 SyncCurrent(current_fp_temp, current_cp);
                 for (int lev=0; lev <= finest_level; ++lev) {
                     AddRhoFromFineLevelandSumBoundary(rho_fp_temp, rho_cp, lev, 0, 1);
-                    ApplyRhofieldBoundary(lev, rho_fp_temp[lev].get());
+                    ApplyRhofieldBoundary(lev, rho_fp_temp[lev].get(), PatchType::fine);
                     // Set current density at PEC boundaries, if needed.
                     ApplyJfieldBoundary(
                         lev, current_fp_temp[lev][0].get(),
-                        current_fp_temp[lev][1].get(), current_fp_temp[lev][2].get()
+                        current_fp_temp[lev][1].get(),
+                        current_fp_temp[lev][2].get(),
+                        PatchType::fine
                     );
                 }
 
@@ -595,19 +597,6 @@
             );
         }
     }
-
-    for (int lev = 0; lev <= finest_level; ++lev)
-    {
-        if (rho_fp[lev].get()) {
-            // Reflect density over PEC boundaries, if needed.
-            WarpX::GetInstance().ApplyRhofieldBoundary(lev, rho_fp[lev].get());
-        }
-        // Set current density at PEC boundaries, if needed.
-        WarpX::GetInstance().ApplyJfieldBoundary(
-            lev, current_fp[lev][0].get(), current_fp[lev][1].get(),
-            current_fp[lev][2].get()
-        );
-    }
 }
 
 void
@@ -1050,24 +1039,12 @@
             }
         }
 // #else
-<<<<<<< HEAD
-//         if (rho_fp[lev].get()) {
-//             // Reflect density over PEC boundaries, if needed.
-//             WarpX::GetInstance().ApplyRhofieldBoundary(lev, rho_fp[lev].get());
-//         }
-//         // Set current density at PEC boundaries, if needed.
-//         WarpX::GetInstance().ApplyJfieldBoundary(
-//             lev, current_fp[lev][0].get(), current_fp[lev][1].get(),
-//             current_fp[lev][2].get()
-//         );
-=======
         // I left this comment here as a reminder that currently the
         // boundary handling for cartesian grids are not matching the RZ handling
         // (done in the ApplyInverseScalingToChargeDensity function). The
         // Cartesian grid code had to be moved from here to after the application
         // of the filter to avoid incorrect results (moved to `SyncCurrentAndRho()`).
         // Might this be related to issue #1943?
->>>>>>> 00e68fc8
 #endif
     }
 }
