/* Copyright 2019 Remi Lehe
 *
 * This file is part of WarpX.
 *
 * License: BSD-3-Clause-LBNL
 */
#include "WarpX.H"

#include "FieldSolver/ElectrostaticSolver.H"
#include "Parallelization/GuardCellManager.H"
#include "Particles/MultiParticleContainer.H"
#include "Particles/WarpXParticleContainer.H"
#include "Python/WarpX_py.H"
#include "Utils/Parser/ParserUtils.H"
#include "Utils/WarpXAlgorithmSelection.H"
#include "Utils/WarpXConst.H"
#include "Utils/TextMsg.H"
#include "Utils/WarpXProfilerWrapper.H"

#include <ablastr/fields/PoissonSolver.H>
#include <ablastr/utils/Communication.H>
#include <ablastr/warn_manager/WarnManager.H>

#include <AMReX_Array.H>
#include <AMReX_Array4.H>
#include <AMReX_BLassert.H>
#include <AMReX_Box.H>
#include <AMReX_BoxArray.H>
#include <AMReX_Config.H>
#include <AMReX_DistributionMapping.H>
#include <AMReX_FArrayBox.H>
#include <AMReX_FabArray.H>
#include <AMReX_Geometry.H>
#include <AMReX_GpuControl.H>
#include <AMReX_GpuLaunch.H>
#include <AMReX_GpuQualifiers.H>
#include <AMReX_IndexType.H>
#include <AMReX_IntVect.H>
#include <AMReX_LO_BCTYPES.H>
#include <AMReX_MFIter.H>
#include <AMReX_MLMG.H>
#include <AMReX_MultiFab.H>
#include <AMReX_REAL.H>
#include <AMReX_SPACE.H>
#include <AMReX_Vector.H>
#include <AMReX_MFInterp_C.H>
#ifdef AMREX_USE_EB
#   include <AMReX_EBFabFactory.H>
#endif

#include <array>
#include <memory>
#include <string>

using namespace amrex;

void
WarpX::ComputeSpaceChargeField (bool const reset_fields)
{
    WARPX_PROFILE("WarpX::ComputeSpaceChargeField");
    if (reset_fields) {
        // Reset all E and B fields to 0, before calculating space-charge fields
        WARPX_PROFILE("WarpX::ComputeSpaceChargeField::reset_fields");
        for (int lev = 0; lev <= max_level; lev++) {
            for (int comp=0; comp<3; comp++) {
                Efield_fp[lev][comp]->setVal(0);
                Bfield_fp[lev][comp]->setVal(0);
            }
        }
    }

<<<<<<< HEAD
    if (electrostatic_solver_id == ElectrostaticSolverAlgo::LabFrame) {
=======
    if (electrostatic_solver_id == ElectrostaticSolverAlgo::LabFrame ||
        electrostatic_solver_id == ElectrostaticSolverAlgo::LabFrameElectroMagnetostatic) {
>>>>>>> 7d187fa9
        AddSpaceChargeFieldLabFrame();
    }
    else {
        // Loop over the species and add their space-charge contribution to E and B.
        // Note that the fields calculated here does not include the E field
        // due to simulation boundary potentials
        for (int ispecies=0; ispecies<mypc->nSpecies(); ispecies++){
            WarpXParticleContainer& species = mypc->GetParticleContainer(ispecies);
            if (species.initialize_self_fields ||
                (electrostatic_solver_id == ElectrostaticSolverAlgo::Relativistic)) {
                AddSpaceChargeField(species);
            }
        }

        // Add the field due to the boundary potentials
        if (electrostatic_solver_id == ElectrostaticSolverAlgo::Relativistic){
            AddBoundaryField();
        }
    }
}

/* Compute the potential `phi` by solving the Poisson equation with the
   simulation specific boundary conditions and boundary values, then add the
   E field due to that `phi` to `Efield_fp`.
*/
void
WarpX::AddBoundaryField ()
{
    WARPX_PROFILE("WarpX::AddBoundaryField");

    // Store the boundary conditions for the field solver if they haven't been
    // stored yet
    if (!m_poisson_boundary_handler.bcs_set) m_poisson_boundary_handler.definePhiBCs();

    // Allocate fields for charge and potential
    const int num_levels = max_level + 1;
    Vector<std::unique_ptr<MultiFab> > rho(num_levels);
    Vector<std::unique_ptr<MultiFab> > phi(num_levels);
    // Use number of guard cells used for local deposition of rho
    const amrex::IntVect ng = guard_cells.ng_depos_rho;
    for (int lev = 0; lev <= max_level; lev++) {
        BoxArray nba = boxArray(lev);
        nba.surroundingNodes();
        rho[lev] = std::make_unique<MultiFab>(nba, DistributionMap(lev), 1, ng);
        rho[lev]->setVal(0.);
        phi[lev] = std::make_unique<MultiFab>(nba, DistributionMap(lev), 1, 1);
        phi[lev]->setVal(0.);
    }

    // Set the boundary potentials appropriately
    setPhiBC(phi);

    // beta is zero for boundaries
    std::array<Real, 3> beta = {0._rt};

    // Compute the potential phi, by solving the Poisson equation
    computePhi( rho, phi, beta, self_fields_required_precision,
                self_fields_absolute_tolerance, self_fields_max_iters,
                self_fields_verbosity );

    // Compute the corresponding electric and magnetic field, from the potential phi.
    computeE( Efield_fp, phi, beta );
    computeB( Bfield_fp, phi, beta );
}

void
WarpX::AddSpaceChargeField (WarpXParticleContainer& pc)
{
    WARPX_PROFILE("WarpX::AddSpaceChargeField");

    // Store the boundary conditions for the field solver if they haven't been
    // stored yet
    if (!m_poisson_boundary_handler.bcs_set) m_poisson_boundary_handler.definePhiBCs();

#ifdef WARPX_DIM_RZ
    WARPX_ALWAYS_ASSERT_WITH_MESSAGE(n_rz_azimuthal_modes == 1,
                                     "Error: RZ electrostatic only implemented for a single mode");
#endif

    // Allocate fields for charge and potential
    const int num_levels = max_level + 1;
    Vector<std::unique_ptr<MultiFab> > rho(num_levels);
    Vector<std::unique_ptr<MultiFab> > phi(num_levels);
    // Use number of guard cells used for local deposition of rho
    const amrex::IntVect ng = guard_cells.ng_depos_rho;
    for (int lev = 0; lev <= max_level; lev++) {
        BoxArray nba = boxArray(lev);
        nba.surroundingNodes();
        rho[lev] = std::make_unique<MultiFab>(nba, DistributionMap(lev), 1, ng);
        rho[lev]->setVal(0.);
        phi[lev] = std::make_unique<MultiFab>(nba, DistributionMap(lev), 1, 1);
        phi[lev]->setVal(0.);
    }

    // Deposit particle charge density (source of Poisson solver)
    bool const local = false;
    bool const reset = false;
    bool const do_rz_volume_scaling = true;
    if ( !pc.do_not_deposit) {
        pc.DepositCharge(rho, local, reset, do_rz_volume_scaling);
    }

    // Get the particle beta vector
    bool const local_average = false; // Average across all MPI ranks
    std::array<ParticleReal, 3> beta_pr = pc.meanParticleVelocity(local_average);
    std::array<Real, 3> beta;
    for (int i=0 ; i < static_cast<int>(beta.size()) ; i++) beta[i] = beta_pr[i]/PhysConst::c; // Normalize

    // Compute the potential phi, by solving the Poisson equation
    computePhi( rho, phi, beta, pc.self_fields_required_precision,
                pc.self_fields_absolute_tolerance, pc.self_fields_max_iters,
                pc.self_fields_verbosity );

    // Compute the corresponding electric and magnetic field, from the potential phi
    computeE( Efield_fp, phi, beta );
    computeB( Bfield_fp, phi, beta );

}

void
WarpX::AddSpaceChargeFieldLabFrame ()
{
    WARPX_PROFILE("WarpX::AddSpaceChargeFieldLabFrame");

    // Store the boundary conditions for the field solver if they haven't been
    // stored yet
    if (!m_poisson_boundary_handler.bcs_set) m_poisson_boundary_handler.definePhiBCs();

#ifdef WARPX_DIM_RZ
    WARPX_ALWAYS_ASSERT_WITH_MESSAGE(n_rz_azimuthal_modes == 1,
                                     "Error: RZ electrostatic only implemented for a single mode");
#endif

    // reset rho_fp before depositing charge density for this step
    for (int lev = 0; lev <= max_level; lev++) {
        rho_fp[lev]->setVal(0.);
    }

    // Deposit particle charge density (source of Poisson solver)
    bool const local = true;
    bool const interpolate_across_levels = false;
    bool const reset = false;
    bool const do_rz_volume_scaling = false;
    for (int ispecies=0; ispecies<mypc->nSpecies(); ispecies++){
        WarpXParticleContainer& species = mypc->GetParticleContainer(ispecies);
        if (!species.do_not_deposit) {
            species.DepositCharge( rho_fp,
                                   local, reset, do_rz_volume_scaling, interpolate_across_levels
                                  );
        }
    }
#ifdef WARPX_DIM_RZ
    for (int lev = 0; lev <= max_level; lev++) {
        ApplyInverseVolumeScalingToChargeDensity(rho_fp[lev].get(), lev);
    }
#endif
    SyncRho(); // Apply filter, perform MPI exchange, interpolate across levels

    // beta is zero in lab frame
    // Todo: use simpler finite difference form with beta=0
    std::array<Real, 3> beta = {0._rt};

    // set the boundary potentials appropriately
    setPhiBC(phi_fp);

    // Compute the potential phi, by solving the Poisson equation
    if (IsPythonCallBackInstalled("poissonsolver")) {

        // Use the Python level solver (user specified)
        ExecutePythonCallback("poissonsolver");

    } else {

#if defined(WARPX_DIM_1D_Z)
        // Use the tridiag solver with 1D
        computePhiTriDiagonal(rho_fp, phi_fp);
#else
        // Use the AMREX MLMG solver otherwise
        computePhi(rho_fp, phi_fp, beta, self_fields_required_precision,
                   self_fields_absolute_tolerance, self_fields_max_iters,
                   self_fields_verbosity);
#endif

    }

    // Compute the electric field. Note that if an EB is used the electric
    // field will be calculated in the computePhi call.
#ifndef AMREX_USE_EB
    computeE( Efield_fp, phi_fp, beta );
#else
    if ( IsPythonCallBackInstalled("poissonsolver") ) computeE( Efield_fp, phi_fp, beta );
#endif

    // Compute the magnetic field
    computeB( Bfield_fp, phi_fp, beta );
}

/* Compute the potential `phi` by solving the Poisson equation with `rho` as
   a source, assuming that the source moves at a constant speed \f$\vec{\beta}\f$.
   This uses the amrex solver.

   More specifically, this solves the equation
   \f[
       \vec{\nabla}^2 r \phi - (\vec{\beta}\cdot\vec{\nabla})^2 r \phi = -\frac{r \rho}{\epsilon_0}
   \f]

   \param[in] rho The charge density a given species
   \param[out] phi The potential to be computed by this function
   \param[in] beta Represents the velocity of the source of `phi`
   \param[in] required_precision The relative convergence threshold for the MLMG solver
   \param[in] absolute_tolerance The absolute convergence threshold for the MLMG solver
   \param[in] max_iters The maximum number of iterations allowed for the MLMG solver
   \param[in] verbosity The verbosity setting for the MLMG solver
*/
void
WarpX::computePhi (const amrex::Vector<std::unique_ptr<amrex::MultiFab> >& rho,
                   amrex::Vector<std::unique_ptr<amrex::MultiFab> >& phi,
                   std::array<Real, 3> const beta,
                   Real const required_precision,
                   Real absolute_tolerance,
                   int const max_iters,
                   int const verbosity) const
{
    // create a vector to our fields, sorted by level
    amrex::Vector<amrex::MultiFab*> sorted_rho;
    amrex::Vector<amrex::MultiFab*> sorted_phi;
    for (int lev = 0; lev <= finest_level; ++lev) {
        sorted_rho.emplace_back(rho[lev].get());
        sorted_phi.emplace_back(phi[lev].get());
    }

    std::optional<ElectrostaticSolver::EBCalcEfromPhiPerLevel> post_phi_calculation;
#if defined(AMREX_USE_EB)
    // EB: use AMReX to directly calculate the electric field since with EB's the
    // simple finite difference scheme in WarpX::computeE sometimes fails
<<<<<<< HEAD
    if (electrostatic_solver_id == ElectrostaticSolverAlgo::LabFrame)
=======
    if (electrostatic_solver_id == ElectrostaticSolverAlgo::LabFrame ||
        electrostatic_solver_id == ElectrostaticSolverAlgo::LabFrameElectroMagnetostatic)
>>>>>>> 7d187fa9
    {
        // TODO: maybe make this a helper function or pass Efield_fp directly
        amrex::Vector<
            amrex::Array<amrex::MultiFab *, AMREX_SPACEDIM>
        > e_field;
        for (int lev = 0; lev <= finest_level; ++lev) {
            e_field.push_back(
#   if defined(WARPX_DIM_1D_Z)
                amrex::Array<amrex::MultiFab*, 1>{
                    get_pointer_Efield_fp(lev, 2)
                }
#   elif defined(WARPX_DIM_XZ) || defined(WARPX_DIM_RZ)
                amrex::Array<amrex::MultiFab*, 2>{
                    get_pointer_Efield_fp(lev, 0),
                    get_pointer_Efield_fp(lev, 2)
                }
#   elif defined(WARPX_DIM_3D)
                amrex::Array<amrex::MultiFab *, 3>{
                    get_pointer_Efield_fp(lev, 0),
                    get_pointer_Efield_fp(lev, 1),
                    get_pointer_Efield_fp(lev, 2)
                }
#   endif
            );
        }
        post_phi_calculation = ElectrostaticSolver::EBCalcEfromPhiPerLevel(e_field);
    }

    std::optional<amrex::Vector<amrex::EBFArrayBoxFactory const *> > eb_farray_box_factory;
    amrex::Vector<
        amrex::EBFArrayBoxFactory const *
    > factories;
    for (int lev = 0; lev <= finest_level; ++lev) {
        factories.push_back(&WarpX::fieldEBFactory(lev));
    }
    eb_farray_box_factory = factories;
#else
    std::optional<amrex::Vector<amrex::FArrayBoxFactory const *> > eb_farray_box_factory;
#endif

    ablastr::fields::computePhi(
        sorted_rho,
        sorted_phi,
        beta,
        required_precision,
        absolute_tolerance,
        max_iters,
        verbosity,
        this->geom,
        this->dmap,
        this->grids,
        this->m_poisson_boundary_handler,
        WarpX::do_single_precision_comms,
        this->ref_ratio,
        post_phi_calculation,
        gett_new(0),
        eb_farray_box_factory
    );

}


/* \brief Set Dirichlet boundary conditions for the electrostatic solver.

    The given potential's values are fixed on the boundaries of the given
    dimension according to the desired values from the simulation input file,
    boundary.potential_lo and boundary.potential_hi.

   \param[inout] phi The electrostatic potential
   \param[in] idim The dimension for which the Dirichlet boundary condition is set
*/
void
WarpX::setPhiBC ( amrex::Vector<std::unique_ptr<amrex::MultiFab>>& phi ) const
{
    // check if any dimension has non-periodic boundary conditions
    if (!m_poisson_boundary_handler.has_non_periodic) return;

    // get the boundary potentials at the current time
    amrex::Array<amrex::Real,AMREX_SPACEDIM> phi_bc_values_lo;
    amrex::Array<amrex::Real,AMREX_SPACEDIM> phi_bc_values_hi;
    phi_bc_values_lo[WARPX_ZINDEX] = m_poisson_boundary_handler.potential_zlo(gett_new(0));
    phi_bc_values_hi[WARPX_ZINDEX] = m_poisson_boundary_handler.potential_zhi(gett_new(0));
#ifndef WARPX_DIM_1D_Z
    phi_bc_values_lo[0] = m_poisson_boundary_handler.potential_xlo(gett_new(0));
    phi_bc_values_hi[0] = m_poisson_boundary_handler.potential_xhi(gett_new(0));
#endif
#if defined(WARPX_DIM_3D)
    phi_bc_values_lo[1] = m_poisson_boundary_handler.potential_ylo(gett_new(0));
    phi_bc_values_hi[1] = m_poisson_boundary_handler.potential_yhi(gett_new(0));
#endif

    auto dirichlet_flag = m_poisson_boundary_handler.dirichlet_flag;

    // loop over all mesh refinement levels and set the boundary values
    for (int lev=0; lev <= max_level; lev++) {

        amrex::Box domain = Geom(lev).Domain();
        domain.surroundingNodes();

#ifdef AMREX_USE_OMP
#pragma omp parallel if (amrex::Gpu::notInLaunchRegion())
#endif
        for ( MFIter mfi(*phi[lev], TilingIfNotGPU()); mfi.isValid(); ++mfi ) {
            // Extract the potential
            auto phi_arr = phi[lev]->array(mfi);
            // Extract tileboxes for which to loop
            const Box& tb  = mfi.tilebox( phi[lev]->ixType().toIntVect() );

            // loop over dimensions
            for (int idim=0; idim<AMREX_SPACEDIM; idim++){
                // check if neither boundaries in this dimension should be set
                if (!(dirichlet_flag[2*idim] || dirichlet_flag[2*idim+1])) continue;

                // a check can be added below to test if the boundary values
                // are already correct, in which case the ParallelFor over the
                // cells can be skipped

                if (!domain.strictly_contains(tb)) {
                    amrex::ParallelFor( tb,
                        [=] AMREX_GPU_DEVICE (int i, int j, int k) {

                            IntVect iv(AMREX_D_DECL(i,j,k));

                            if (dirichlet_flag[2*idim] && iv[idim] == domain.smallEnd(idim)){
                                phi_arr(i,j,k) = phi_bc_values_lo[idim];
                            }
                            if (dirichlet_flag[2*idim+1] && iv[idim] == domain.bigEnd(idim)) {
                                phi_arr(i,j,k) = phi_bc_values_hi[idim];
                            }

                        } // loop ijk
                    );
                }
            } // idim
    }} // lev & MFIter
}

/* \brief Compute the electric field that corresponds to `phi`, and
          add it to the set of MultiFab `E`.

   The electric field is calculated by assuming that the source that
   produces the `phi` potential is moving with a constant speed \f$\vec{\beta}\f$:
   \f[
    \vec{E} = -\vec{\nabla}\phi + \vec{\beta}(\vec{\beta} \cdot \vec{\nabla}\phi)
   \f]
   (where the second term represent the term \f$\partial_t \vec{A}\f$, in
    the case of a moving source)

   \param[inout] E Electric field on the grid
   \param[in] phi The potential from which to compute the electric field
   \param[in] beta Represents the velocity of the source of `phi`
*/
void
WarpX::computeE (amrex::Vector<std::array<std::unique_ptr<amrex::MultiFab>, 3> >& E,
                 const amrex::Vector<std::unique_ptr<amrex::MultiFab> >& phi,
                 std::array<amrex::Real, 3> const beta ) const
{
    for (int lev = 0; lev <= max_level; lev++) {

        const Real* dx = Geom(lev).CellSize();

#ifdef AMREX_USE_OMP
#    pragma omp parallel if (Gpu::notInLaunchRegion())
#endif
        for ( MFIter mfi(*phi[lev], TilingIfNotGPU()); mfi.isValid(); ++mfi )
        {
#if defined(WARPX_DIM_3D)
            const Real inv_dx = 1._rt/dx[0];
            const Real inv_dy = 1._rt/dx[1];
            const Real inv_dz = 1._rt/dx[2];
#elif defined(WARPX_DIM_XZ) || defined(WARPX_DIM_RZ)
            const Real inv_dx = 1._rt/dx[0];
            const Real inv_dz = 1._rt/dx[1];
#else
            const Real inv_dz = 1._rt/dx[0];
#endif
#if (AMREX_SPACEDIM >= 2)
            const Box& tbx  = mfi.tilebox( E[lev][0]->ixType().toIntVect() );
#endif
#if defined(WARPX_DIM_3D)
            const Box& tby  = mfi.tilebox( E[lev][1]->ixType().toIntVect() );
#endif
            const Box& tbz  = mfi.tilebox( E[lev][2]->ixType().toIntVect() );

            const auto& phi_arr = phi[lev]->array(mfi);
#if (AMREX_SPACEDIM >= 2)
            const auto& Ex_arr = (*E[lev][0])[mfi].array();
#endif
#if defined(WARPX_DIM_3D)
            const auto& Ey_arr = (*E[lev][1])[mfi].array();
#endif
            const auto& Ez_arr = (*E[lev][2])[mfi].array();

            Real beta_x = beta[0];
            Real beta_y = beta[1];
            Real beta_z = beta[2];

            // Calculate the electric field
            // Use discretized derivative that matches the staggering of the grid.
#if defined(WARPX_DIM_3D)
            amrex::ParallelFor( tbx, tby, tbz,
                [=] AMREX_GPU_DEVICE (int i, int j, int k) {
                    Ex_arr(i,j,k) +=
                        +(beta_x*beta_x-1)*inv_dx*( phi_arr(i+1,j,k)-phi_arr(i,j,k) )
                        +beta_x*beta_y*0.25_rt*inv_dy*(phi_arr(i  ,j+1,k)-phi_arr(i  ,j-1,k)
                                                  + phi_arr(i+1,j+1,k)-phi_arr(i+1,j-1,k))
                        +beta_x*beta_z*0.25_rt*inv_dz*(phi_arr(i  ,j,k+1)-phi_arr(i  ,j,k-1)
                                                  + phi_arr(i+1,j,k+1)-phi_arr(i+1,j,k-1));
                },
                [=] AMREX_GPU_DEVICE (int i, int j, int k) {
                    Ey_arr(i,j,k) +=
                        +beta_y*beta_x*0.25_rt*inv_dx*(phi_arr(i+1,j  ,k)-phi_arr(i-1,j  ,k)
                                                  + phi_arr(i+1,j+1,k)-phi_arr(i-1,j+1,k))
                        +(beta_y*beta_y-1)*inv_dy*( phi_arr(i,j+1,k)-phi_arr(i,j,k) )
                        +beta_y*beta_z*0.25_rt*inv_dz*(phi_arr(i,j  ,k+1)-phi_arr(i,j  ,k-1)
                                                  + phi_arr(i,j+1,k+1)-phi_arr(i,j+1,k-1));
                },
                [=] AMREX_GPU_DEVICE (int i, int j, int k) {
                    Ez_arr(i,j,k) +=
                        +beta_z*beta_x*0.25_rt*inv_dx*(phi_arr(i+1,j,k  )-phi_arr(i-1,j,k  )
                                                  + phi_arr(i+1,j,k+1)-phi_arr(i-1,j,k+1))
                        +beta_z*beta_y*0.25_rt*inv_dy*(phi_arr(i,j+1,k  )-phi_arr(i,j-1,k  )
                                                  + phi_arr(i,j+1,k+1)-phi_arr(i,j-1,k+1))
                        +(beta_z*beta_z-1)*inv_dz*( phi_arr(i,j,k+1)-phi_arr(i,j,k) );
                }
            );
#elif defined(WARPX_DIM_XZ) || defined(WARPX_DIM_RZ)
            amrex::ParallelFor( tbx, tbz,
                [=] AMREX_GPU_DEVICE (int i, int j, int k) {
                    Ex_arr(i,j,k) +=
                        +(beta_x*beta_x-1)*inv_dx*( phi_arr(i+1,j,k)-phi_arr(i,j,k) )
                        +beta_x*beta_z*0.25_rt*inv_dz*(phi_arr(i  ,j+1,k)-phi_arr(i  ,j-1,k)
                                                  + phi_arr(i+1,j+1,k)-phi_arr(i+1,j-1,k));
                },
                [=] AMREX_GPU_DEVICE (int i, int j, int k) {
                    Ez_arr(i,j,k) +=
                        +beta_z*beta_x*0.25_rt*inv_dx*(phi_arr(i+1,j  ,k)-phi_arr(i-1,j  ,k)
                                                  + phi_arr(i+1,j+1,k)-phi_arr(i-1,j+1,k))
                        +(beta_z*beta_z-1)*inv_dz*( phi_arr(i,j+1,k)-phi_arr(i,j,k) );
                }
            );
            ignore_unused(beta_y);
#else
            amrex::ParallelFor( tbz,
                [=] AMREX_GPU_DEVICE (int i, int j, int k) {
                    Ez_arr(i,j,k) +=
                        +(beta_z*beta_z-1)*inv_dz*( phi_arr(i+1,j,k)-phi_arr(i,j,k) );
                }
            );
            ignore_unused(beta_x,beta_y);
#endif
        }
    }
}


/* \brief Compute the magnetic field that corresponds to `phi`, and
          add it to the set of MultiFab `B`.

   The magnetic field is calculated by assuming that the source that
   produces the `phi` potential is moving with a constant speed \f$\vec{\beta}\f$:
   \f[
    \vec{B} = -\frac{1}{c}\vec{\beta}\times\vec{\nabla}\phi
   \f]
   (this represents the term \f$\vec{\nabla} \times \vec{A}\f$, in the case of a moving source)

   \param[inout] E Electric field on the grid
   \param[in] phi The potential from which to compute the electric field
   \param[in] beta Represents the velocity of the source of `phi`
*/
void
WarpX::computeB (amrex::Vector<std::array<std::unique_ptr<amrex::MultiFab>, 3> >& B,
                 const amrex::Vector<std::unique_ptr<amrex::MultiFab> >& phi,
                 std::array<amrex::Real, 3> const beta ) const
{
    // return early if beta is 0 since there will be no B-field
    if ((beta[0] == 0._rt) && (beta[1] == 0._rt) && (beta[2] == 0._rt)) return;

    for (int lev = 0; lev <= max_level; lev++) {

        const Real* dx = Geom(lev).CellSize();

#ifdef AMREX_USE_OMP
#    pragma omp parallel if (Gpu::notInLaunchRegion())
#endif
        for ( MFIter mfi(*phi[lev], TilingIfNotGPU()); mfi.isValid(); ++mfi )
        {
#if defined(WARPX_DIM_3D)
            const Real inv_dx = 1._rt/dx[0];
            const Real inv_dy = 1._rt/dx[1];
            const Real inv_dz = 1._rt/dx[2];
#elif defined(WARPX_DIM_XZ) || defined(WARPX_DIM_RZ)
            const Real inv_dx = 1._rt/dx[0];
            const Real inv_dz = 1._rt/dx[1];
#else
            const Real inv_dz = 1._rt/dx[0];
#endif
            const Box& tbx  = mfi.tilebox( B[lev][0]->ixType().toIntVect() );
            const Box& tby  = mfi.tilebox( B[lev][1]->ixType().toIntVect() );
            const Box& tbz  = mfi.tilebox( B[lev][2]->ixType().toIntVect() );

            const auto& phi_arr = phi[lev]->array(mfi);
            const auto& Bx_arr = (*B[lev][0])[mfi].array();
            const auto& By_arr = (*B[lev][1])[mfi].array();
            const auto& Bz_arr = (*B[lev][2])[mfi].array();

            Real beta_x = beta[0];
            Real beta_y = beta[1];
            Real beta_z = beta[2];

            constexpr Real inv_c = 1._rt/PhysConst::c;

            // Calculate the magnetic field
            // Use discretized derivative that matches the staggering of the grid.
#if defined(WARPX_DIM_3D)
            amrex::ParallelFor( tbx, tby, tbz,
                [=] AMREX_GPU_DEVICE (int i, int j, int k) {
                    Bx_arr(i,j,k) += inv_c * (
                        -beta_y*inv_dz*0.5_rt*(phi_arr(i,j  ,k+1)-phi_arr(i,j  ,k)
                                          + phi_arr(i,j+1,k+1)-phi_arr(i,j+1,k))
                        +beta_z*inv_dy*0.5_rt*(phi_arr(i,j+1,k  )-phi_arr(i,j,k  )
                                          + phi_arr(i,j+1,k+1)-phi_arr(i,j,k+1)));
                },
                [=] AMREX_GPU_DEVICE (int i, int j, int k) {
                    By_arr(i,j,k) += inv_c * (
                        -beta_z*inv_dx*0.5_rt*(phi_arr(i+1,j,k  )-phi_arr(i,j,k  )
                                          + phi_arr(i+1,j,k+1)-phi_arr(i,j,k+1))
                        +beta_x*inv_dz*0.5_rt*(phi_arr(i  ,j,k+1)-phi_arr(i  ,j,k)
                                          + phi_arr(i+1,j,k+1)-phi_arr(i+1,j,k)));
                },
                [=] AMREX_GPU_DEVICE (int i, int j, int k) {
                    Bz_arr(i,j,k) += inv_c * (
                        -beta_x*inv_dy*0.5_rt*(phi_arr(i  ,j+1,k)-phi_arr(i  ,j,k)
                                          + phi_arr(i+1,j+1,k)-phi_arr(i+1,j,k))
                        +beta_y*inv_dx*0.5_rt*(phi_arr(i+1,j  ,k)-phi_arr(i,j  ,k)
                                          + phi_arr(i+1,j+1,k)-phi_arr(i,j+1,k)));
                }
            );
#elif defined(WARPX_DIM_XZ) || defined(WARPX_DIM_RZ)
            amrex::ParallelFor( tbx, tby, tbz,
                [=] AMREX_GPU_DEVICE (int i, int j, int k) {
                    Bx_arr(i,j,k) += inv_c * (
                        -beta_y*inv_dz*( phi_arr(i,j+1,k)-phi_arr(i,j,k) ));
                },
                [=] AMREX_GPU_DEVICE (int i, int j, int k) {
                    By_arr(i,j,k) += inv_c * (
                        -beta_z*inv_dx*0.5_rt*(phi_arr(i+1,j  ,k)-phi_arr(i,j  ,k)
                                          + phi_arr(i+1,j+1,k)-phi_arr(i,j+1,k))
                        +beta_x*inv_dz*0.5_rt*(phi_arr(i  ,j+1,k)-phi_arr(i  ,j,k)
                                          + phi_arr(i+1,j+1,k)-phi_arr(i+1,j,k)));
                },
                [=] AMREX_GPU_DEVICE (int i, int j, int k) {
                    Bz_arr(i,j,k) += inv_c * (
                        +beta_y*inv_dx*( phi_arr(i+1,j,k)-phi_arr(i,j,k) ));
                }
            );
#else
            amrex::ParallelFor( tbx, tby,
                [=] AMREX_GPU_DEVICE (int i, int j, int k) {
                    Bx_arr(i,j,k) += inv_c * (
                        -beta_y*inv_dz*( phi_arr(i+1,j,k)-phi_arr(i,j,k) ));
                },
                [=] AMREX_GPU_DEVICE (int i, int j, int k) {
                    By_arr(i,j,k) += inv_c * (
                        +beta_x*inv_dz*(phi_arr(i+1,j,k)-phi_arr(i,j,k)));
                }
            );
            ignore_unused(beta_z,tbz,Bz_arr);
#endif
        }
    }
}

/* \brief Compute the potential by solving Poisson's equation with
          a 1D tridiagonal solve.

   \param[in] rho The charge density a given species
   \param[out] phi The potential to be computed by this function
*/
void
WarpX::computePhiTriDiagonal (const amrex::Vector<std::unique_ptr<amrex::MultiFab> >& rho,
                              amrex::Vector<std::unique_ptr<amrex::MultiFab> >& phi) const
{

    WARPX_ALWAYS_ASSERT_WITH_MESSAGE(max_level == 0,
        "The tridiagonal solver cannot be used with mesh refinement");

    const int lev = 0;

    const amrex::Real* dx = Geom(lev).CellSize();
    const amrex::Real xmin = Geom(lev).ProbLo(0);
    const amrex::Real xmax = Geom(lev).ProbHi(0);
    const int nx_full_domain = static_cast<int>( (xmax - xmin)/dx[0] + 0.5_rt );

    int nx_solve_min = 1;
    int nx_solve_max = nx_full_domain - 1;

    auto field_boundary_lo0 = WarpX::field_boundary_lo[0];
    auto field_boundary_hi0 = WarpX::field_boundary_hi[0];
    if (field_boundary_lo0 == FieldBoundaryType::Neumann || field_boundary_lo0 == FieldBoundaryType::Periodic) {
        // Neumann or periodic boundary condition
        // Solve for the point on the lower boundary
        nx_solve_min = 0;
    }
    if (field_boundary_hi0 == FieldBoundaryType::Neumann || field_boundary_hi0 == FieldBoundaryType::Periodic) {
        // Neumann or periodic boundary condition
        // Solve for the point on the upper boundary
        nx_solve_max = nx_full_domain;
    }

    // Create a 1-D MultiFab that covers all of x.
    // The tridiag solve will be done in this MultiFab and then copied out afterwards.
    const amrex::IntVect lo_full_domain(AMREX_D_DECL(0,0,0));
    const amrex::IntVect hi_full_domain(AMREX_D_DECL(nx_full_domain,0,0));
    const amrex::Box box_full_domain_node(lo_full_domain, hi_full_domain, amrex::IntVect::TheNodeVector());
    const BoxArray ba_full_domain_node(box_full_domain_node);
    amrex::Vector<int> pmap = {0}; // The data will only be on processor 0
    amrex::DistributionMapping dm_full_domain(pmap);

    // Put the data in the pinned arena since the tridiag solver will be done on the CPU, but have
    // the data readily accessible from the GPU.
    auto phi1d_mf = MultiFab(ba_full_domain_node, dm_full_domain, 1, 0, MFInfo().SetArena(The_Pinned_Arena()));
    auto zwork1d_mf = MultiFab(ba_full_domain_node, dm_full_domain, 1, 0, MFInfo().SetArena(The_Pinned_Arena()));
    auto rho1d_mf = MultiFab(ba_full_domain_node, dm_full_domain, 1, 0, MFInfo().SetArena(The_Pinned_Arena()));

    if (field_boundary_lo0 == FieldBoundaryType::PEC || field_boundary_hi0 == FieldBoundaryType::PEC) {
        // Copy from phi to get the boundary values
        phi1d_mf.ParallelCopy(*phi[lev], 0, 0, 1);
    }
    rho1d_mf.ParallelCopy(*rho[lev], 0, 0, 1);

    // Multiplier on the charge density
    const amrex::Real norm = dx[0]*dx[0]/PhysConst::ep0;
    rho1d_mf.mult(norm);

    // Use the MFIter loop since when parallel, only process zero has a FAB.
    // This skips the loop on all other processors.
    for (MFIter mfi(phi1d_mf); mfi.isValid(); ++mfi) {

        const auto& phi1d_arr = phi1d_mf[mfi].array();
        const auto& zwork1d_arr = zwork1d_mf[mfi].array();
        const auto& rho1d_arr = rho1d_mf[mfi].array();

        // The loops are always performed on the CPU

        amrex::Real diag = 2._rt;

        // The initial values depend on the boundary condition
        if (field_boundary_lo0 == FieldBoundaryType::PEC) {

            phi1d_arr(1,0,0) = (phi1d_arr(0,0,0) + rho1d_arr(1,0,0))/diag;

        } else if (field_boundary_lo0 == FieldBoundaryType::Neumann) {

            // Neumann boundary condition
            phi1d_arr(0,0,0) = rho1d_arr(0,0,0)/diag;

            zwork1d_arr(1,0,0) = 2._rt/diag;
            diag = 2._rt - zwork1d_arr(1,0,0);
            phi1d_arr(1,0,0) = (rho1d_arr(1,0,0) - (-1._rt)*phi1d_arr(1-1,0,0))/diag;

        } else if (field_boundary_lo0 == FieldBoundaryType::Periodic) {

            phi1d_arr(0,0,0) = rho1d_arr(0,0,0)/diag;

            zwork1d_arr(1,0,0) = 1._rt/diag;
            diag = 2._rt - zwork1d_arr(1,0,0);
            phi1d_arr(1,0,0) = (rho1d_arr(1,0,0) - (-1._rt)*phi1d_arr(1-1,0,0))/diag;

        }

        // Loop upward, calculating the Gaussian elimination multipliers and right hand sides
        for (int i_up = 2 ; i_up < nx_solve_max ; i_up++) {

            zwork1d_arr(i_up,0,0) = 1._rt/diag;
            diag = 2._rt - zwork1d_arr(i_up,0,0);
            phi1d_arr(i_up,0,0) = (rho1d_arr(i_up,0,0) - (-1._rt)*phi1d_arr(i_up-1,0,0))/diag;

        }

        // The last value depend on the boundary condition
        amrex::Real zwork_product = 1.; // Needed for parallel boundaries
        if (field_boundary_hi0 == FieldBoundaryType::PEC) {

            int const nxm1 = nx_full_domain - 1;
            zwork1d_arr(nxm1,0,0) = 1._rt/diag;
            diag = 2._rt - zwork1d_arr(nxm1,0,0);
            phi1d_arr(nxm1,0,0) = (phi1d_arr(nxm1+1,0,0) + rho1d_arr(nxm1,0,0) - (-1._rt)*phi1d_arr(nxm1-1,0,0))/diag;

        } else if (field_boundary_hi0 == FieldBoundaryType::Neumann) {

            // Neumann boundary condition
            zwork1d_arr(nx_full_domain,0,0) = 1._rt/diag;
            diag = 2._rt - 2._rt*zwork1d_arr(nx_full_domain,0,0);
            if (diag == 0._rt) {
                // This happens if the lower boundary is also Neumann.
                // It this case, the potential is relative to an arbitrary constant,
                // so set the upper boundary to zero to force a value.
                phi1d_arr(nx_full_domain,0,0) = 0.;
            } else {
                phi1d_arr(nx_full_domain,0,0) = (rho1d_arr(nx_full_domain,0,0) - (-1._rt)*phi1d_arr(nx_full_domain-1,0,0))/diag;
            }

        } else if (field_boundary_hi0 == FieldBoundaryType::Periodic) {

            zwork1d_arr(nx_full_domain,0,0) = 1._rt/diag;

            for (int i = 1 ; i <= nx_full_domain ; i++) {
                zwork_product *= zwork1d_arr(i,0,0);
            }

            diag = 2._rt - zwork1d_arr(nx_full_domain,0,0) - zwork_product;
            // Note that rho1d_arr(0,0,0) is used to ensure that the same value is used
            // on both boundaries.
            phi1d_arr(nx_full_domain,0,0) = (rho1d_arr(0,0,0) - (-1._rt)*phi1d_arr(nx_full_domain-1,0,0))/diag;

        }

        // Loop downward to calculate the phi
        if (field_boundary_lo0 == FieldBoundaryType::Periodic) {

            // With periodic, the right hand column adds an extra term for all rows
            for (int i_down = nx_full_domain-1 ; i_down >= 0 ; i_down--) {
                zwork_product /= zwork1d_arr(i_down+1,0,0);
                phi1d_arr(i_down,0,0) = phi1d_arr(i_down,0,0) + zwork1d_arr(i_down+1,0,0)*phi1d_arr(i_down+1,0,0) + zwork_product*phi1d_arr(nx_full_domain,0,0);
            }

        } else {

            for (int i_down = nx_solve_max-1 ; i_down >= nx_solve_min ; i_down--) {
                phi1d_arr(i_down,0,0) = phi1d_arr(i_down,0,0) + zwork1d_arr(i_down+1,0,0)*phi1d_arr(i_down+1,0,0);
            }

        }

    }

    // Copy phi1d to phi
    phi[lev]->ParallelCopy(phi1d_mf, 0, 0, 1);
}

void ElectrostaticSolver::PoissonBoundaryHandler::definePhiBCs ( )
{
    int dim_start = 0;
#ifdef WARPX_DIM_RZ
    WarpX& warpx = WarpX::GetInstance();
    auto geom = warpx.Geom(0);
    if (geom.ProbLo(0) == 0){
        lobc[0] = LinOpBCType::Neumann;
        dirichlet_flag[0] = false;
        dim_start = 1;

        // handle the r_max boundary explicity
        if (WarpX::field_boundary_hi[0] == FieldBoundaryType::PEC) {
            hibc[0] = LinOpBCType::Dirichlet;
            dirichlet_flag[1] = true;
        }
        else if (WarpX::field_boundary_hi[0] == FieldBoundaryType::Neumann) {
            hibc[0] = LinOpBCType::Neumann;
            dirichlet_flag[1] = false;
        }
        else {
            WARPX_ALWAYS_ASSERT_WITH_MESSAGE(false,
                "Field boundary condition at the outer radius must be either PEC or neumann "
                "when using the electrostatic solver"
            );
        }
    }
#endif
    for (int idim=dim_start; idim<AMREX_SPACEDIM; idim++){
        if ( WarpX::field_boundary_lo[idim] == FieldBoundaryType::Periodic
             && WarpX::field_boundary_hi[idim] == FieldBoundaryType::Periodic ) {
            lobc[idim] = LinOpBCType::Periodic;
            hibc[idim] = LinOpBCType::Periodic;
            dirichlet_flag[idim*2] = false;
            dirichlet_flag[idim*2+1] = false;
        }
        else {
            has_non_periodic = true;
            if ( WarpX::field_boundary_lo[idim] == FieldBoundaryType::PEC ) {
                lobc[idim] = LinOpBCType::Dirichlet;
                dirichlet_flag[idim*2] = true;
            }
            else if ( WarpX::field_boundary_lo[idim] == FieldBoundaryType::Neumann ) {
                lobc[idim] = LinOpBCType::Neumann;
                dirichlet_flag[idim*2] = false;
            }
            else {
                WARPX_ALWAYS_ASSERT_WITH_MESSAGE(false,
                    "Field boundary conditions have to be either periodic, PEC or neumann "
                    "when using the electrostatic solver"
                );
            }

            if ( WarpX::field_boundary_hi[idim] == FieldBoundaryType::PEC ) {
                hibc[idim] = LinOpBCType::Dirichlet;
                dirichlet_flag[idim*2+1] = true;
            }
            else if ( WarpX::field_boundary_hi[idim] == FieldBoundaryType::Neumann ) {
                hibc[idim] = LinOpBCType::Neumann;
                dirichlet_flag[idim*2+1] = false;
            }
            else {
                WARPX_ALWAYS_ASSERT_WITH_MESSAGE(false,
                    "Field boundary conditions have to be either periodic, PEC or neumann "
                    "when using the electrostatic solver"
                );
            }
        }
    }
    bcs_set = true;
}

void ElectrostaticSolver::PoissonBoundaryHandler::buildParsers ()
{
    potential_xlo_parser = utils::parser::makeParser(potential_xlo_str, {"t"});
    potential_xhi_parser = utils::parser::makeParser(potential_xhi_str, {"t"});
    potential_ylo_parser = utils::parser::makeParser(potential_ylo_str, {"t"});
    potential_yhi_parser = utils::parser::makeParser(potential_yhi_str, {"t"});
    potential_zlo_parser = utils::parser::makeParser(potential_zlo_str, {"t"});
    potential_zhi_parser = utils::parser::makeParser(potential_zhi_str, {"t"});

    potential_xlo = potential_xlo_parser.compile<1>();
    potential_xhi = potential_xhi_parser.compile<1>();
    potential_ylo = potential_ylo_parser.compile<1>();
    potential_yhi = potential_yhi_parser.compile<1>();
    potential_zlo = potential_zlo_parser.compile<1>();
    potential_zhi = potential_zhi_parser.compile<1>();

    buildParsersEB();
}

void ElectrostaticSolver::PoissonBoundaryHandler::buildParsersEB ()
{
    potential_eb_parser  = utils::parser::makeParser(potential_eb_str, {"x", "y", "z", "t"});

    // check if the EB potential is a function of space or only of time
    std::set<std::string> eb_symbols = potential_eb_parser.symbols();
    if ((eb_symbols.count("x") != 0) || (eb_symbols.count("y") != 0)
            || (eb_symbols.count("z") != 0)) {
        potential_eb = potential_eb_parser.compile<4>();
        phi_EB_only_t = false;
    }
    else {
        potential_eb_parser = utils::parser::makeParser(potential_eb_str, {"t"});
        potential_eb_t = potential_eb_parser.compile<1>();
    }
}<|MERGE_RESOLUTION|>--- conflicted
+++ resolved
@@ -69,12 +69,8 @@
         }
     }
 
-<<<<<<< HEAD
-    if (electrostatic_solver_id == ElectrostaticSolverAlgo::LabFrame) {
-=======
     if (electrostatic_solver_id == ElectrostaticSolverAlgo::LabFrame ||
         electrostatic_solver_id == ElectrostaticSolverAlgo::LabFrameElectroMagnetostatic) {
->>>>>>> 7d187fa9
         AddSpaceChargeFieldLabFrame();
     }
     else {
@@ -310,12 +306,8 @@
 #if defined(AMREX_USE_EB)
     // EB: use AMReX to directly calculate the electric field since with EB's the
     // simple finite difference scheme in WarpX::computeE sometimes fails
-<<<<<<< HEAD
-    if (electrostatic_solver_id == ElectrostaticSolverAlgo::LabFrame)
-=======
     if (electrostatic_solver_id == ElectrostaticSolverAlgo::LabFrame ||
         electrostatic_solver_id == ElectrostaticSolverAlgo::LabFrameElectroMagnetostatic)
->>>>>>> 7d187fa9
     {
         // TODO: maybe make this a helper function or pass Efield_fp directly
         amrex::Vector<
