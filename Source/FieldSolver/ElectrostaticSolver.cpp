/* Copyright 2019 Remi Lehe
 *
 * This file is part of WarpX.
 *
 * License: BSD-3-Clause-LBNL
 */
#include "WarpX.H"

#include "FieldSolver/ElectrostaticSolver.H"
#include "Parallelization/GuardCellManager.H"
#include "Particles/MultiParticleContainer.H"
#include "Particles/WarpXParticleContainer.H"
#include "Python/WarpX_py.H"
#include "Utils/Parser/ParserUtils.H"
#include "Utils/WarpXAlgorithmSelection.H"
#include "Utils/WarpXConst.H"
#include "Utils/TextMsg.H"
#include "Utils/WarpXProfilerWrapper.H"

#include <ablastr/fields/PoissonSolver.H>
#include <ablastr/utils/Communication.H>
#include <ablastr/warn_manager/WarnManager.H>

#include <AMReX_Array.H>
#include <AMReX_Array4.H>
#include <AMReX_BLassert.H>
#include <AMReX_Box.H>
#include <AMReX_BoxArray.H>
#include <AMReX_Config.H>
#include <AMReX_DistributionMapping.H>
#include <AMReX_FArrayBox.H>
#include <AMReX_FabArray.H>
#include <AMReX_Geometry.H>
#include <AMReX_GpuControl.H>
#include <AMReX_GpuLaunch.H>
#include <AMReX_GpuQualifiers.H>
#include <AMReX_IndexType.H>
#include <AMReX_IntVect.H>
#include <AMReX_LO_BCTYPES.H>
#include <AMReX_MFIter.H>
#include <AMReX_MLMG.H>
#include <AMReX_MultiFab.H>
#include <AMReX_REAL.H>
#include <AMReX_SPACE.H>
#include <AMReX_Vector.H>
#include <AMReX_MFInterp_C.H>
#ifdef AMREX_USE_EB
#   include <AMReX_EBFabFactory.H>
#endif

#include <array>
#include <memory>
#include <string>

using namespace amrex;

void
WarpX::ComputeSpaceChargeField (bool const reset_fields)
{
    WARPX_PROFILE("WarpX::ComputeSpaceChargeField");
    if (reset_fields) {
        // Reset all E and B fields to 0, before calculating space-charge fields
        WARPX_PROFILE("WarpX::ComputeSpaceChargeField::reset_fields");
        for (int lev = 0; lev <= max_level; lev++) {
            for (int comp=0; comp<3; comp++) {
                Efield_fp[lev][comp]->setVal(0);
                Bfield_fp[lev][comp]->setVal(0);
            }
        }
    }

    if (electrostatic_solver_id == ElectrostaticSolverAlgo::LabFrame ||
        electrostatic_solver_id == ElectrostaticSolverAlgo::LabFrameElectroMagnetostatic) {
        AddSpaceChargeFieldLabFrame();
    }
    else {
        // Loop over the species and add their space-charge contribution to E and B.
        // Note that the fields calculated here does not include the E field
        // due to simulation boundary potentials
        for (int ispecies=0; ispecies<mypc->nSpecies(); ispecies++){
            WarpXParticleContainer& species = mypc->GetParticleContainer(ispecies);
            if (species.initialize_self_fields ||
                (electrostatic_solver_id == ElectrostaticSolverAlgo::Relativistic)) {
                AddSpaceChargeField(species);
            }
        }

        // Add the field due to the boundary potentials
        if (electrostatic_solver_id == ElectrostaticSolverAlgo::Relativistic){
            AddBoundaryField();
        }
    }
}

/* Compute the potential `phi` by solving the Poisson equation with the
   simulation specific boundary conditions and boundary values, then add the
   E field due to that `phi` to `Efield_fp`.
*/
void
WarpX::AddBoundaryField ()
{
    WARPX_PROFILE("WarpX::AddBoundaryField");

    // Store the boundary conditions for the field solver if they haven't been
    // stored yet
    if (!m_poisson_boundary_handler.bcs_set) m_poisson_boundary_handler.definePhiBCs();

    // Allocate fields for charge and potential
    const int num_levels = max_level + 1;
    Vector<std::unique_ptr<MultiFab> > rho(num_levels);
    Vector<std::unique_ptr<MultiFab> > phi(num_levels);
    // Use number of guard cells used for local deposition of rho
    const amrex::IntVect ng = guard_cells.ng_depos_rho;
    for (int lev = 0; lev <= max_level; lev++) {
        BoxArray nba = boxArray(lev);
        nba.surroundingNodes();
        rho[lev] = std::make_unique<MultiFab>(nba, DistributionMap(lev), 1, ng);
        rho[lev]->setVal(0.);
        phi[lev] = std::make_unique<MultiFab>(nba, DistributionMap(lev), 1, 1);
        phi[lev]->setVal(0.);
    }

    // Set the boundary potentials appropriately
    setPhiBC(phi);

    // beta is zero for boundaries
    std::array<Real, 3> beta = {0._rt};

    // Compute the potential phi, by solving the Poisson equation
    computePhi( rho, phi, beta, self_fields_required_precision,
                self_fields_absolute_tolerance, self_fields_max_iters,
                self_fields_verbosity );

    // Compute the corresponding electric and magnetic field, from the potential phi.
    computeE( Efield_fp, phi, beta );
    computeB( Bfield_fp, phi, beta );
}

void
WarpX::AddSpaceChargeField (WarpXParticleContainer& pc)
{
    WARPX_PROFILE("WarpX::AddSpaceChargeField");

    // Store the boundary conditions for the field solver if they haven't been
    // stored yet
    if (!m_poisson_boundary_handler.bcs_set) m_poisson_boundary_handler.definePhiBCs();

#ifdef WARPX_DIM_RZ
    WARPX_ALWAYS_ASSERT_WITH_MESSAGE(n_rz_azimuthal_modes == 1,
                                     "Error: RZ electrostatic only implemented for a single mode");
#endif

    // Allocate fields for charge and potential
    const int num_levels = max_level + 1;
    Vector<std::unique_ptr<MultiFab> > rho(num_levels);
    Vector<std::unique_ptr<MultiFab> > phi(num_levels);
    // Use number of guard cells used for local deposition of rho
    const amrex::IntVect ng = guard_cells.ng_depos_rho;
    for (int lev = 0; lev <= max_level; lev++) {
        BoxArray nba = boxArray(lev);
        nba.surroundingNodes();
        rho[lev] = std::make_unique<MultiFab>(nba, DistributionMap(lev), 1, ng);
        rho[lev]->setVal(0.);
        phi[lev] = std::make_unique<MultiFab>(nba, DistributionMap(lev), 1, 1);
        phi[lev]->setVal(0.);
    }

    // Deposit particle charge density (source of Poisson solver)
    bool const local = false;
    bool const reset = false;
    bool const apply_boundary_and_scale_volume = true;
    if ( !pc.do_not_deposit) {
        pc.DepositCharge(rho, local, reset, apply_boundary_and_scale_volume);
    }

    // Get the particle beta vector
    bool const local_average = false; // Average across all MPI ranks
    std::array<ParticleReal, 3> beta_pr = pc.meanParticleVelocity(local_average);
    std::array<Real, 3> beta;
    for (int i=0 ; i < static_cast<int>(beta.size()) ; i++) beta[i] = beta_pr[i]/PhysConst::c; // Normalize

    // Compute the potential phi, by solving the Poisson equation
    computePhi( rho, phi, beta, pc.self_fields_required_precision,
                pc.self_fields_absolute_tolerance, pc.self_fields_max_iters,
                pc.self_fields_verbosity );

    // Compute the corresponding electric and magnetic field, from the potential phi
    computeE( Efield_fp, phi, beta );
    computeB( Bfield_fp, phi, beta );

}

void
WarpX::AddSpaceChargeFieldLabFrame ()
{
    WARPX_PROFILE("WarpX::AddSpaceChargeFieldLabFrame");

    // Store the boundary conditions for the field solver if they haven't been
    // stored yet
    if (!m_poisson_boundary_handler.bcs_set) m_poisson_boundary_handler.definePhiBCs();

#ifdef WARPX_DIM_RZ
    WARPX_ALWAYS_ASSERT_WITH_MESSAGE(n_rz_azimuthal_modes == 1,
                                     "Error: RZ electrostatic only implemented for a single mode");
#endif

<<<<<<< HEAD
    // reset rho_fp before depositing charge density for this step
    for (int lev = 0; lev <= finestLevel(); lev++) {
        rho_fp[lev]->setVal(0.);
    }

    // Deposit particle charge density (source of Poisson solver)
    bool const local = true;
    bool const interpolate_across_levels = false;
    bool const reset = false;
    bool const apply_boundary_and_scale_volume = false;
    for (int ispecies=0; ispecies<mypc->nSpecies(); ispecies++){
        WarpXParticleContainer& species = mypc->GetParticleContainer(ispecies);
        if (!species.do_not_deposit) {
            species.DepositCharge( rho_fp,
                                   local, reset, apply_boundary_and_scale_volume,
                                   interpolate_across_levels
                                  );
        }
    }
#ifdef WARPX_DIM_RZ
    for (int lev = 0; lev <= finestLevel(); lev++) {
        ApplyInverseVolumeScalingToChargeDensity(rho_fp[lev].get(), lev);
    }
#endif
=======
    // Deposit particle charge density (source of Poisson solver)
    mypc->DepositCharge(rho_fp, 0.0_rt);

>>>>>>> 1f859437
    SyncRho(); // Apply filter, perform MPI exchange, interpolate across levels
#ifndef WARPX_DIM_RZ
    for (int lev = 0; lev <= finestLevel(); lev++) {
        // Reflect density over PEC boundaries, if needed.
        ApplyRhofieldBoundary(lev, rho_fp[lev].get(), PatchType::fine);
    }
#endif

    // beta is zero in lab frame
    // Todo: use simpler finite difference form with beta=0
    std::array<Real, 3> beta = {0._rt};

    // set the boundary potentials appropriately
    setPhiBC(phi_fp);

    // Compute the potential phi, by solving the Poisson equation
    if (IsPythonCallBackInstalled("poissonsolver")) {

        // Use the Python level solver (user specified)
        ExecutePythonCallback("poissonsolver");

    } else {

#if defined(WARPX_DIM_1D_Z)
        // Use the tridiag solver with 1D
        computePhiTriDiagonal(rho_fp, phi_fp);
#else
        // Use the AMREX MLMG solver otherwise
        computePhi(rho_fp, phi_fp, beta, self_fields_required_precision,
                   self_fields_absolute_tolerance, self_fields_max_iters,
                   self_fields_verbosity);
#endif

    }

    // Compute the electric field. Note that if an EB is used the electric
    // field will be calculated in the computePhi call.
#ifndef AMREX_USE_EB
    computeE( Efield_fp, phi_fp, beta );
#else
    if ( IsPythonCallBackInstalled("poissonsolver") ) computeE( Efield_fp, phi_fp, beta );
#endif

    // Compute the magnetic field
    computeB( Bfield_fp, phi_fp, beta );
}

/* Compute the potential `phi` by solving the Poisson equation with `rho` as
   a source, assuming that the source moves at a constant speed \f$\vec{\beta}\f$.
   This uses the amrex solver.

   More specifically, this solves the equation
   \f[
       \vec{\nabla}^2 r \phi - (\vec{\beta}\cdot\vec{\nabla})^2 r \phi = -\frac{r \rho}{\epsilon_0}
   \f]

   \param[in] rho The charge density a given species
   \param[out] phi The potential to be computed by this function
   \param[in] beta Represents the velocity of the source of `phi`
   \param[in] required_precision The relative convergence threshold for the MLMG solver
   \param[in] absolute_tolerance The absolute convergence threshold for the MLMG solver
   \param[in] max_iters The maximum number of iterations allowed for the MLMG solver
   \param[in] verbosity The verbosity setting for the MLMG solver
*/
void
WarpX::computePhi (const amrex::Vector<std::unique_ptr<amrex::MultiFab> >& rho,
                   amrex::Vector<std::unique_ptr<amrex::MultiFab> >& phi,
                   std::array<Real, 3> const beta,
                   Real const required_precision,
                   Real absolute_tolerance,
                   int const max_iters,
                   int const verbosity) const
{
    // create a vector to our fields, sorted by level
    amrex::Vector<amrex::MultiFab*> sorted_rho;
    amrex::Vector<amrex::MultiFab*> sorted_phi;
    for (int lev = 0; lev <= finest_level; ++lev) {
        sorted_rho.emplace_back(rho[lev].get());
        sorted_phi.emplace_back(phi[lev].get());
    }

    std::optional<ElectrostaticSolver::EBCalcEfromPhiPerLevel> post_phi_calculation;
#if defined(AMREX_USE_EB)
    // EB: use AMReX to directly calculate the electric field since with EB's the
    // simple finite difference scheme in WarpX::computeE sometimes fails
    if (electrostatic_solver_id == ElectrostaticSolverAlgo::LabFrame ||
        electrostatic_solver_id == ElectrostaticSolverAlgo::LabFrameElectroMagnetostatic)
    {
        // TODO: maybe make this a helper function or pass Efield_fp directly
        amrex::Vector<
            amrex::Array<amrex::MultiFab *, AMREX_SPACEDIM>
        > e_field;
        for (int lev = 0; lev <= finest_level; ++lev) {
            e_field.push_back(
#   if defined(WARPX_DIM_1D_Z)
                amrex::Array<amrex::MultiFab*, 1>{
                    get_pointer_Efield_fp(lev, 2)
                }
#   elif defined(WARPX_DIM_XZ) || defined(WARPX_DIM_RZ)
                amrex::Array<amrex::MultiFab*, 2>{
                    get_pointer_Efield_fp(lev, 0),
                    get_pointer_Efield_fp(lev, 2)
                }
#   elif defined(WARPX_DIM_3D)
                amrex::Array<amrex::MultiFab *, 3>{
                    get_pointer_Efield_fp(lev, 0),
                    get_pointer_Efield_fp(lev, 1),
                    get_pointer_Efield_fp(lev, 2)
                }
#   endif
            );
        }
        post_phi_calculation = ElectrostaticSolver::EBCalcEfromPhiPerLevel(e_field);
    }

    std::optional<amrex::Vector<amrex::EBFArrayBoxFactory const *> > eb_farray_box_factory;
    amrex::Vector<
        amrex::EBFArrayBoxFactory const *
    > factories;
    for (int lev = 0; lev <= finest_level; ++lev) {
        factories.push_back(&WarpX::fieldEBFactory(lev));
    }
    eb_farray_box_factory = factories;
#else
    std::optional<amrex::Vector<amrex::FArrayBoxFactory const *> > eb_farray_box_factory;
#endif

    ablastr::fields::computePhi(
        sorted_rho,
        sorted_phi,
        beta,
        required_precision,
        absolute_tolerance,
        max_iters,
        verbosity,
        this->geom,
        this->dmap,
        this->grids,
        this->m_poisson_boundary_handler,
        WarpX::do_single_precision_comms,
        this->ref_ratio,
        post_phi_calculation,
        gett_new(0),
        eb_farray_box_factory
    );

}


/* \brief Set Dirichlet boundary conditions for the electrostatic solver.

    The given potential's values are fixed on the boundaries of the given
    dimension according to the desired values from the simulation input file,
    boundary.potential_lo and boundary.potential_hi.

   \param[inout] phi The electrostatic potential
   \param[in] idim The dimension for which the Dirichlet boundary condition is set
*/
void
WarpX::setPhiBC ( amrex::Vector<std::unique_ptr<amrex::MultiFab>>& phi ) const
{
    // check if any dimension has non-periodic boundary conditions
    if (!m_poisson_boundary_handler.has_non_periodic) return;

    // get the boundary potentials at the current time
    amrex::Array<amrex::Real,AMREX_SPACEDIM> phi_bc_values_lo;
    amrex::Array<amrex::Real,AMREX_SPACEDIM> phi_bc_values_hi;
    phi_bc_values_lo[WARPX_ZINDEX] = m_poisson_boundary_handler.potential_zlo(gett_new(0));
    phi_bc_values_hi[WARPX_ZINDEX] = m_poisson_boundary_handler.potential_zhi(gett_new(0));
#ifndef WARPX_DIM_1D_Z
    phi_bc_values_lo[0] = m_poisson_boundary_handler.potential_xlo(gett_new(0));
    phi_bc_values_hi[0] = m_poisson_boundary_handler.potential_xhi(gett_new(0));
#endif
#if defined(WARPX_DIM_3D)
    phi_bc_values_lo[1] = m_poisson_boundary_handler.potential_ylo(gett_new(0));
    phi_bc_values_hi[1] = m_poisson_boundary_handler.potential_yhi(gett_new(0));
#endif

    auto dirichlet_flag = m_poisson_boundary_handler.dirichlet_flag;

    // loop over all mesh refinement levels and set the boundary values
    for (int lev=0; lev <= max_level; lev++) {

        amrex::Box domain = Geom(lev).Domain();
        domain.surroundingNodes();

#ifdef AMREX_USE_OMP
#pragma omp parallel if (amrex::Gpu::notInLaunchRegion())
#endif
        for ( MFIter mfi(*phi[lev], TilingIfNotGPU()); mfi.isValid(); ++mfi ) {
            // Extract the potential
            auto phi_arr = phi[lev]->array(mfi);
            // Extract tileboxes for which to loop
            const Box& tb  = mfi.tilebox( phi[lev]->ixType().toIntVect() );

            // loop over dimensions
            for (int idim=0; idim<AMREX_SPACEDIM; idim++){
                // check if neither boundaries in this dimension should be set
                if (!(dirichlet_flag[2*idim] || dirichlet_flag[2*idim+1])) continue;

                // a check can be added below to test if the boundary values
                // are already correct, in which case the ParallelFor over the
                // cells can be skipped

                if (!domain.strictly_contains(tb)) {
                    amrex::ParallelFor( tb,
                        [=] AMREX_GPU_DEVICE (int i, int j, int k) {

                            IntVect iv(AMREX_D_DECL(i,j,k));

                            if (dirichlet_flag[2*idim] && iv[idim] == domain.smallEnd(idim)){
                                phi_arr(i,j,k) = phi_bc_values_lo[idim];
                            }
                            if (dirichlet_flag[2*idim+1] && iv[idim] == domain.bigEnd(idim)) {
                                phi_arr(i,j,k) = phi_bc_values_hi[idim];
                            }

                        } // loop ijk
                    );
                }
            } // idim
    }} // lev & MFIter
}

/* \brief Compute the electric field that corresponds to `phi`, and
          add it to the set of MultiFab `E`.

   The electric field is calculated by assuming that the source that
   produces the `phi` potential is moving with a constant speed \f$\vec{\beta}\f$:
   \f[
    \vec{E} = -\vec{\nabla}\phi + \vec{\beta}(\vec{\beta} \cdot \vec{\nabla}\phi)
   \f]
   (where the second term represent the term \f$\partial_t \vec{A}\f$, in
    the case of a moving source)

   \param[inout] E Electric field on the grid
   \param[in] phi The potential from which to compute the electric field
   \param[in] beta Represents the velocity of the source of `phi`
*/
void
WarpX::computeE (amrex::Vector<std::array<std::unique_ptr<amrex::MultiFab>, 3> >& E,
                 const amrex::Vector<std::unique_ptr<amrex::MultiFab> >& phi,
                 std::array<amrex::Real, 3> const beta ) const
{
    for (int lev = 0; lev <= max_level; lev++) {

        const Real* dx = Geom(lev).CellSize();

#ifdef AMREX_USE_OMP
#    pragma omp parallel if (Gpu::notInLaunchRegion())
#endif
        for ( MFIter mfi(*phi[lev], TilingIfNotGPU()); mfi.isValid(); ++mfi )
        {
#if defined(WARPX_DIM_3D)
            const Real inv_dx = 1._rt/dx[0];
            const Real inv_dy = 1._rt/dx[1];
            const Real inv_dz = 1._rt/dx[2];
#elif defined(WARPX_DIM_XZ) || defined(WARPX_DIM_RZ)
            const Real inv_dx = 1._rt/dx[0];
            const Real inv_dz = 1._rt/dx[1];
#else
            const Real inv_dz = 1._rt/dx[0];
#endif
#if (AMREX_SPACEDIM >= 2)
            const Box& tbx  = mfi.tilebox( E[lev][0]->ixType().toIntVect() );
#endif
#if defined(WARPX_DIM_3D)
            const Box& tby  = mfi.tilebox( E[lev][1]->ixType().toIntVect() );
#endif
            const Box& tbz  = mfi.tilebox( E[lev][2]->ixType().toIntVect() );

            const auto& phi_arr = phi[lev]->array(mfi);
#if (AMREX_SPACEDIM >= 2)
            const auto& Ex_arr = (*E[lev][0])[mfi].array();
#endif
#if defined(WARPX_DIM_3D)
            const auto& Ey_arr = (*E[lev][1])[mfi].array();
#endif
            const auto& Ez_arr = (*E[lev][2])[mfi].array();

            Real beta_x = beta[0];
            Real beta_y = beta[1];
            Real beta_z = beta[2];

            // Calculate the electric field
            // Use discretized derivative that matches the staggering of the grid.
#if defined(WARPX_DIM_3D)
            amrex::ParallelFor( tbx, tby, tbz,
                [=] AMREX_GPU_DEVICE (int i, int j, int k) {
                    Ex_arr(i,j,k) +=
                        +(beta_x*beta_x-1)*inv_dx*( phi_arr(i+1,j,k)-phi_arr(i,j,k) )
                        +beta_x*beta_y*0.25_rt*inv_dy*(phi_arr(i  ,j+1,k)-phi_arr(i  ,j-1,k)
                                                  + phi_arr(i+1,j+1,k)-phi_arr(i+1,j-1,k))
                        +beta_x*beta_z*0.25_rt*inv_dz*(phi_arr(i  ,j,k+1)-phi_arr(i  ,j,k-1)
                                                  + phi_arr(i+1,j,k+1)-phi_arr(i+1,j,k-1));
                },
                [=] AMREX_GPU_DEVICE (int i, int j, int k) {
                    Ey_arr(i,j,k) +=
                        +beta_y*beta_x*0.25_rt*inv_dx*(phi_arr(i+1,j  ,k)-phi_arr(i-1,j  ,k)
                                                  + phi_arr(i+1,j+1,k)-phi_arr(i-1,j+1,k))
                        +(beta_y*beta_y-1)*inv_dy*( phi_arr(i,j+1,k)-phi_arr(i,j,k) )
                        +beta_y*beta_z*0.25_rt*inv_dz*(phi_arr(i,j  ,k+1)-phi_arr(i,j  ,k-1)
                                                  + phi_arr(i,j+1,k+1)-phi_arr(i,j+1,k-1));
                },
                [=] AMREX_GPU_DEVICE (int i, int j, int k) {
                    Ez_arr(i,j,k) +=
                        +beta_z*beta_x*0.25_rt*inv_dx*(phi_arr(i+1,j,k  )-phi_arr(i-1,j,k  )
                                                  + phi_arr(i+1,j,k+1)-phi_arr(i-1,j,k+1))
                        +beta_z*beta_y*0.25_rt*inv_dy*(phi_arr(i,j+1,k  )-phi_arr(i,j-1,k  )
                                                  + phi_arr(i,j+1,k+1)-phi_arr(i,j-1,k+1))
                        +(beta_z*beta_z-1)*inv_dz*( phi_arr(i,j,k+1)-phi_arr(i,j,k) );
                }
            );
#elif defined(WARPX_DIM_XZ) || defined(WARPX_DIM_RZ)
            amrex::ParallelFor( tbx, tbz,
                [=] AMREX_GPU_DEVICE (int i, int j, int k) {
                    Ex_arr(i,j,k) +=
                        +(beta_x*beta_x-1)*inv_dx*( phi_arr(i+1,j,k)-phi_arr(i,j,k) )
                        +beta_x*beta_z*0.25_rt*inv_dz*(phi_arr(i  ,j+1,k)-phi_arr(i  ,j-1,k)
                                                  + phi_arr(i+1,j+1,k)-phi_arr(i+1,j-1,k));
                },
                [=] AMREX_GPU_DEVICE (int i, int j, int k) {
                    Ez_arr(i,j,k) +=
                        +beta_z*beta_x*0.25_rt*inv_dx*(phi_arr(i+1,j  ,k)-phi_arr(i-1,j  ,k)
                                                  + phi_arr(i+1,j+1,k)-phi_arr(i-1,j+1,k))
                        +(beta_z*beta_z-1)*inv_dz*( phi_arr(i,j+1,k)-phi_arr(i,j,k) );
                }
            );
            ignore_unused(beta_y);
#else
            amrex::ParallelFor( tbz,
                [=] AMREX_GPU_DEVICE (int i, int j, int k) {
                    Ez_arr(i,j,k) +=
                        +(beta_z*beta_z-1)*inv_dz*( phi_arr(i+1,j,k)-phi_arr(i,j,k) );
                }
            );
            ignore_unused(beta_x,beta_y);
#endif
        }
    }
}


/* \brief Compute the magnetic field that corresponds to `phi`, and
          add it to the set of MultiFab `B`.

   The magnetic field is calculated by assuming that the source that
   produces the `phi` potential is moving with a constant speed \f$\vec{\beta}\f$:
   \f[
    \vec{B} = -\frac{1}{c}\vec{\beta}\times\vec{\nabla}\phi
   \f]
   (this represents the term \f$\vec{\nabla} \times \vec{A}\f$, in the case of a moving source)

   \param[inout] E Electric field on the grid
   \param[in] phi The potential from which to compute the electric field
   \param[in] beta Represents the velocity of the source of `phi`
*/
void
WarpX::computeB (amrex::Vector<std::array<std::unique_ptr<amrex::MultiFab>, 3> >& B,
                 const amrex::Vector<std::unique_ptr<amrex::MultiFab> >& phi,
                 std::array<amrex::Real, 3> const beta ) const
{
    // return early if beta is 0 since there will be no B-field
    if ((beta[0] == 0._rt) && (beta[1] == 0._rt) && (beta[2] == 0._rt)) return;

    for (int lev = 0; lev <= max_level; lev++) {

        const Real* dx = Geom(lev).CellSize();

#ifdef AMREX_USE_OMP
#    pragma omp parallel if (Gpu::notInLaunchRegion())
#endif
        for ( MFIter mfi(*phi[lev], TilingIfNotGPU()); mfi.isValid(); ++mfi )
        {
#if defined(WARPX_DIM_3D)
            const Real inv_dx = 1._rt/dx[0];
            const Real inv_dy = 1._rt/dx[1];
            const Real inv_dz = 1._rt/dx[2];
#elif defined(WARPX_DIM_XZ) || defined(WARPX_DIM_RZ)
            const Real inv_dx = 1._rt/dx[0];
            const Real inv_dz = 1._rt/dx[1];
#else
            const Real inv_dz = 1._rt/dx[0];
#endif
            const Box& tbx  = mfi.tilebox( B[lev][0]->ixType().toIntVect() );
            const Box& tby  = mfi.tilebox( B[lev][1]->ixType().toIntVect() );
            const Box& tbz  = mfi.tilebox( B[lev][2]->ixType().toIntVect() );

            const auto& phi_arr = phi[lev]->array(mfi);
            const auto& Bx_arr = (*B[lev][0])[mfi].array();
            const auto& By_arr = (*B[lev][1])[mfi].array();
            const auto& Bz_arr = (*B[lev][2])[mfi].array();

            Real beta_x = beta[0];
            Real beta_y = beta[1];
            Real beta_z = beta[2];

            constexpr Real inv_c = 1._rt/PhysConst::c;

            // Calculate the magnetic field
            // Use discretized derivative that matches the staggering of the grid.
#if defined(WARPX_DIM_3D)
            amrex::ParallelFor( tbx, tby, tbz,
                [=] AMREX_GPU_DEVICE (int i, int j, int k) {
                    Bx_arr(i,j,k) += inv_c * (
                        -beta_y*inv_dz*0.5_rt*(phi_arr(i,j  ,k+1)-phi_arr(i,j  ,k)
                                          + phi_arr(i,j+1,k+1)-phi_arr(i,j+1,k))
                        +beta_z*inv_dy*0.5_rt*(phi_arr(i,j+1,k  )-phi_arr(i,j,k  )
                                          + phi_arr(i,j+1,k+1)-phi_arr(i,j,k+1)));
                },
                [=] AMREX_GPU_DEVICE (int i, int j, int k) {
                    By_arr(i,j,k) += inv_c * (
                        -beta_z*inv_dx*0.5_rt*(phi_arr(i+1,j,k  )-phi_arr(i,j,k  )
                                          + phi_arr(i+1,j,k+1)-phi_arr(i,j,k+1))
                        +beta_x*inv_dz*0.5_rt*(phi_arr(i  ,j,k+1)-phi_arr(i  ,j,k)
                                          + phi_arr(i+1,j,k+1)-phi_arr(i+1,j,k)));
                },
                [=] AMREX_GPU_DEVICE (int i, int j, int k) {
                    Bz_arr(i,j,k) += inv_c * (
                        -beta_x*inv_dy*0.5_rt*(phi_arr(i  ,j+1,k)-phi_arr(i  ,j,k)
                                          + phi_arr(i+1,j+1,k)-phi_arr(i+1,j,k))
                        +beta_y*inv_dx*0.5_rt*(phi_arr(i+1,j  ,k)-phi_arr(i,j  ,k)
                                          + phi_arr(i+1,j+1,k)-phi_arr(i,j+1,k)));
                }
            );
#elif defined(WARPX_DIM_XZ) || defined(WARPX_DIM_RZ)
            amrex::ParallelFor( tbx, tby, tbz,
                [=] AMREX_GPU_DEVICE (int i, int j, int k) {
                    Bx_arr(i,j,k) += inv_c * (
                        -beta_y*inv_dz*( phi_arr(i,j+1,k)-phi_arr(i,j,k) ));
                },
                [=] AMREX_GPU_DEVICE (int i, int j, int k) {
                    By_arr(i,j,k) += inv_c * (
                        -beta_z*inv_dx*0.5_rt*(phi_arr(i+1,j  ,k)-phi_arr(i,j  ,k)
                                          + phi_arr(i+1,j+1,k)-phi_arr(i,j+1,k))
                        +beta_x*inv_dz*0.5_rt*(phi_arr(i  ,j+1,k)-phi_arr(i  ,j,k)
                                          + phi_arr(i+1,j+1,k)-phi_arr(i+1,j,k)));
                },
                [=] AMREX_GPU_DEVICE (int i, int j, int k) {
                    Bz_arr(i,j,k) += inv_c * (
                        +beta_y*inv_dx*( phi_arr(i+1,j,k)-phi_arr(i,j,k) ));
                }
            );
#else
            amrex::ParallelFor( tbx, tby,
                [=] AMREX_GPU_DEVICE (int i, int j, int k) {
                    Bx_arr(i,j,k) += inv_c * (
                        -beta_y*inv_dz*( phi_arr(i+1,j,k)-phi_arr(i,j,k) ));
                },
                [=] AMREX_GPU_DEVICE (int i, int j, int k) {
                    By_arr(i,j,k) += inv_c * (
                        +beta_x*inv_dz*(phi_arr(i+1,j,k)-phi_arr(i,j,k)));
                }
            );
            ignore_unused(beta_z,tbz,Bz_arr);
#endif
        }
    }
}

/* \brief Compute the potential by solving Poisson's equation with
          a 1D tridiagonal solve.

   \param[in] rho The charge density a given species
   \param[out] phi The potential to be computed by this function
*/
void
WarpX::computePhiTriDiagonal (const amrex::Vector<std::unique_ptr<amrex::MultiFab> >& rho,
                              amrex::Vector<std::unique_ptr<amrex::MultiFab> >& phi) const
{

    WARPX_ALWAYS_ASSERT_WITH_MESSAGE(max_level == 0,
        "The tridiagonal solver cannot be used with mesh refinement");

    const int lev = 0;

    const amrex::Real* dx = Geom(lev).CellSize();
    const amrex::Real xmin = Geom(lev).ProbLo(0);
    const amrex::Real xmax = Geom(lev).ProbHi(0);
    const int nx_full_domain = static_cast<int>( (xmax - xmin)/dx[0] + 0.5_rt );

    int nx_solve_min = 1;
    int nx_solve_max = nx_full_domain - 1;

    auto field_boundary_lo0 = WarpX::field_boundary_lo[0];
    auto field_boundary_hi0 = WarpX::field_boundary_hi[0];
    if (field_boundary_lo0 == FieldBoundaryType::Neumann || field_boundary_lo0 == FieldBoundaryType::Periodic) {
        // Neumann or periodic boundary condition
        // Solve for the point on the lower boundary
        nx_solve_min = 0;
    }
    if (field_boundary_hi0 == FieldBoundaryType::Neumann || field_boundary_hi0 == FieldBoundaryType::Periodic) {
        // Neumann or periodic boundary condition
        // Solve for the point on the upper boundary
        nx_solve_max = nx_full_domain;
    }

    // Create a 1-D MultiFab that covers all of x.
    // The tridiag solve will be done in this MultiFab and then copied out afterwards.
    const amrex::IntVect lo_full_domain(AMREX_D_DECL(0,0,0));
    const amrex::IntVect hi_full_domain(AMREX_D_DECL(nx_full_domain,0,0));
    const amrex::Box box_full_domain_node(lo_full_domain, hi_full_domain, amrex::IntVect::TheNodeVector());
    const BoxArray ba_full_domain_node(box_full_domain_node);
    amrex::Vector<int> pmap = {0}; // The data will only be on processor 0
    amrex::DistributionMapping dm_full_domain(pmap);

    // Put the data in the pinned arena since the tridiag solver will be done on the CPU, but have
    // the data readily accessible from the GPU.
    auto phi1d_mf = MultiFab(ba_full_domain_node, dm_full_domain, 1, 0, MFInfo().SetArena(The_Pinned_Arena()));
    auto zwork1d_mf = MultiFab(ba_full_domain_node, dm_full_domain, 1, 0, MFInfo().SetArena(The_Pinned_Arena()));
    auto rho1d_mf = MultiFab(ba_full_domain_node, dm_full_domain, 1, 0, MFInfo().SetArena(The_Pinned_Arena()));

    if (field_boundary_lo0 == FieldBoundaryType::PEC || field_boundary_hi0 == FieldBoundaryType::PEC) {
        // Copy from phi to get the boundary values
        phi1d_mf.ParallelCopy(*phi[lev], 0, 0, 1);
    }
    rho1d_mf.ParallelCopy(*rho[lev], 0, 0, 1);

    // Multiplier on the charge density
    const amrex::Real norm = dx[0]*dx[0]/PhysConst::ep0;
    rho1d_mf.mult(norm);

    // Use the MFIter loop since when parallel, only process zero has a FAB.
    // This skips the loop on all other processors.
    for (MFIter mfi(phi1d_mf); mfi.isValid(); ++mfi) {

        const auto& phi1d_arr = phi1d_mf[mfi].array();
        const auto& zwork1d_arr = zwork1d_mf[mfi].array();
        const auto& rho1d_arr = rho1d_mf[mfi].array();

        // The loops are always performed on the CPU

        amrex::Real diag = 2._rt;

        // The initial values depend on the boundary condition
        if (field_boundary_lo0 == FieldBoundaryType::PEC) {

            phi1d_arr(1,0,0) = (phi1d_arr(0,0,0) + rho1d_arr(1,0,0))/diag;

        } else if (field_boundary_lo0 == FieldBoundaryType::Neumann) {

            // Neumann boundary condition
            phi1d_arr(0,0,0) = rho1d_arr(0,0,0)/diag;

            zwork1d_arr(1,0,0) = 2._rt/diag;
            diag = 2._rt - zwork1d_arr(1,0,0);
            phi1d_arr(1,0,0) = (rho1d_arr(1,0,0) - (-1._rt)*phi1d_arr(1-1,0,0))/diag;

        } else if (field_boundary_lo0 == FieldBoundaryType::Periodic) {

            phi1d_arr(0,0,0) = rho1d_arr(0,0,0)/diag;

            zwork1d_arr(1,0,0) = 1._rt/diag;
            diag = 2._rt - zwork1d_arr(1,0,0);
            phi1d_arr(1,0,0) = (rho1d_arr(1,0,0) - (-1._rt)*phi1d_arr(1-1,0,0))/diag;

        }

        // Loop upward, calculating the Gaussian elimination multipliers and right hand sides
        for (int i_up = 2 ; i_up < nx_solve_max ; i_up++) {

            zwork1d_arr(i_up,0,0) = 1._rt/diag;
            diag = 2._rt - zwork1d_arr(i_up,0,0);
            phi1d_arr(i_up,0,0) = (rho1d_arr(i_up,0,0) - (-1._rt)*phi1d_arr(i_up-1,0,0))/diag;

        }

        // The last value depend on the boundary condition
        amrex::Real zwork_product = 1.; // Needed for parallel boundaries
        if (field_boundary_hi0 == FieldBoundaryType::PEC) {

            int const nxm1 = nx_full_domain - 1;
            zwork1d_arr(nxm1,0,0) = 1._rt/diag;
            diag = 2._rt - zwork1d_arr(nxm1,0,0);
            phi1d_arr(nxm1,0,0) = (phi1d_arr(nxm1+1,0,0) + rho1d_arr(nxm1,0,0) - (-1._rt)*phi1d_arr(nxm1-1,0,0))/diag;

        } else if (field_boundary_hi0 == FieldBoundaryType::Neumann) {

            // Neumann boundary condition
            zwork1d_arr(nx_full_domain,0,0) = 1._rt/diag;
            diag = 2._rt - 2._rt*zwork1d_arr(nx_full_domain,0,0);
            if (diag == 0._rt) {
                // This happens if the lower boundary is also Neumann.
                // It this case, the potential is relative to an arbitrary constant,
                // so set the upper boundary to zero to force a value.
                phi1d_arr(nx_full_domain,0,0) = 0.;
            } else {
                phi1d_arr(nx_full_domain,0,0) = (rho1d_arr(nx_full_domain,0,0) - (-1._rt)*phi1d_arr(nx_full_domain-1,0,0))/diag;
            }

        } else if (field_boundary_hi0 == FieldBoundaryType::Periodic) {

            zwork1d_arr(nx_full_domain,0,0) = 1._rt/diag;

            for (int i = 1 ; i <= nx_full_domain ; i++) {
                zwork_product *= zwork1d_arr(i,0,0);
            }

            diag = 2._rt - zwork1d_arr(nx_full_domain,0,0) - zwork_product;
            // Note that rho1d_arr(0,0,0) is used to ensure that the same value is used
            // on both boundaries.
            phi1d_arr(nx_full_domain,0,0) = (rho1d_arr(0,0,0) - (-1._rt)*phi1d_arr(nx_full_domain-1,0,0))/diag;

        }

        // Loop downward to calculate the phi
        if (field_boundary_lo0 == FieldBoundaryType::Periodic) {

            // With periodic, the right hand column adds an extra term for all rows
            for (int i_down = nx_full_domain-1 ; i_down >= 0 ; i_down--) {
                zwork_product /= zwork1d_arr(i_down+1,0,0);
                phi1d_arr(i_down,0,0) = phi1d_arr(i_down,0,0) + zwork1d_arr(i_down+1,0,0)*phi1d_arr(i_down+1,0,0) + zwork_product*phi1d_arr(nx_full_domain,0,0);
            }

        } else {

            for (int i_down = nx_solve_max-1 ; i_down >= nx_solve_min ; i_down--) {
                phi1d_arr(i_down,0,0) = phi1d_arr(i_down,0,0) + zwork1d_arr(i_down+1,0,0)*phi1d_arr(i_down+1,0,0);
            }

        }

    }

    // Copy phi1d to phi
    phi[lev]->ParallelCopy(phi1d_mf, 0, 0, 1);
}

void ElectrostaticSolver::PoissonBoundaryHandler::definePhiBCs ( )
{
    int dim_start = 0;
#ifdef WARPX_DIM_RZ
    WarpX& warpx = WarpX::GetInstance();
    auto geom = warpx.Geom(0);
    if (geom.ProbLo(0) == 0){
        lobc[0] = LinOpBCType::Neumann;
        dirichlet_flag[0] = false;
        dim_start = 1;

        // handle the r_max boundary explicity
        if (WarpX::field_boundary_hi[0] == FieldBoundaryType::PEC) {
            hibc[0] = LinOpBCType::Dirichlet;
            dirichlet_flag[1] = true;
        }
        else if (WarpX::field_boundary_hi[0] == FieldBoundaryType::Neumann) {
            hibc[0] = LinOpBCType::Neumann;
            dirichlet_flag[1] = false;
        }
        else {
            WARPX_ALWAYS_ASSERT_WITH_MESSAGE(false,
                "Field boundary condition at the outer radius must be either PEC or neumann "
                "when using the electrostatic solver"
            );
        }
    }
#endif
    for (int idim=dim_start; idim<AMREX_SPACEDIM; idim++){
        if ( WarpX::field_boundary_lo[idim] == FieldBoundaryType::Periodic
             && WarpX::field_boundary_hi[idim] == FieldBoundaryType::Periodic ) {
            lobc[idim] = LinOpBCType::Periodic;
            hibc[idim] = LinOpBCType::Periodic;
            dirichlet_flag[idim*2] = false;
            dirichlet_flag[idim*2+1] = false;
        }
        else {
            has_non_periodic = true;
            if ( WarpX::field_boundary_lo[idim] == FieldBoundaryType::PEC ) {
                lobc[idim] = LinOpBCType::Dirichlet;
                dirichlet_flag[idim*2] = true;
            }
            else if ( WarpX::field_boundary_lo[idim] == FieldBoundaryType::Neumann ) {
                lobc[idim] = LinOpBCType::Neumann;
                dirichlet_flag[idim*2] = false;
            }
            else {
                WARPX_ALWAYS_ASSERT_WITH_MESSAGE(false,
                    "Field boundary conditions have to be either periodic, PEC or neumann "
                    "when using the electrostatic solver"
                );
            }

            if ( WarpX::field_boundary_hi[idim] == FieldBoundaryType::PEC ) {
                hibc[idim] = LinOpBCType::Dirichlet;
                dirichlet_flag[idim*2+1] = true;
            }
            else if ( WarpX::field_boundary_hi[idim] == FieldBoundaryType::Neumann ) {
                hibc[idim] = LinOpBCType::Neumann;
                dirichlet_flag[idim*2+1] = false;
            }
            else {
                WARPX_ALWAYS_ASSERT_WITH_MESSAGE(false,
                    "Field boundary conditions have to be either periodic, PEC or neumann "
                    "when using the electrostatic solver"
                );
            }
        }
    }
    bcs_set = true;
}

void ElectrostaticSolver::PoissonBoundaryHandler::buildParsers ()
{
    potential_xlo_parser = utils::parser::makeParser(potential_xlo_str, {"t"});
    potential_xhi_parser = utils::parser::makeParser(potential_xhi_str, {"t"});
    potential_ylo_parser = utils::parser::makeParser(potential_ylo_str, {"t"});
    potential_yhi_parser = utils::parser::makeParser(potential_yhi_str, {"t"});
    potential_zlo_parser = utils::parser::makeParser(potential_zlo_str, {"t"});
    potential_zhi_parser = utils::parser::makeParser(potential_zhi_str, {"t"});

    potential_xlo = potential_xlo_parser.compile<1>();
    potential_xhi = potential_xhi_parser.compile<1>();
    potential_ylo = potential_ylo_parser.compile<1>();
    potential_yhi = potential_yhi_parser.compile<1>();
    potential_zlo = potential_zlo_parser.compile<1>();
    potential_zhi = potential_zhi_parser.compile<1>();

    buildParsersEB();
}

void ElectrostaticSolver::PoissonBoundaryHandler::buildParsersEB ()
{
    potential_eb_parser  = utils::parser::makeParser(potential_eb_str, {"x", "y", "z", "t"});

    // check if the EB potential is a function of space or only of time
    std::set<std::string> eb_symbols = potential_eb_parser.symbols();
    if ((eb_symbols.count("x") != 0) || (eb_symbols.count("y") != 0)
            || (eb_symbols.count("z") != 0)) {
        potential_eb = potential_eb_parser.compile<4>();
        phi_EB_only_t = false;
    }
    else {
        potential_eb_parser = utils::parser::makeParser(potential_eb_str, {"t"});
        potential_eb_t = potential_eb_parser.compile<1>();
    }
}<|MERGE_RESOLUTION|>--- conflicted
+++ resolved
@@ -204,36 +204,9 @@
                                      "Error: RZ electrostatic only implemented for a single mode");
 #endif
 
-<<<<<<< HEAD
-    // reset rho_fp before depositing charge density for this step
-    for (int lev = 0; lev <= finestLevel(); lev++) {
-        rho_fp[lev]->setVal(0.);
-    }
-
-    // Deposit particle charge density (source of Poisson solver)
-    bool const local = true;
-    bool const interpolate_across_levels = false;
-    bool const reset = false;
-    bool const apply_boundary_and_scale_volume = false;
-    for (int ispecies=0; ispecies<mypc->nSpecies(); ispecies++){
-        WarpXParticleContainer& species = mypc->GetParticleContainer(ispecies);
-        if (!species.do_not_deposit) {
-            species.DepositCharge( rho_fp,
-                                   local, reset, apply_boundary_and_scale_volume,
-                                   interpolate_across_levels
-                                  );
-        }
-    }
-#ifdef WARPX_DIM_RZ
-    for (int lev = 0; lev <= finestLevel(); lev++) {
-        ApplyInverseVolumeScalingToChargeDensity(rho_fp[lev].get(), lev);
-    }
-#endif
-=======
     // Deposit particle charge density (source of Poisson solver)
     mypc->DepositCharge(rho_fp, 0.0_rt);
 
->>>>>>> 1f859437
     SyncRho(); // Apply filter, perform MPI exchange, interpolate across levels
 #ifndef WARPX_DIM_RZ
     for (int lev = 0; lev <= finestLevel(); lev++) {
