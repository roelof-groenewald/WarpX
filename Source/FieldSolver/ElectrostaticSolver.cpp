--- conflicted
+++ resolved
@@ -207,19 +207,11 @@
     // Deposit particle charge density (source of Poisson solver)
     mypc->DepositCharge(rho_fp, 0.0_rt);
 
-<<<<<<< HEAD
-    SyncRho(); // Apply filter, perform MPI exchange, interpolate across levels
-#ifndef WARPX_DIM_RZ
-    for (int lev = 0; lev <= max_level; lev++) {
-        // Reflect density over PEC boundaries, if needed.
-        ApplyRhofieldBoundary(lev, rho_fp[lev].get());
-=======
     SyncRho(rho_fp, rho_cp); // Apply filter, perform MPI exchange, interpolate across levels
 #ifndef WARPX_DIM_RZ
     for (int lev = 0; lev <= finestLevel(); lev++) {
         // Reflect density over PEC boundaries, if needed.
         ApplyRhofieldBoundary(lev, rho_fp[lev].get(), PatchType::fine);
->>>>>>> 00e68fc8
     }
 #endif
 
