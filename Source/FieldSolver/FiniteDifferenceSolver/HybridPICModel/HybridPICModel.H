--- conflicted
+++ resolved
@@ -14,6 +14,7 @@
 
 #include "Utils/WarpXAlgorithmSelection.H"
 
+#include "FieldSolver/ElectrostaticSolvers/SemiImplicitES.H"
 #include "FieldSolver/FiniteDifferenceSolver/FiniteDifferenceSolver.H"
 #include "Utils/Parser/ParserUtils.H"
 #include "Utils/WarpXConst.H"
@@ -85,30 +86,6 @@
      * Function to update the E-field using Ohm's law (hybrid-PIC model).
      */
     void HybridPICSolveE (
-<<<<<<< HEAD
-        amrex::Vector<std::array< std::unique_ptr<amrex::MultiFab>, 3>>& Efield,
-        amrex::Vector<std::array< std::unique_ptr<amrex::MultiFab>, 3>> const& Jfield,
-        amrex::Vector<std::array< std::unique_ptr<amrex::MultiFab>, 3>> const& Bfield,
-        amrex::Vector<std::unique_ptr<amrex::MultiFab>> const& rhofield,
-        amrex::Vector<std::array< std::unique_ptr<amrex::MultiFab>, 3>> const& edge_lengths,
-        bool solve_for_Faraday);
-
-    void HybridPICSolveE (
-        std::array< std::unique_ptr<amrex::MultiFab>, 3>& Efield,
-        std::array< std::unique_ptr<amrex::MultiFab>, 3> const& Jfield,
-        std::array< std::unique_ptr<amrex::MultiFab>, 3> const& Bfield,
-        std::unique_ptr<amrex::MultiFab> const& rhofield,
-        std::array< std::unique_ptr<amrex::MultiFab>, 3> const& edge_lengths,
-        int lev, bool solve_for_Faraday);
-
-    void HybridPICSolveE (
-        std::array< std::unique_ptr<amrex::MultiFab>, 3>& Efield,
-        std::array< std::unique_ptr<amrex::MultiFab>, 3> const& Jfield,
-        std::array< std::unique_ptr<amrex::MultiFab>, 3> const& Bfield,
-        std::unique_ptr<amrex::MultiFab> const& rhofield,
-        std::array< std::unique_ptr<amrex::MultiFab>, 3> const& edge_lengths,
-        int lev, PatchType patch_type, bool solve_for_Faraday);
-=======
         ablastr::fields::MultiLevelVectorField const& Efield,
         ablastr::fields::MultiLevelVectorField const& Jfield,
         ablastr::fields::MultiLevelVectorField const& Bfield,
@@ -131,7 +108,6 @@
         amrex::MultiFab const& rhofield,
         ablastr::fields::VectorField const& edge_lengths,
         int lev, PatchType patch_type, bool solve_for_Faraday) const;
->>>>>>> cb6a5cad
 
     void BfieldEvolveRK (
         ablastr::fields::MultiLevelVectorField const& Bfield,
@@ -165,13 +141,8 @@
      * Function to calculate the electron pressure using the simulation charge
      * density. Used in the Ohm's law solver (kinetic-fluid hybrid model).
      */
-<<<<<<< HEAD
-    void CalculateElectronPressure ();
-    void CalculateElectronPressure (int lev);
-=======
     void CalculateElectronPressure () const;
     void CalculateElectronPressure (int lev) const;
->>>>>>> cb6a5cad
 
     /**
      * \brief Fill the electron pressure multifab given the kinetic particle
@@ -184,6 +155,16 @@
     void FillElectronPressureMF (
         amrex::MultiFab& Pe_field,
         amrex::MultiFab const& rho_field ) const;
+
+    /**
+     * \brief Hybrid-PIC plus Poisson model implementation.
+     * The Ohm's law model is augmented in this function with a Poisson solve
+     * which allows the specification of potentials on conducting surfaces.
+     */
+    void HybridPICPoissonSolve(
+        ablastr::fields::MultiFabRegister& fields,
+        const int finest_level
+    );
 
     // Declare variables to hold hybrid-PIC model parameters
     /** Number of substeps to take when evolving B */
@@ -216,43 +197,10 @@
     std::array< amrex::ParserExecutor<4>, 3> m_J_external;
     bool m_external_field_has_time_dependence = false;
 
-<<<<<<< HEAD
     /** Use the Ohm's law + Poisson model */
     bool m_add_Poisson_solve = false;
-    amrex::Real m_required_precision_poisson = 1e-5;
-    amrex::Real m_absolute_tolerance_poisson = 0.0;
-    int m_max_iters_poisson = 200;
-    int m_verbosity_poisson = 0;
-
-    // Declare multifabs specifically needed for the hybrid-PIC model
-    amrex::Vector<            std::unique_ptr<amrex::MultiFab>      > rho_fp_temp;
-    amrex::Vector<std::array< std::unique_ptr<amrex::MultiFab>, 3 > > current_fp_temp;
-    amrex::Vector<std::array< std::unique_ptr<amrex::MultiFab>, 3 > > current_fp_ampere;
-    amrex::Vector<std::array< std::unique_ptr<amrex::MultiFab>, 3 > > current_fp_external;
-    amrex::Vector<            std::unique_ptr<amrex::MultiFab>      > electron_pressure_fp;
-    amrex::Vector<            std::unique_ptr<amrex::MultiFab>      > phi;
-
-    // Helper functions to retrieve hybrid-PIC multifabs
-    [[nodiscard]] amrex::MultiFab*
-    get_pointer_current_fp_ampere  (int lev, int direction) const
-    {
-        return current_fp_ampere[lev][direction].get();
-    }
-
-    [[nodiscard]] amrex::MultiFab*
-    get_pointer_current_fp_external (int lev, int direction) const
-    {
-        return current_fp_external[lev][direction].get();
-    }
-
-    [[nodiscard]] amrex::MultiFab*
-    get_pointer_electron_pressure_fp  (int lev) const
-    {
-        return electron_pressure_fp[lev].get();
-    }
-
-=======
->>>>>>> cb6a5cad
+    std::unique_ptr<SemiImplicitES> m_electrostatic_solver;
+
     /** Gpu Vector with index type of the Jx multifab */
     amrex::GpuArray<int, 3> Jx_IndexType;
     /** Gpu Vector with index type of the Jy multifab */
