/* Copyright 2023 The WarpX Community
 *
 * This file is part of WarpX.
 *
 * Authors: Roelof Groenewald (TAE Technologies)
 *
 * License: BSD-3-Clause-LBNL
 */

#include "HybridPICModel.H"
#include "Python/callbacks.H"

using namespace amrex;

HybridPICModel::HybridPICModel ( int nlevs_max )
{
    ReadParameters();
    AllocateMFs(nlevs_max);
}

void HybridPICModel::ReadParameters ()
{
    ParmParse pp_hybrid("hybrid_pic_model");

    // The B-field update is subcycled to improve stability - the number
    // of sub steps can be specified by the user (defaults to 50).
    utils::parser::queryWithParser(pp_hybrid, "substeps", m_substeps);

    // The hybrid model requires an electron temperature, reference density
    // and exponent to be given. These values will be used to calculate the
    // electron pressure according to p = n0 * Te * (n/n0)^gamma
    utils::parser::queryWithParser(pp_hybrid, "gamma", m_gamma);
    if (!utils::parser::queryWithParser(pp_hybrid, "elec_temp", m_elec_temp)) {
        Abort("hybrid_pic_model.elec_temp must be specified when using the hybrid solver");
    }
    bool n0_ref_given = utils::parser::queryWithParser(pp_hybrid, "n0_ref", m_n0_ref);
    if (m_gamma != 1.0 && !n0_ref_given) {
        Abort("hybrid_pic_model.n0_ref should be specified if hybrid_pic_model.gamma != 1");
    }

    pp_hybrid.query("plasma_resistivity(rho)", m_eta_expression);
    utils::parser::queryWithParser(pp_hybrid, "n_floor", m_n_floor);
    pp_hybrid.query("use_dJ_in_resistive_term", m_use_dJ_for_resistive_term);

    // convert electron temperature from eV to J
    m_elec_temp *= PhysConst::q_e;

    pp_hybrid.query("vacuum_algorithm", m_vacuum_algorithm_str);
    // Convert to lower case
    std::transform(
        m_vacuum_algorithm_str.begin(), m_vacuum_algorithm_str.end(),
        m_vacuum_algorithm_str.begin(), ::tolower
    );
    m_vacuum_algorithm = vacuum_algorithm_to_int[m_vacuum_algorithm_str];

    // external currents
    pp_hybrid.query("Jx_external_grid_function(x,y,z,t)", m_Jx_ext_grid_function);
    pp_hybrid.query("Jy_external_grid_function(x,y,z,t)", m_Jy_ext_grid_function);
    pp_hybrid.query("Jz_external_grid_function(x,y,z,t)", m_Jz_ext_grid_function);
}

void HybridPICModel::AllocateMFs (int nlevs_max)
{
    electron_pressure_fp.resize(nlevs_max);
    rho_fp_temp.resize(nlevs_max);
    current_fp_temp.resize(nlevs_max);
    current_fp_ampere.resize(nlevs_max);
    current_fp_external.resize(nlevs_max);
    current_equilib.resize(nlevs_max);
}

void HybridPICModel::AllocateLevelMFs (int lev, const BoxArray& ba, const DistributionMapping& dm,
                                       const int ncomps, const IntVect& ngJ, const IntVect& ngRho,
                                       const IntVect& jx_nodal_flag,
                                       const IntVect& jy_nodal_flag,
                                       const IntVect& jz_nodal_flag,
                                       const IntVect& rho_nodal_flag)
{
    // The "electron_pressure_fp" multifab stores the electron pressure calculated
    // from the specified equation of state.
    // The "rho_fp_temp" multifab is used to store the ion charge density
    // interpolated or extrapolated to appropriate timesteps.
    // The "current_fp_temp" multifab is used to store the ion current density
    // interpolated or extrapolated to appropriate timesteps.
    // The "current_fp_ampere" multifab stores the total current calculated as
    // the curl of B.
    WarpX::AllocInitMultiFab(electron_pressure_fp[lev], amrex::convert(ba, rho_nodal_flag),
        dm, ncomps, ngRho, lev, "electron_pressure_fp", 0.0_rt);

    WarpX::AllocInitMultiFab(rho_fp_temp[lev], amrex::convert(ba, rho_nodal_flag),
        dm, ncomps, ngRho, lev, "rho_fp_temp", 0.0_rt);

    WarpX::AllocInitMultiFab(current_fp_temp[lev][0], amrex::convert(ba, jx_nodal_flag),
        dm, ncomps, ngJ, lev, "current_fp_temp[x]", 0.0_rt);
    WarpX::AllocInitMultiFab(current_fp_temp[lev][1], amrex::convert(ba, jy_nodal_flag),
        dm, ncomps, ngJ, lev, "current_fp_temp[y]", 0.0_rt);
    WarpX::AllocInitMultiFab(current_fp_temp[lev][2], amrex::convert(ba, jz_nodal_flag),
        dm, ncomps, ngJ, lev, "current_fp_temp[z]", 0.0_rt);

    WarpX::AllocInitMultiFab(current_fp_ampere[lev][0], amrex::convert(ba, jx_nodal_flag),
        dm, ncomps, ngJ, lev, "current_fp_ampere[x]", 0.0_rt);
    WarpX::AllocInitMultiFab(current_fp_ampere[lev][1], amrex::convert(ba, jy_nodal_flag),
        dm, ncomps, ngJ, lev, "current_fp_ampere[y]", 0.0_rt);
    WarpX::AllocInitMultiFab(current_fp_ampere[lev][2], amrex::convert(ba, jz_nodal_flag),
        dm, ncomps, ngJ, lev, "current_fp_ampere[z]", 0.0_rt);

    // the external current density multifab is made nodal to avoid needing to interpolate
    // to a nodal grid as has to be done for the ion and total current density multifabs
    WarpX::AllocInitMultiFab(current_fp_external[lev][0], amrex::convert(ba, IntVect(AMREX_D_DECL(1,1,1))),
        dm, ncomps, ngJ, lev, "current_fp_external[x]", 0.0_rt);
    WarpX::AllocInitMultiFab(current_fp_external[lev][1], amrex::convert(ba, IntVect(AMREX_D_DECL(1,1,1))),
        dm, ncomps, ngJ, lev, "current_fp_external[y]", 0.0_rt);
    WarpX::AllocInitMultiFab(current_fp_external[lev][2], amrex::convert(ba, IntVect(AMREX_D_DECL(1,1,1))),
        dm, ncomps, ngJ, lev, "current_fp_external[z]", 0.0_rt);

    WarpX::AllocInitMultiFab(current_equilib[lev][0], amrex::convert(ba, jx_nodal_flag),
        dm, ncomps, ngJ, lev, "current_equilib[x]", 0.0_rt);
    WarpX::AllocInitMultiFab(current_equilib[lev][1], amrex::convert(ba, jy_nodal_flag),
        dm, ncomps, ngJ, lev, "current_equilib[y]", 0.0_rt);
    WarpX::AllocInitMultiFab(current_equilib[lev][2], amrex::convert(ba, jz_nodal_flag),
        dm, ncomps, ngJ, lev, "current_equilib[z]", 0.0_rt);

#ifdef WARPX_DIM_RZ
    WARPX_ALWAYS_ASSERT_WITH_MESSAGE(
        (ncomps == 1),
        "Ohm's law solver only support m = 0 azimuthal mode at present.");
#endif
}

void HybridPICModel::ClearLevel (int lev)
{
    electron_pressure_fp[lev].reset();
    rho_fp_temp[lev].reset();
    for (int i = 0; i < 3; ++i) {
        current_fp_temp[lev][i].reset();
        current_fp_ampere[lev][i].reset();
        current_fp_external[lev][i].reset();
    }
}

void HybridPICModel::InitData ()
{
    m_resistivity_parser = std::make_unique<amrex::Parser>(
        utils::parser::makeParser(m_eta_expression, {"rho"}));
    m_eta = m_resistivity_parser->compile<1>();

    m_J_external_parser[0] = std::make_unique<amrex::Parser>(
        utils::parser::makeParser(m_Jx_ext_grid_function,{"x","y","z","t"}));
    m_J_external_parser[1] = std::make_unique<amrex::Parser>(
        utils::parser::makeParser(m_Jy_ext_grid_function,{"x","y","z","t"}));
    m_J_external_parser[2] = std::make_unique<amrex::Parser>(
        utils::parser::makeParser(m_Jz_ext_grid_function,{"x","y","z","t"}));
    m_J_external[0] = m_J_external_parser[0]->compile<4>();
    m_J_external[1] = m_J_external_parser[1]->compile<4>();
    m_J_external[2] = m_J_external_parser[2]->compile<4>();

    // check if the external current parsers depend on time
    for (int i=0; i<3; i++) {
        const std::set<std::string> J_ext_symbols = m_J_external_parser[i]->symbols();
        m_external_field_has_time_dependence += J_ext_symbols.count("t");
    }

    auto & warpx = WarpX::GetInstance();

    // Get the grid staggering of the fields involved in calculating E
    amrex::IntVect Jx_stag = warpx.getcurrent_fp(0,0).ixType().toIntVect();
    amrex::IntVect Jy_stag = warpx.getcurrent_fp(0,1).ixType().toIntVect();
    amrex::IntVect Jz_stag = warpx.getcurrent_fp(0,2).ixType().toIntVect();
    amrex::IntVect Bx_stag = warpx.getBfield_fp(0,0).ixType().toIntVect();
    amrex::IntVect By_stag = warpx.getBfield_fp(0,1).ixType().toIntVect();
    amrex::IntVect Bz_stag = warpx.getBfield_fp(0,2).ixType().toIntVect();
    amrex::IntVect Ex_stag = warpx.getEfield_fp(0,0).ixType().toIntVect();
    amrex::IntVect Ey_stag = warpx.getEfield_fp(0,1).ixType().toIntVect();
    amrex::IntVect Ez_stag = warpx.getEfield_fp(0,2).ixType().toIntVect();

    // Check that the grid types are appropriate
    const bool appropriate_grids = (
#if   defined(WARPX_DIM_1D_Z)
        // AMReX convention: x = missing dimension, y = missing dimension, z = only dimension
        Ex_stag == IntVect(1) && Ey_stag == IntVect(1) && Ez_stag == IntVect(0) &&
        Bx_stag == IntVect(0) && By_stag == IntVect(0) && Bz_stag == IntVect(1) &&
#elif   defined(WARPX_DIM_XZ) || defined(WARPX_DIM_RZ)
        // AMReX convention: x = first dimension, y = missing dimension, z = second dimension
        Ex_stag == IntVect(0,1) && Ey_stag == IntVect(1,1) && Ez_stag == IntVect(1,0) &&
        Bx_stag == IntVect(1,0) && By_stag == IntVect(0,0) && Bz_stag == IntVect(0,1) &&
#elif defined(WARPX_DIM_3D)
        Ex_stag == IntVect(0,1,1) && Ey_stag == IntVect(1,0,1) && Ez_stag == IntVect(1,1,0) &&
        Bx_stag == IntVect(1,0,0) && By_stag == IntVect(0,1,0) && Bz_stag == IntVect(0,0,1) &&
#endif
        Jx_stag == Ex_stag && Jy_stag == Ey_stag && Jz_stag == Ez_stag
    );
    WARPX_ALWAYS_ASSERT_WITH_MESSAGE(
        appropriate_grids,
        "Ohm's law E-solve only works with staggered (Yee) grids.");

    // copy data to device
    for ( int idim = 0; idim < AMREX_SPACEDIM; ++idim) {
        Jx_IndexType[idim]    = Jx_stag[idim];
        Jy_IndexType[idim]    = Jy_stag[idim];
        Jz_IndexType[idim]    = Jz_stag[idim];
        Bx_IndexType[idim]    = Bx_stag[idim];
        By_IndexType[idim]    = By_stag[idim];
        Bz_IndexType[idim]    = Bz_stag[idim];
        Ex_IndexType[idim]    = Ex_stag[idim];
        Ey_IndexType[idim]    = Ey_stag[idim];
        Ez_IndexType[idim]    = Ez_stag[idim];
    }

    // Below we set all the unused dimensions to have nodal values for J, B & E
    // since these values will be interpolated onto a nodal grid - if this is
    // not done the Interp function returns nonsense values.
#if defined(WARPX_DIM_XZ) || defined(WARPX_DIM_RZ) || defined(WARPX_DIM_1D_Z)
    Jx_IndexType[2]    = 1;
    Jy_IndexType[2]    = 1;
    Jz_IndexType[2]    = 1;
    Bx_IndexType[2]    = 1;
    By_IndexType[2]    = 1;
    Bz_IndexType[2]    = 1;
    Ex_IndexType[2]    = 1;
    Ey_IndexType[2]    = 1;
    Ez_IndexType[2]    = 1;
#endif
#if defined(WARPX_DIM_1D_Z)
    Jx_IndexType[1]    = 1;
    Jy_IndexType[1]    = 1;
    Jz_IndexType[1]    = 1;
    Bx_IndexType[1]    = 1;
    By_IndexType[1]    = 1;
    Bz_IndexType[1]    = 1;
    Ex_IndexType[1]    = 1;
    Ey_IndexType[1]    = 1;
    Ez_IndexType[1]    = 1;
#endif

    // Initialize external current - note that this approach skips the check
    // if the current is time dependent which is what needs to be done to
    // write time independent fields on the first step.
    std::array< std::unique_ptr<amrex::MultiFab>, 3 > edge_lengths;

    for (int lev = 0; lev <= warpx.finestLevel(); ++lev)
    {
#ifdef AMREX_USE_EB
        auto& edge_lengths_x = warpx.getedgelengths(lev, 0);
        edge_lengths[0] = std::make_unique<amrex::MultiFab>(
            edge_lengths_x, amrex::make_alias, 0, edge_lengths_x.nComp()
        );
        auto& edge_lengths_y = warpx.getedgelengths(lev, 1);
        edge_lengths[1] = std::make_unique<amrex::MultiFab>(
            edge_lengths_y, amrex::make_alias, 0, edge_lengths_y.nComp()
        );
        auto& edge_lengths_z = warpx.getedgelengths(lev, 2);
        edge_lengths[2] = std::make_unique<amrex::MultiFab>(
            edge_lengths_z, amrex::make_alias, 0, edge_lengths_z.nComp()
        );
#endif
        GetCurrentExternal(edge_lengths, lev);
    }
}

void HybridPICModel::GetCurrentExternal (
    amrex::Vector<std::array< std::unique_ptr<amrex::MultiFab>, 3>> const& edge_lengths)
{
    if (!m_external_field_has_time_dependence) { return; }

    auto& warpx = WarpX::GetInstance();
    for (int lev = 0; lev <= warpx.finestLevel(); ++lev)
    {
        GetCurrentExternal(edge_lengths[lev], lev);
    }
}


void HybridPICModel::GetCurrentExternal (
    std::array< std::unique_ptr<amrex::MultiFab>, 3> const& edge_lengths,
    int lev)
{
    // This logic matches closely to WarpX::InitializeExternalFieldsOnGridUsingParser
    // except that the parsers include time dependence.
    auto & warpx = WarpX::GetInstance();

    auto t = warpx.gett_new(lev);

    auto dx_lev = warpx.Geom(lev).CellSizeArray();
    const RealBox& real_box = warpx.Geom(lev).ProbDomain();

    auto& mfx = current_fp_external[lev][0];
    auto& mfy = current_fp_external[lev][1];
    auto& mfz = current_fp_external[lev][2];

    const amrex::IntVect x_nodal_flag = mfx->ixType().toIntVect();
    const amrex::IntVect y_nodal_flag = mfy->ixType().toIntVect();
    const amrex::IntVect z_nodal_flag = mfz->ixType().toIntVect();

    // avoid implicit lambda capture
    auto Jx_external = m_J_external[0];
    auto Jy_external = m_J_external[1];
    auto Jz_external = m_J_external[2];

    for ( MFIter mfi(*mfx, TilingIfNotGPU()); mfi.isValid(); ++mfi)
    {
       const amrex::Box& tbx = mfi.tilebox( x_nodal_flag, mfx->nGrowVect() );
       const amrex::Box& tby = mfi.tilebox( y_nodal_flag, mfy->nGrowVect() );
       const amrex::Box& tbz = mfi.tilebox( z_nodal_flag, mfz->nGrowVect() );

       auto const& mfxfab = mfx->array(mfi);
       auto const& mfyfab = mfy->array(mfi);
       auto const& mfzfab = mfz->array(mfi);

#ifdef AMREX_USE_EB
       amrex::Array4<amrex::Real> const& lx = edge_lengths[0]->array(mfi);
       amrex::Array4<amrex::Real> const& ly = edge_lengths[1]->array(mfi);
       amrex::Array4<amrex::Real> const& lz = edge_lengths[2]->array(mfi);
#if defined(WARPX_DIM_XZ) || defined(WARPX_DIM_RZ)
        amrex::ignore_unused(ly);
#endif
#else
       amrex::ignore_unused(edge_lengths);
#endif

        amrex::ParallelFor (tbx, tby, tbz,
            [=] AMREX_GPU_DEVICE (int i, int j, int k) {
                // skip if node is covered by an embedded boundary
#ifdef AMREX_USE_EB
                if (lx(i, j, k) <= 0) return;
#endif
                // Shift required in the x-, y-, or z- position
                // depending on the index type of the multifab
#if defined(WARPX_DIM_1D_Z)
                const amrex::Real x = 0._rt;
                const amrex::Real y = 0._rt;
                const amrex::Real fac_z = (1._rt - x_nodal_flag[0]) * dx_lev[0] * 0.5_rt;
                const amrex::Real z = j*dx_lev[0] + real_box.lo(0) + fac_z;
#elif defined(WARPX_DIM_XZ) || defined(WARPX_DIM_RZ)
                const amrex::Real fac_x = (1._rt - x_nodal_flag[0]) * dx_lev[0] * 0.5_rt;
                const amrex::Real x = i*dx_lev[0] + real_box.lo(0) + fac_x;
                const amrex::Real y = 0._rt;
                const amrex::Real fac_z = (1._rt - x_nodal_flag[1]) * dx_lev[1] * 0.5_rt;
                const amrex::Real z = j*dx_lev[1] + real_box.lo(1) + fac_z;
#else
                const amrex::Real fac_x = (1._rt - x_nodal_flag[0]) * dx_lev[0] * 0.5_rt;
                const amrex::Real x = i*dx_lev[0] + real_box.lo(0) + fac_x;
                const amrex::Real fac_y = (1._rt - x_nodal_flag[1]) * dx_lev[1] * 0.5_rt;
                const amrex::Real y = j*dx_lev[1] + real_box.lo(1) + fac_y;
                const amrex::Real fac_z = (1._rt - x_nodal_flag[2]) * dx_lev[2] * 0.5_rt;
                const amrex::Real z = k*dx_lev[2] + real_box.lo(2) + fac_z;
#endif
                // Initialize the x-component of the field.
                mfxfab(i,j,k) = Jx_external(x,y,z,t);
            },
            [=] AMREX_GPU_DEVICE (int i, int j, int k) {
                // skip if node is covered by an embedded boundary
#ifdef AMREX_USE_EB
                if (ly(i, j, k) <= 0) return;
#endif
#if defined(WARPX_DIM_1D_Z)
                const amrex::Real x = 0._rt;
                const amrex::Real y = 0._rt;
                const amrex::Real fac_z = (1._rt - y_nodal_flag[0]) * dx_lev[0] * 0.5_rt;
                const amrex::Real z = j*dx_lev[0] + real_box.lo(0) + fac_z;
#elif defined(WARPX_DIM_XZ) || defined(WARPX_DIM_RZ)
                const amrex::Real fac_x = (1._rt - y_nodal_flag[0]) * dx_lev[0] * 0.5_rt;
                const amrex::Real x = i*dx_lev[0] + real_box.lo(0) + fac_x;
                const amrex::Real y = 0._rt;
                const amrex::Real fac_z = (1._rt - y_nodal_flag[1]) * dx_lev[1] * 0.5_rt;
                const amrex::Real z = j*dx_lev[1] + real_box.lo(1) + fac_z;
#elif defined(WARPX_DIM_3D)
                const amrex::Real fac_x = (1._rt - y_nodal_flag[0]) * dx_lev[0] * 0.5_rt;
                const amrex::Real x = i*dx_lev[0] + real_box.lo(0) + fac_x;
                const amrex::Real fac_y = (1._rt - y_nodal_flag[1]) * dx_lev[1] * 0.5_rt;
                const amrex::Real y = j*dx_lev[1] + real_box.lo(1) + fac_y;
                const amrex::Real fac_z = (1._rt - y_nodal_flag[2]) * dx_lev[2] * 0.5_rt;
                const amrex::Real z = k*dx_lev[2] + real_box.lo(2) + fac_z;
#endif
                // Initialize the y-component of the field.
                mfyfab(i,j,k)  = Jy_external(x,y,z,t);
            },
            [=] AMREX_GPU_DEVICE (int i, int j, int k) {
                // skip if node is covered by an embedded boundary
#ifdef AMREX_USE_EB
                if (lz(i, j, k) <= 0) return;
#endif
#if defined(WARPX_DIM_1D_Z)
                const amrex::Real x = 0._rt;
                const amrex::Real y = 0._rt;
                const amrex::Real fac_z = (1._rt - z_nodal_flag[0]) * dx_lev[0] * 0.5_rt;
                const amrex::Real z = j*dx_lev[0] + real_box.lo(0) + fac_z;
#elif defined(WARPX_DIM_XZ) || defined(WARPX_DIM_RZ)
                const amrex::Real fac_x = (1._rt - z_nodal_flag[0]) * dx_lev[0] * 0.5_rt;
                const amrex::Real x = i*dx_lev[0] + real_box.lo(0) + fac_x;
                const amrex::Real y = 0._rt;
                const amrex::Real fac_z = (1._rt - z_nodal_flag[1]) * dx_lev[1] * 0.5_rt;
                const amrex::Real z = j*dx_lev[1] + real_box.lo(1) + fac_z;
#elif defined(WARPX_DIM_3D)
                const amrex::Real fac_x = (1._rt - z_nodal_flag[0]) * dx_lev[0] * 0.5_rt;
                const amrex::Real x = i*dx_lev[0] + real_box.lo(0) + fac_x;
                const amrex::Real fac_y = (1._rt - z_nodal_flag[1]) * dx_lev[1] * 0.5_rt;
                const amrex::Real y = j*dx_lev[1] + real_box.lo(1) + fac_y;
                const amrex::Real fac_z = (1._rt - z_nodal_flag[2]) * dx_lev[2] * 0.5_rt;
                const amrex::Real z = k*dx_lev[2] + real_box.lo(2) + fac_z;
#endif
                // Initialize the z-component of the field.
                mfzfab(i,j,k) = Jz_external(x,y,z,t);
            }
        );
    }
}

void HybridPICModel::CalculateCurrentAmpere (
    amrex::Vector<std::array< std::unique_ptr<amrex::MultiFab>, 3>> const& Bfield,
    amrex::Vector<std::array< std::unique_ptr<amrex::MultiFab>, 3>> const& edge_lengths)
{
    auto& warpx = WarpX::GetInstance();
    for (int lev = 0; lev <= warpx.finestLevel(); ++lev)
    {
        CalculateCurrentAmpere(Bfield[lev], edge_lengths[lev], lev);
    }
}

void HybridPICModel::CalculateCurrentAmpere (
    std::array< std::unique_ptr<amrex::MultiFab>, 3> const& Bfield,
    std::array< std::unique_ptr<amrex::MultiFab>, 3> const& edge_lengths,
    const int lev)
{
    WARPX_PROFILE("WarpX::CalculateCurrentAmpere()");

    auto& warpx = WarpX::GetInstance();
    warpx.get_pointer_fdtd_solver_fp(lev)->CalculateCurrentAmpere(
        current_fp_ampere[lev], Bfield, edge_lengths, lev
    );

    // we shouldn't apply the boundary condition to J since J = J_i - J_e but
    // the boundary correction was already applied to J_i and the B-field
    // boundary ensures that J itself complies with the boundary conditions, right?
    // ApplyJfieldBoundary(lev, Jfield[0].get(), Jfield[1].get(), Jfield[2].get());
    for (int i=0; i<3; i++) { current_fp_ampere[lev][i]->FillBoundary(warpx.Geom(lev).periodicity()); }
}

void HybridPICModel::HybridPICSolveE (
    amrex::Vector<std::array< std::unique_ptr<amrex::MultiFab>, 3>> & Efield,
    amrex::Vector<std::array< std::unique_ptr<amrex::MultiFab>, 3>> const& Jfield,
    amrex::Vector<std::array< std::unique_ptr<amrex::MultiFab>, 3>> const& Bfield,
    amrex::Vector<std::unique_ptr<amrex::MultiFab>> const& rhofield,
    amrex::Vector<std::array< std::unique_ptr<amrex::MultiFab>, 3>> const& edge_lengths,
    const bool include_resistivity_term)
{
    auto& warpx = WarpX::GetInstance();
    for (int lev = 0; lev <= warpx.finestLevel(); ++lev)
    {
        HybridPICSolveE(
            Efield[lev], Jfield[lev], Bfield[lev], rhofield[lev],
            edge_lengths[lev], lev, include_resistivity_term
        );
    }
}

void HybridPICModel::HybridPICSolveE (
    std::array< std::unique_ptr<amrex::MultiFab>, 3> & Efield,
    std::array< std::unique_ptr<amrex::MultiFab>, 3> const& Jfield,
    std::array< std::unique_ptr<amrex::MultiFab>, 3> const& Bfield,
    std::unique_ptr<amrex::MultiFab> const& rhofield,
    std::array< std::unique_ptr<amrex::MultiFab>, 3> const& edge_lengths,
    const int lev, const bool include_resistivity_term)
{
    WARPX_PROFILE("WarpX::HybridPICSolveE()");

    HybridPICSolveE(
        Efield, Jfield, Bfield, rhofield, edge_lengths, lev,
        PatchType::fine, include_resistivity_term
    );
    if (lev > 0)
    {
        amrex::Abort(Utils::TextMsg::Err(
        "HybridPICSolveE: Only one level implemented for hybrid-PIC solver."));
    }
}

void HybridPICModel::HybridPICSolveE (
    std::array< std::unique_ptr<amrex::MultiFab>, 3> & Efield,
    std::array< std::unique_ptr<amrex::MultiFab>, 3> const& Jfield,
    std::array< std::unique_ptr<amrex::MultiFab>, 3> const& Bfield,
    std::unique_ptr<amrex::MultiFab> const& rhofield,
    std::array< std::unique_ptr<amrex::MultiFab>, 3> const& edge_lengths,
    const int lev, PatchType patch_type,
    const bool include_resistivity_term)
{
    auto& warpx = WarpX::GetInstance();

    // Solve E field in regular cells
    warpx.get_pointer_fdtd_solver_fp(lev)->HybridPICSolveE(
        Efield, current_fp_ampere[lev], Jfield, current_fp_external[lev],
        current_equilib[lev],
        Bfield, rhofield,
        electron_pressure_fp[lev],
        edge_lengths, lev, this, include_resistivity_term
    );
    warpx.ApplyEfieldBoundary(lev, patch_type);
}

void HybridPICModel::CalculateElectronPressure(DtType a_dt_type)
{
    auto& warpx = WarpX::GetInstance();
    for (int lev = 0; lev <= warpx.finestLevel(); ++lev)
    {
        CalculateElectronPressure(lev, a_dt_type);
    }
}

void HybridPICModel::CalculateElectronPressure(const int lev, DtType a_dt_type)
{
    WARPX_PROFILE("WarpX::CalculateElectronPressure()");

    auto& warpx = WarpX::GetInstance();
    // The full step uses rho^{n+1}, otherwise use the old or averaged
    // charge density.
    if (a_dt_type == DtType::Full) {
        FillElectronPressureMF(
            electron_pressure_fp[lev], warpx.get_pointer_rho_fp(lev)
        );
    } else {
        FillElectronPressureMF(
            electron_pressure_fp[lev], rho_fp_temp[lev].get()
        );
    }
    warpx.ApplyElectronPressureBoundary(lev, PatchType::fine);
    electron_pressure_fp[lev]->FillBoundary(warpx.Geom(lev).periodicity());
}

void HybridPICModel::FillElectronPressureMF (
    std::unique_ptr<amrex::MultiFab> const& Pe_field,
    amrex::MultiFab* const& rho_field ) const
{
    const auto n0_ref = m_n0_ref;
    const auto elec_temp = m_elec_temp;
    const auto gamma = m_gamma;

    // Loop through the grids, and over the tiles within each grid
#ifdef AMREX_USE_OMP
#pragma omp parallel if (amrex::Gpu::notInLaunchRegion())
#endif
    for ( MFIter mfi(*Pe_field, TilingIfNotGPU()); mfi.isValid(); ++mfi )
    {
        // Extract field data for this grid/tile
        Array4<Real const> const& rho = rho_field->const_array(mfi);
        Array4<Real> const& Pe = Pe_field->array(mfi);

        // Extract tileboxes for which to loop
        const Box& tilebox  = mfi.tilebox();

        ParallelFor(tilebox, [=] AMREX_GPU_DEVICE (int i, int j, int k) {
            Pe(i, j, k) = ElectronPressure::get_pressure(
                n0_ref, elec_temp, gamma, rho(i, j, k)
            );
        });
    }
}

<<<<<<< HEAD
void HybridPICModel::CalculateEquilibCurrent (
    amrex::Vector<std::array< std::unique_ptr<amrex::MultiFab>, 3>> const& Bfield,
    amrex::Vector<std::array< std::unique_ptr<amrex::MultiFab>, 3>> const& edge_lengths)
{
    auto& warpx = WarpX::GetInstance();
    for (int lev = 0; lev <= warpx.finestLevel(); ++lev)
    {
        warpx.get_pointer_fdtd_solver_fp(lev)->CalculateCurrentAmpere(
            current_equilib[lev], Bfield[lev], edge_lengths[lev], lev
        );

        // we shouldn't apply the boundary condition to J since J = J_i - J_e but
        // the boundary correction was already applied to J_i and the B-field
        // boundary ensures that J itself complies with the boundary conditions, right?
        warpx.ApplyJfieldBoundary(lev, current_equilib[lev][0].get(), current_equilib[lev][1].get(), current_equilib[lev][2].get(), PatchType::fine);
        for (int i=0; i<3; i++) current_equilib[lev][i]->FillBoundary(warpx.Geom(lev).periodicity());
    }
}

void HybridPICModel::BfieldEvolveRK (
        amrex::Vector<std::array< std::unique_ptr<amrex::MultiFab>, 3>>& Bfield,
        amrex::Vector<std::array< std::unique_ptr<amrex::MultiFab>, 3>>& Efield,
        amrex::Vector<std::array< std::unique_ptr<amrex::MultiFab>, 3>> const& Jfield,
        amrex::Vector<std::unique_ptr<amrex::MultiFab>> const& rhofield,
        amrex::Vector<std::array< std::unique_ptr<amrex::MultiFab>, 3>> const& edge_lengths,
        amrex::Real dt, DtType dt_type,
        IntVect ng, std::optional<bool> nodal_sync )
=======
void HybridPICModel::BfieldEvolveRK (
    amrex::Vector<std::array< std::unique_ptr<amrex::MultiFab>, 3>>& Bfield,
    amrex::Vector<std::array< std::unique_ptr<amrex::MultiFab>, 3>>& Efield,
    amrex::Vector<std::array< std::unique_ptr<amrex::MultiFab>, 3>> const& Jfield,
    amrex::Vector<std::unique_ptr<amrex::MultiFab>> const& rhofield,
    amrex::Vector<std::array< std::unique_ptr<amrex::MultiFab>, 3>> const& edge_lengths,
    amrex::Real dt, DtType dt_type,
    IntVect ng, std::optional<bool> nodal_sync )
>>>>>>> 94ae1190
{
    auto& warpx = WarpX::GetInstance();
    for (int lev = 0; lev <= warpx.finestLevel(); ++lev)
    {
        BfieldEvolveRK(
            Bfield, Efield, Jfield, rhofield, edge_lengths, dt, lev, dt_type,
            ng, nodal_sync
        );
    }
}

void HybridPICModel::BfieldEvolveRK (
<<<<<<< HEAD
        amrex::Vector<std::array< std::unique_ptr<amrex::MultiFab>, 3>>& Bfield,
        amrex::Vector<std::array< std::unique_ptr<amrex::MultiFab>, 3>>& Efield,
        amrex::Vector<std::array< std::unique_ptr<amrex::MultiFab>, 3>> const& Jfield,
        amrex::Vector<std::unique_ptr<amrex::MultiFab>> const& rhofield,
        amrex::Vector<std::array< std::unique_ptr<amrex::MultiFab>, 3>> const& edge_lengths,
        amrex::Real dt, int lev, DtType dt_type,
        IntVect ng, std::optional<bool> nodal_sync )
=======
    amrex::Vector<std::array< std::unique_ptr<amrex::MultiFab>, 3>>& Bfield,
    amrex::Vector<std::array< std::unique_ptr<amrex::MultiFab>, 3>>& Efield,
    amrex::Vector<std::array< std::unique_ptr<amrex::MultiFab>, 3>> const& Jfield,
    amrex::Vector<std::unique_ptr<amrex::MultiFab>> const& rhofield,
    amrex::Vector<std::array< std::unique_ptr<amrex::MultiFab>, 3>> const& edge_lengths,
    amrex::Real dt, int lev, DtType dt_type,
    IntVect ng, std::optional<bool> nodal_sync )
>>>>>>> 94ae1190
{
    // Make copies of the B-field multifabs at t = n and create multifabs for
    // each direction to store the Runge-Kutta intermediate terms. Each
    // multifab has 2 components for the different terms that need to be stored.
    std::array< MultiFab, 3 > B_old;
    std::array< MultiFab, 3 > K;
    for (int ii = 0; ii < 3; ii++)
    {
        B_old[ii] = MultiFab(
            Bfield[lev][ii]->boxArray(), Bfield[lev][ii]->DistributionMap(), 1,
            Bfield[lev][ii]->nGrowVect()
        );
        MultiFab::Copy(B_old[ii], *Bfield[lev][ii], 0, 0, 1, ng);

        K[ii] = MultiFab(
            Bfield[lev][ii]->boxArray(), Bfield[lev][ii]->DistributionMap(), 2,
            Bfield[lev][ii]->nGrowVect()
        );
        K[ii].setVal(0.0);
    }

    // The Runge-Kutta scheme begins here.
    // Step 1:
    FieldPush(
        Bfield, Efield, Jfield, rhofield, edge_lengths,
        0.5_rt*dt, dt_type, ng, nodal_sync
    );

    // The Bfield is now given by:
    // B_new = B_old + 0.5 * dt * [-curl x E(B_old)] = B_old + 0.5 * dt * K0.
    for (int ii = 0; ii < 3; ii++)
    {
        // Extract 0.5 * dt * K0 for each direction into index 0 of K.
        MultiFab::LinComb(
            K[ii], 1._rt, *Bfield[lev][ii], 0, -1._rt, B_old[ii], 0, 0, 1, ng
        );
    }

    // Step 2:
    FieldPush(
        Bfield, Efield, Jfield, rhofield, edge_lengths,
        0.5_rt*dt, dt_type, ng, nodal_sync
    );

    // The Bfield is now given by:
    // B_new = B_old + 0.5 * dt * K0 + 0.5 * dt * [-curl x E(B_old + 0.5 * dt * K1)]
    //       = B_old + 0.5 * dt * K0 + 0.5 * dt * K1
    for (int ii = 0; ii < 3; ii++)
    {
        // Subtract 0.5 * dt * K0 from the Bfield for each direction, to get
        // B_new = B_old + 0.5 * dt * K1.
        MultiFab::Subtract(*Bfield[lev][ii], K[ii], 0, 0, 1, ng);
        // Extract 0.5 * dt * K1 for each direction into index 1 of K.
        MultiFab::LinComb(
            K[ii], 1._rt, *Bfield[lev][ii], 0, -1._rt, B_old[ii], 0, 1, 1, ng
        );
    }

    // Step 3:
    FieldPush(
        Bfield, Efield, Jfield, rhofield, edge_lengths,
        dt, dt_type, ng, nodal_sync
    );

    // The Bfield is now given by:
    // B_new = B_old + 0.5 * dt * K1 + dt * [-curl  x E(B_old + 0.5 * dt * K1)]
    //       = B_old + 0.5 * dt * K1 + dt * K2
    for (int ii = 0; ii < 3; ii++)
    {
        // Subtract 0.5 * dt * K1 from the Bfield for each direction to get
        // B_new = B_old + dt * K2.
        MultiFab::Subtract(*Bfield[lev][ii], K[ii], 1, 0, 1, ng);
    }

    // Step 4:
    FieldPush(
        Bfield, Efield, Jfield, rhofield, edge_lengths,
        0.5_rt*dt, dt_type, ng, nodal_sync
    );

    // The Bfield is now given by:
    // B_new = B_old + dt * K2 + 0.5 * dt * [-curl x E(B_old + dt * K2)]
    //       = B_old + dt * K2 + 0.5 * dt * K3
    for (int ii = 0; ii < 3; ii++)
    {
        // Subtract B_old from the Bfield for each direction, to get
        // B = dt * K2 + 0.5 * dt * K3.
        MultiFab::Subtract(*Bfield[lev][ii], B_old[ii], 0, 0, 1, ng);

        // Add dt * K2 + 0.5 * dt * K3 to index 0 of K (= 0.5 * dt * K0).
        MultiFab::Add(K[ii], *Bfield[lev][ii], 0, 0, 1, ng);

        // Add 2 * 0.5 * dt * K1 to index 0 of K.
        MultiFab::LinComb(
            K[ii], 1.0, K[ii], 0, 2.0, K[ii], 1, 0, 1, ng
        );

        // Overwrite the Bfield with the Runge-Kutta sum:
        // B_new = B_old + 1/3 * dt * (0.5 * K0 + K1 + K2 + 0.5 * K3).
        MultiFab::LinComb(
            *Bfield[lev][ii], 1.0, B_old[ii], 0, 1.0/3.0, K[ii], 0, 0, 1, ng
        );
    }
}

void HybridPICModel::FieldPush (
<<<<<<< HEAD
        amrex::Vector<std::array< std::unique_ptr<amrex::MultiFab>, 3>>& Bfield,
        amrex::Vector<std::array< std::unique_ptr<amrex::MultiFab>, 3>>& Efield,
        amrex::Vector<std::array< std::unique_ptr<amrex::MultiFab>, 3>> const& Jfield,
        amrex::Vector<std::unique_ptr<amrex::MultiFab>> const& rhofield,
        amrex::Vector<std::array< std::unique_ptr<amrex::MultiFab>, 3>> const& edge_lengths,
        amrex::Real dt, DtType dt_type,
        IntVect ng, std::optional<bool> nodal_sync )
=======
    amrex::Vector<std::array< std::unique_ptr<amrex::MultiFab>, 3>>& Bfield,
    amrex::Vector<std::array< std::unique_ptr<amrex::MultiFab>, 3>>& Efield,
    amrex::Vector<std::array< std::unique_ptr<amrex::MultiFab>, 3>> const& Jfield,
    amrex::Vector<std::unique_ptr<amrex::MultiFab>> const& rhofield,
    amrex::Vector<std::array< std::unique_ptr<amrex::MultiFab>, 3>> const& edge_lengths,
    amrex::Real dt, DtType dt_type,
    IntVect ng, std::optional<bool> nodal_sync )
>>>>>>> 94ae1190
{
    auto& warpx = WarpX::GetInstance();

    // Calculate J = curl x B / mu0
    CalculateCurrentAmpere(Bfield, edge_lengths);
    // Calculate the E-field from Ohm's law
    HybridPICSolveE(Efield, Jfield, Bfield, rhofield, edge_lengths, true);
    warpx.FillBoundaryE(ng, nodal_sync);
    // Push forward the B-field using Faraday's law
    warpx.EvolveB(dt, dt_type);
    warpx.FillBoundaryB(ng, nodal_sync);
<<<<<<< HEAD

    ExecutePythonCallback("afterBfieldpush");
=======
>>>>>>> 94ae1190
}<|MERGE_RESOLUTION|>--- conflicted
+++ resolved
@@ -554,7 +554,6 @@
     }
 }
 
-<<<<<<< HEAD
 void HybridPICModel::CalculateEquilibCurrent (
     amrex::Vector<std::array< std::unique_ptr<amrex::MultiFab>, 3>> const& Bfield,
     amrex::Vector<std::array< std::unique_ptr<amrex::MultiFab>, 3>> const& edge_lengths)
@@ -574,15 +573,6 @@
     }
 }
 
-void HybridPICModel::BfieldEvolveRK (
-        amrex::Vector<std::array< std::unique_ptr<amrex::MultiFab>, 3>>& Bfield,
-        amrex::Vector<std::array< std::unique_ptr<amrex::MultiFab>, 3>>& Efield,
-        amrex::Vector<std::array< std::unique_ptr<amrex::MultiFab>, 3>> const& Jfield,
-        amrex::Vector<std::unique_ptr<amrex::MultiFab>> const& rhofield,
-        amrex::Vector<std::array< std::unique_ptr<amrex::MultiFab>, 3>> const& edge_lengths,
-        amrex::Real dt, DtType dt_type,
-        IntVect ng, std::optional<bool> nodal_sync )
-=======
 void HybridPICModel::BfieldEvolveRK (
     amrex::Vector<std::array< std::unique_ptr<amrex::MultiFab>, 3>>& Bfield,
     amrex::Vector<std::array< std::unique_ptr<amrex::MultiFab>, 3>>& Efield,
@@ -591,7 +581,6 @@
     amrex::Vector<std::array< std::unique_ptr<amrex::MultiFab>, 3>> const& edge_lengths,
     amrex::Real dt, DtType dt_type,
     IntVect ng, std::optional<bool> nodal_sync )
->>>>>>> 94ae1190
 {
     auto& warpx = WarpX::GetInstance();
     for (int lev = 0; lev <= warpx.finestLevel(); ++lev)
@@ -604,15 +593,6 @@
 }
 
 void HybridPICModel::BfieldEvolveRK (
-<<<<<<< HEAD
-        amrex::Vector<std::array< std::unique_ptr<amrex::MultiFab>, 3>>& Bfield,
-        amrex::Vector<std::array< std::unique_ptr<amrex::MultiFab>, 3>>& Efield,
-        amrex::Vector<std::array< std::unique_ptr<amrex::MultiFab>, 3>> const& Jfield,
-        amrex::Vector<std::unique_ptr<amrex::MultiFab>> const& rhofield,
-        amrex::Vector<std::array< std::unique_ptr<amrex::MultiFab>, 3>> const& edge_lengths,
-        amrex::Real dt, int lev, DtType dt_type,
-        IntVect ng, std::optional<bool> nodal_sync )
-=======
     amrex::Vector<std::array< std::unique_ptr<amrex::MultiFab>, 3>>& Bfield,
     amrex::Vector<std::array< std::unique_ptr<amrex::MultiFab>, 3>>& Efield,
     amrex::Vector<std::array< std::unique_ptr<amrex::MultiFab>, 3>> const& Jfield,
@@ -620,7 +600,6 @@
     amrex::Vector<std::array< std::unique_ptr<amrex::MultiFab>, 3>> const& edge_lengths,
     amrex::Real dt, int lev, DtType dt_type,
     IntVect ng, std::optional<bool> nodal_sync )
->>>>>>> 94ae1190
 {
     // Make copies of the B-field multifabs at t = n and create multifabs for
     // each direction to store the Runge-Kutta intermediate terms. Each
@@ -727,15 +706,6 @@
 }
 
 void HybridPICModel::FieldPush (
-<<<<<<< HEAD
-        amrex::Vector<std::array< std::unique_ptr<amrex::MultiFab>, 3>>& Bfield,
-        amrex::Vector<std::array< std::unique_ptr<amrex::MultiFab>, 3>>& Efield,
-        amrex::Vector<std::array< std::unique_ptr<amrex::MultiFab>, 3>> const& Jfield,
-        amrex::Vector<std::unique_ptr<amrex::MultiFab>> const& rhofield,
-        amrex::Vector<std::array< std::unique_ptr<amrex::MultiFab>, 3>> const& edge_lengths,
-        amrex::Real dt, DtType dt_type,
-        IntVect ng, std::optional<bool> nodal_sync )
-=======
     amrex::Vector<std::array< std::unique_ptr<amrex::MultiFab>, 3>>& Bfield,
     amrex::Vector<std::array< std::unique_ptr<amrex::MultiFab>, 3>>& Efield,
     amrex::Vector<std::array< std::unique_ptr<amrex::MultiFab>, 3>> const& Jfield,
@@ -743,7 +713,6 @@
     amrex::Vector<std::array< std::unique_ptr<amrex::MultiFab>, 3>> const& edge_lengths,
     amrex::Real dt, DtType dt_type,
     IntVect ng, std::optional<bool> nodal_sync )
->>>>>>> 94ae1190
 {
     auto& warpx = WarpX::GetInstance();
 
@@ -755,9 +724,6 @@
     // Push forward the B-field using Faraday's law
     warpx.EvolveB(dt, dt_type);
     warpx.FillBoundaryB(ng, nodal_sync);
-<<<<<<< HEAD
 
     ExecutePythonCallback("afterBfieldpush");
-=======
->>>>>>> 94ae1190
 }