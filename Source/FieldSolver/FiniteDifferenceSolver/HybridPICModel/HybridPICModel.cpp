--- conflicted
+++ resolved
@@ -64,7 +64,7 @@
     current_fp_temp.resize(nlevs_max);
     current_fp_ampere.resize(nlevs_max);
     current_fp_external.resize(nlevs_max);
-    current_equilib.resize(nlevs_max);
+    current_init.resize(nlevs_max);
 }
 
 void HybridPICModel::AllocateLevelMFs (int lev, const BoxArray& ba, const DistributionMapping& dm,
@@ -112,12 +112,12 @@
     WarpX::AllocInitMultiFab(current_fp_external[lev][2], amrex::convert(ba, IntVect(AMREX_D_DECL(1,1,1))),
         dm, ncomps, IntVect(AMREX_D_DECL(0,0,0)), lev, "current_fp_external[z]", 0.0_rt);
 
-    WarpX::AllocInitMultiFab(current_equilib[lev][0], amrex::convert(ba, jx_nodal_flag),
-        dm, ncomps, ngJ, lev, "current_equilib[x]", 0.0_rt);
-    WarpX::AllocInitMultiFab(current_equilib[lev][1], amrex::convert(ba, jy_nodal_flag),
-        dm, ncomps, ngJ, lev, "current_equilib[y]", 0.0_rt);
-    WarpX::AllocInitMultiFab(current_equilib[lev][2], amrex::convert(ba, jz_nodal_flag),
-        dm, ncomps, ngJ, lev, "current_equilib[z]", 0.0_rt);
+    WarpX::AllocInitMultiFab(current_init[lev][0], amrex::convert(ba, jx_nodal_flag),
+        dm, ncomps, ngJ, lev, "current_init[x]", 0.0_rt);
+    WarpX::AllocInitMultiFab(current_init[lev][1], amrex::convert(ba, jy_nodal_flag),
+        dm, ncomps, ngJ, lev, "current_init[y]", 0.0_rt);
+    WarpX::AllocInitMultiFab(current_init[lev][2], amrex::convert(ba, jz_nodal_flag),
+        dm, ncomps, ngJ, lev, "current_init[z]", 0.0_rt);
 
 #ifdef WARPX_DIM_RZ
     WARPX_ALWAYS_ASSERT_WITH_MESSAGE(
@@ -489,7 +489,7 @@
     // Solve E field in regular cells
     warpx.get_pointer_fdtd_solver_fp(lev)->HybridPICSolveE(
         Efield, current_fp_ampere[lev], Jfield, current_fp_external[lev],
-        current_equilib[lev],
+        current_init[lev],
         Bfield, rhofield,
         electron_pressure_fp[lev],
         edge_lengths, lev, this, include_resistivity_term
@@ -555,8 +555,7 @@
     }
 }
 
-<<<<<<< HEAD
-void HybridPICModel::CalculateEquilibCurrent (
+void HybridPICModel::CalculateInitialCurrent (
     amrex::Vector<std::array< std::unique_ptr<amrex::MultiFab>, 3>> const& Bfield,
     amrex::Vector<std::array< std::unique_ptr<amrex::MultiFab>, 3>> const& edge_lengths)
 {
@@ -564,26 +563,17 @@
     for (int lev = 0; lev <= warpx.finestLevel(); ++lev)
     {
         warpx.get_pointer_fdtd_solver_fp(lev)->CalculateCurrentAmpere(
-            current_equilib[lev], Bfield[lev], edge_lengths[lev], lev
+            current_init[lev], Bfield[lev], edge_lengths[lev], lev
         );
 
         // we shouldn't apply the boundary condition to J since J = J_i - J_e but
         // the boundary correction was already applied to J_i and the B-field
         // boundary ensures that J itself complies with the boundary conditions, right?
-        warpx.ApplyJfieldBoundary(lev, current_equilib[lev][0].get(), current_equilib[lev][1].get(), current_equilib[lev][2].get(), PatchType::fine);
-        for (int i=0; i<3; i++) current_equilib[lev][i]->FillBoundary(warpx.Geom(lev).periodicity());
-    }
-}
-
-void HybridPICModel::BfieldEvolveRK (
-        amrex::Vector<std::array< std::unique_ptr<amrex::MultiFab>, 3>>& Bfield,
-        amrex::Vector<std::array< std::unique_ptr<amrex::MultiFab>, 3>>& Efield,
-        amrex::Vector<std::array< std::unique_ptr<amrex::MultiFab>, 3>> const& Jfield,
-        amrex::Vector<std::unique_ptr<amrex::MultiFab>> const& rhofield,
-        amrex::Vector<std::array< std::unique_ptr<amrex::MultiFab>, 3>> const& edge_lengths,
-        amrex::Real dt, DtType dt_type,
-        IntVect ng, std::optional<bool> nodal_sync )
-=======
+        warpx.ApplyJfieldBoundary(lev, current_init[lev][0].get(), current_init[lev][1].get(), current_init[lev][2].get(), PatchType::fine);
+        for (int i=0; i<3; i++) current_init[lev][i]->FillBoundary(warpx.Geom(lev).periodicity());
+    }
+}
+
 void HybridPICModel::BfieldEvolveRK (
     amrex::Vector<std::array< std::unique_ptr<amrex::MultiFab>, 3>>& Bfield,
     amrex::Vector<std::array< std::unique_ptr<amrex::MultiFab>, 3>>& Efield,
@@ -592,7 +582,6 @@
     amrex::Vector<std::array< std::unique_ptr<amrex::MultiFab>, 3>> const& edge_lengths,
     amrex::Real dt, DtType dt_type,
     IntVect ng, std::optional<bool> nodal_sync )
->>>>>>> 7f4b086e
 {
     auto& warpx = WarpX::GetInstance();
     for (int lev = 0; lev <= warpx.finestLevel(); ++lev)
@@ -605,15 +594,6 @@
 }
 
 void HybridPICModel::BfieldEvolveRK (
-<<<<<<< HEAD
-        amrex::Vector<std::array< std::unique_ptr<amrex::MultiFab>, 3>>& Bfield,
-        amrex::Vector<std::array< std::unique_ptr<amrex::MultiFab>, 3>>& Efield,
-        amrex::Vector<std::array< std::unique_ptr<amrex::MultiFab>, 3>> const& Jfield,
-        amrex::Vector<std::unique_ptr<amrex::MultiFab>> const& rhofield,
-        amrex::Vector<std::array< std::unique_ptr<amrex::MultiFab>, 3>> const& edge_lengths,
-        amrex::Real dt, int lev, DtType dt_type,
-        IntVect ng, std::optional<bool> nodal_sync )
-=======
     amrex::Vector<std::array< std::unique_ptr<amrex::MultiFab>, 3>>& Bfield,
     amrex::Vector<std::array< std::unique_ptr<amrex::MultiFab>, 3>>& Efield,
     amrex::Vector<std::array< std::unique_ptr<amrex::MultiFab>, 3>> const& Jfield,
@@ -621,7 +601,6 @@
     amrex::Vector<std::array< std::unique_ptr<amrex::MultiFab>, 3>> const& edge_lengths,
     amrex::Real dt, int lev, DtType dt_type,
     IntVect ng, std::optional<bool> nodal_sync )
->>>>>>> 7f4b086e
 {
     // Make copies of the B-field multifabs at t = n and create multifabs for
     // each direction to store the Runge-Kutta intermediate terms. Each
@@ -728,15 +707,6 @@
 }
 
 void HybridPICModel::FieldPush (
-<<<<<<< HEAD
-        amrex::Vector<std::array< std::unique_ptr<amrex::MultiFab>, 3>>& Bfield,
-        amrex::Vector<std::array< std::unique_ptr<amrex::MultiFab>, 3>>& Efield,
-        amrex::Vector<std::array< std::unique_ptr<amrex::MultiFab>, 3>> const& Jfield,
-        amrex::Vector<std::unique_ptr<amrex::MultiFab>> const& rhofield,
-        amrex::Vector<std::array< std::unique_ptr<amrex::MultiFab>, 3>> const& edge_lengths,
-        amrex::Real dt, DtType dt_type,
-        IntVect ng, std::optional<bool> nodal_sync )
-=======
     amrex::Vector<std::array< std::unique_ptr<amrex::MultiFab>, 3>>& Bfield,
     amrex::Vector<std::array< std::unique_ptr<amrex::MultiFab>, 3>>& Efield,
     amrex::Vector<std::array< std::unique_ptr<amrex::MultiFab>, 3>> const& Jfield,
@@ -744,7 +714,6 @@
     amrex::Vector<std::array< std::unique_ptr<amrex::MultiFab>, 3>> const& edge_lengths,
     amrex::Real dt, DtType dt_type,
     IntVect ng, std::optional<bool> nodal_sync )
->>>>>>> 7f4b086e
 {
     auto& warpx = WarpX::GetInstance();
 
@@ -756,9 +725,4 @@
     // Push forward the B-field using Faraday's law
     warpx.EvolveB(dt, dt_type);
     warpx.FillBoundaryB(ng, nodal_sync);
-<<<<<<< HEAD
-
-    ExecutePythonCallback("afterBfieldpush");
-=======
->>>>>>> 7f4b086e
 }