--- conflicted
+++ resolved
@@ -370,7 +370,7 @@
     std::array< std::unique_ptr<amrex::MultiFab>, 3 >& Jfield,
     std::array< std::unique_ptr<amrex::MultiFab>, 3 > const& Jifield,
     std::array< std::unique_ptr<amrex::MultiFab>, 3 > const& Jextfield,
-    std::array< std::unique_ptr<amrex::MultiFab>, 3 > const& J_equilib,
+    std::array< std::unique_ptr<amrex::MultiFab>, 3 > const& J_init,
     std::array< std::unique_ptr<amrex::MultiFab>, 3 > const& Bfield,
     std::unique_ptr<amrex::MultiFab> const& rhofield,
     std::unique_ptr<amrex::MultiFab> const& Pefield,
@@ -384,14 +384,14 @@
 #ifdef WARPX_DIM_RZ
 
         HybridPICSolveECylindrical <CylindricalYeeAlgorithm> (
-            Efield, Jfield, Jifield, Jextfield, J_equilib, Bfield, rhofield, Pefield,
+            Efield, Jfield, Jifield, Jextfield, J_init, Bfield, rhofield, Pefield,
             edge_lengths, lev, hybrid_model, include_resistivity_term
         );
 
 #else
 
         HybridPICSolveECartesian <CartesianYeeAlgorithm> (
-            Efield, Jfield, Jifield, Jextfield, J_equilib, Bfield, rhofield, Pefield,
+            Efield, Jfield, Jifield, Jextfield, J_init, Bfield, rhofield, Pefield,
             edge_lengths, lev, hybrid_model, include_resistivity_term
         );
 
@@ -409,7 +409,7 @@
     std::array< std::unique_ptr<amrex::MultiFab>, 3 > const& Jfield,
     std::array< std::unique_ptr<amrex::MultiFab>, 3 > const& Jifield,
     std::array< std::unique_ptr<amrex::MultiFab>, 3 > const& Jextfield,
-    std::array< std::unique_ptr<amrex::MultiFab>, 3 > const& J_equilib,
+    std::array< std::unique_ptr<amrex::MultiFab>, 3 > const& J_init,
     std::array< std::unique_ptr<amrex::MultiFab>, 3 > const& Bfield,
     std::unique_ptr<amrex::MultiFab> const& rhofield,
     std::unique_ptr<amrex::MultiFab> const& Pefield,
@@ -436,13 +436,10 @@
     const auto eta = hybrid_model->m_eta;
     const auto eta_h = hybrid_model->m_eta_h;
     const auto rho_floor = hybrid_model->m_n_floor * PhysConst::q_e;
-<<<<<<< HEAD
+
+    const auto resistivity_has_J_dependence = hybrid_model->m_resistivity_has_J_dependence;
+    const bool include_hyper_resistivity_term = (eta_h > 0.0) && include_resistivity_term;
     const auto use_dJ_for_resistive_term = hybrid_model->m_use_dJ_for_resistive_term;
-=======
-    const auto resistivity_has_J_dependence = hybrid_model->m_resistivity_has_J_dependence;
-
-    const bool include_hyper_resistivity_term = (eta_h > 0.0) && include_resistivity_term;
->>>>>>> 7f4b086e
 
     // Index type required for interpolating fields from their respective
     // staggering to the Ex, Ey, Ez locations
@@ -567,11 +564,11 @@
         Array4<Real const> const& rho = rhofield->const_array(mfi);
         Array4<Real> const& Pe = Pefield->array(mfi);
 
-        Array4<Real const> const& Jr_equilib = J_equilib[0]->const_array(mfi);
-        Array4<Real const> const& Jt_equilib = J_equilib[1]->const_array(mfi);
-        Array4<Real const> const& Jz_equilib = J_equilib[2]->const_array(mfi);
+        Array4<Real const> const& Jr_init = J_init[0]->const_array(mfi);
+        Array4<Real const> const& Jt_init = J_init[1]->const_array(mfi);
+        Array4<Real const> const& Jz_init = J_init[2]->const_array(mfi);
         if (!use_dJ_for_resistive_term) {
-            amrex::ignore_unused(Jr_equilib, Jt_equilib, Jz_equilib);
+            amrex::ignore_unused(Jr_init, Jt_init, Jz_init);
         }
 
 #ifdef AMREX_USE_EB
@@ -627,11 +624,8 @@
                 Er(i, j, 0) = (enE_r - grad_Pe) / rho_val;
 
                 // Add resistivity only if E field value is used to update B
-<<<<<<< HEAD
-                const auto Jr_eq = (use_dJ_for_resistive_term) ? Jr_equilib(i, j, 0) : 0.0_rt;
-                if (include_resistivity_term) Er(i, j, 0) += eta(rho_val) * (Jr(i, j, 0) - Jr_eq);
-=======
-                if (include_resistivity_term) { Er(i, j, 0) += eta(rho_val, jtot_val) * Jr(i, j, 0); }
+                const auto Jr0 = (use_dJ_for_resistive_term) ? Jr_init(i, j, 0) : 0.0_rt;
+                if (include_resistivity_term) { Er(i, j, 0) += eta(rho_val, jtot_val) * (Jr(i, j, 0) - Jr0); }
 
                 if (include_hyper_resistivity_term) {
                     // r on cell-centered point (Jr is cell-centered in r)
@@ -640,7 +634,6 @@
                     auto nabla2Jr = T_Algo::Dr_rDr_over_r(Jr, r, dr, coefs_r, n_coefs_r, i, j, 0, 0);
                     Er(i, j, 0) -= eta_h * nabla2Jr;
                 }
->>>>>>> 7f4b086e
             },
 
             // Et calculation
@@ -683,14 +676,10 @@
                 Et(i, j, 0) = (enE_t - grad_Pe) / rho_val;
 
                 // Add resistivity only if E field value is used to update B
-<<<<<<< HEAD
-                const auto Jt_eq = (use_dJ_for_resistive_term) ? Jt_equilib(i, j, 0) : 0.0_rt;
-                if (include_resistivity_term) Et(i, j, 0) += eta(rho_val) * (Jt(i, j, 0) - Jt_eq);
-=======
-                if (include_resistivity_term) { Et(i, j, 0) += eta(rho_val, jtot_val) * Jt(i, j, 0); }
+                const auto Jt0 = (use_dJ_for_resistive_term) ? Jt_init(i, j, 0) : 0.0_rt;
+                if (include_resistivity_term) { Et(i, j, 0) += eta(rho_val, jtot_val) * (Jt(i, j, 0) - Jt0); }
 
                 // Note: Hyper-resisitivity should be revisited here when modal decomposition is implemented
->>>>>>> 7f4b086e
             },
 
             // Ez calculation
@@ -723,17 +712,13 @@
                 Ez(i, j, 0) = (enE_z - grad_Pe) / rho_val;
 
                 // Add resistivity only if E field value is used to update B
-<<<<<<< HEAD
-                const auto Jz_eq = (use_dJ_for_resistive_term) ? Jz_equilib(i, j, 0) : 0.0_rt;
-                if (include_resistivity_term) Ez(i, j, k) += eta(rho_val) * (Jz(i, j, k) - Jz_eq);
-=======
-                if (include_resistivity_term) { Ez(i, j, 0) += eta(rho_val, jtot_val) * Jz(i, j, 0); }
+                const auto Jz0 = (use_dJ_for_resistive_term) ? Jz_init(i, j, 0) : 0.0_rt;
+                if (include_resistivity_term) { Ez(i, j, 0) += eta(rho_val, jtot_val) * (Jz(i, j, 0) - Jz0); }
 
                 if (include_hyper_resistivity_term) {
                     auto nabla2Jz = T_Algo::Dzz(Jz, coefs_z, n_coefs_z, i, j, 0, 0);
                     Ez(i, j, 0) -= eta_h * nabla2Jz;
                 }
->>>>>>> 7f4b086e
             }
         );
 
@@ -754,7 +739,7 @@
     std::array< std::unique_ptr<amrex::MultiFab>, 3 > const& Jfield,
     std::array< std::unique_ptr<amrex::MultiFab>, 3 > const& Jifield,
     std::array< std::unique_ptr<amrex::MultiFab>, 3 > const& Jextfield,
-    std::array< std::unique_ptr<amrex::MultiFab>, 3 > const& J_equilib,
+    std::array< std::unique_ptr<amrex::MultiFab>, 3 > const& J_init,
     std::array< std::unique_ptr<amrex::MultiFab>, 3 > const& Bfield,
     std::unique_ptr<amrex::MultiFab> const& rhofield,
     std::unique_ptr<amrex::MultiFab> const& Pefield,
@@ -775,13 +760,10 @@
     const auto eta = hybrid_model->m_eta;
     const auto eta_h = hybrid_model->m_eta_h;
     const auto rho_floor = hybrid_model->m_n_floor * PhysConst::q_e;
-<<<<<<< HEAD
+
+    const auto resistivity_has_J_dependence = hybrid_model->m_resistivity_has_J_dependence;
+    const bool include_hyper_resistivity_term = (eta_h > 0.) && include_resistivity_term;
     const auto use_dJ_for_resistive_term = hybrid_model->m_use_dJ_for_resistive_term;
-=======
-    const auto resistivity_has_J_dependence = hybrid_model->m_resistivity_has_J_dependence;
-
-    const bool include_hyper_resistivity_term = (eta_h > 0.) && include_resistivity_term;
->>>>>>> 7f4b086e
 
     // Index type required for interpolating fields from their respective
     // staggering to the Ex, Ey, Ez locations
@@ -906,11 +888,11 @@
         Array4<Real const> const& rho = rhofield->const_array(mfi);
         Array4<Real> const& Pe = Pefield->array(mfi);
 
-        Array4<Real const> const& Jx_equilib = J_equilib[0]->const_array(mfi);
-        Array4<Real const> const& Jy_equilib = J_equilib[1]->const_array(mfi);
-        Array4<Real const> const& Jz_equilib = J_equilib[2]->const_array(mfi);
+        Array4<Real const> const& Jx_init = J_init[0]->const_array(mfi);
+        Array4<Real const> const& Jy_init = J_init[1]->const_array(mfi);
+        Array4<Real const> const& Jz_init = J_init[2]->const_array(mfi);
         if (!use_dJ_for_resistive_term) {
-            amrex::ignore_unused(Jx_equilib, Jy_equilib, Jz_equilib);
+            amrex::ignore_unused(Jx_init, Jy_init, Jz_init);
         }
 
 #ifdef AMREX_USE_EB
@@ -964,17 +946,13 @@
                 Ex(i, j, k) = (enE_x - grad_Pe) / rho_val;
 
                 // Add resistivity only if E field value is used to update B
-<<<<<<< HEAD
-                const auto Jx_eq = (use_dJ_for_resistive_term) ? Jx_equilib(i, j, k) : 0.0_rt;
-                if (include_resistivity_term) Ex(i, j, k) += eta(rho_val) * (Jx(i, j, k) - Jx_eq);
-=======
-                if (include_resistivity_term) { Ex(i, j, k) += eta(rho_val, jtot_val) * Jx(i, j, k); }
+                const auto Jx0 = (use_dJ_for_resistive_term) ? Jx_init(i, j, k) : 0.0_rt;
+                if (include_resistivity_term) { Ex(i, j, k) += eta(rho_val, jtot_val) * (Jx(i, j, k) - Jx0); }
 
                 if (include_hyper_resistivity_term) {
                     auto nabla2Jx = T_Algo::Dxx(Jx, coefs_x, n_coefs_x, i, j, k);
                     Ex(i, j, k) -= eta_h * nabla2Jx;
                 }
->>>>>>> 7f4b086e
             },
 
             // Ey calculation
@@ -1013,17 +991,13 @@
                 Ey(i, j, k) = (enE_y - grad_Pe) / rho_val;
 
                 // Add resistivity only if E field value is used to update B
-<<<<<<< HEAD
-                const auto Jy_eq = (use_dJ_for_resistive_term) ? Jy_equilib(i, j, k) : 0.0_rt;
-                if (include_resistivity_term) Ey(i, j, k) += eta(rho_val) * (Jy(i, j, k) - Jy_eq);
-=======
-                if (include_resistivity_term) { Ey(i, j, k) += eta(rho_val, jtot_val) * Jy(i, j, k); }
+                const auto Jy0 = (use_dJ_for_resistive_term) ? Jy_init(i, j, k) : 0.0_rt;
+                if (include_resistivity_term) { Ey(i, j, k) += eta(rho_val, jtot_val) * (Jy(i, j, k) - Jy0); }
 
                 if (include_hyper_resistivity_term) {
                     auto nabla2Jy = T_Algo::Dyy(Jy, coefs_y, n_coefs_y, i, j, k);
                     Ey(i, j, k) -= eta_h * nabla2Jy;
                 }
->>>>>>> 7f4b086e
             },
 
             // Ez calculation
@@ -1056,17 +1030,13 @@
                 Ez(i, j, k) = (enE_z - grad_Pe) / rho_val;
 
                 // Add resistivity only if E field value is used to update B
-<<<<<<< HEAD
-                const auto Jz_eq = (use_dJ_for_resistive_term) ? Jz_equilib(i, j, k) : 0.0_rt;
-                if (include_resistivity_term) Ez(i, j, k) += eta(rho_val) * (Jz(i, j, k) - Jz_eq);
-=======
-                if (include_resistivity_term) { Ez(i, j, k) += eta(rho_val, jtot_val) * Jz(i, j, k); }
+                const auto Jz0 = (use_dJ_for_resistive_term) ? Jz_init(i, j, k) : 0.0_rt;
+                if (include_resistivity_term) { Ez(i, j, k) += eta(rho_val, jtot_val) * (Jz(i, j, k) - Jz0); }
 
                 if (include_hyper_resistivity_term) {
                     auto nabla2Jz = T_Algo::Dzz(Jz, coefs_z, n_coefs_z, i, j, k);
                     Ez(i, j, k) -= eta_h * nabla2Jz;
                 }
->>>>>>> 7f4b086e
             }
         );
 
