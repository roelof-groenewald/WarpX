
#include <cmath>
#include <limits>

#include <WarpX.H>
#include <WarpXConst.H>
#include <WarpX_f.H>
#include <WarpX_K.H>
<<<<<<< HEAD
#include <WarpX_PML_kernels.H>
=======
>>>>>>> a20fa37e
#include <WarpX_FDTD.H>
#ifdef WARPX_USE_PY
#include <WarpX_py.H>
#endif

#ifdef BL_USE_SENSEI_INSITU
#include <AMReX_AmrMeshInSituBridge.H>
#endif

using namespace amrex;

#ifdef WARPX_USE_PSATD
namespace {
    void
    PushPSATDSinglePatch (
        SpectralSolver& solver,
        std::array<std::unique_ptr<amrex::MultiFab>,3>& Efield,
        std::array<std::unique_ptr<amrex::MultiFab>,3>& Bfield,
        std::array<std::unique_ptr<amrex::MultiFab>,3>& current,
        std::unique_ptr<amrex::MultiFab>& rho ) {

        using Idx = SpectralFieldIndex;

        // Perform forward Fourier transform
        solver.ForwardTransform(*Efield[0], Idx::Ex);
        solver.ForwardTransform(*Efield[1], Idx::Ey);
        solver.ForwardTransform(*Efield[2], Idx::Ez);
        solver.ForwardTransform(*Bfield[0], Idx::Bx);
        solver.ForwardTransform(*Bfield[1], Idx::By);
        solver.ForwardTransform(*Bfield[2], Idx::Bz);
        solver.ForwardTransform(*current[0], Idx::Jx);
        solver.ForwardTransform(*current[1], Idx::Jy);
        solver.ForwardTransform(*current[2], Idx::Jz);
        solver.ForwardTransform(*rho, Idx::rho_old, 0);
        solver.ForwardTransform(*rho, Idx::rho_new, 1);
        // Advance fields in spectral space
        solver.pushSpectralFields();
        // Perform backward Fourier Transform
        solver.BackwardTransform(*Efield[0], Idx::Ex);
        solver.BackwardTransform(*Efield[1], Idx::Ey);
        solver.BackwardTransform(*Efield[2], Idx::Ez);
        solver.BackwardTransform(*Bfield[0], Idx::Bx);
        solver.BackwardTransform(*Bfield[1], Idx::By);
        solver.BackwardTransform(*Bfield[2], Idx::Bz);
    }
}

void
WarpX::PushPSATD (amrex::Real a_dt)
{
    for (int lev = 0; lev <= finest_level; ++lev) {
        AMREX_ALWAYS_ASSERT_WITH_MESSAGE(dt[lev] == a_dt, "dt must be consistent");
        if (fft_hybrid_mpi_decomposition){
#ifndef AMREX_USE_CUDA // Only available on CPU
            PushPSATD_hybridFFT(lev, a_dt);
#endif
        } else {
            PushPSATD_localFFT(lev, a_dt);
        }

        // Evolve the fields in the PML boxes
        if (do_pml && pml[lev]->ok()) {
            pml[lev]->PushPSATD();
        }
    }
}

void
WarpX::PushPSATD_localFFT (int lev, amrex::Real /* dt */)
{
    // Update the fields on the fine and coarse patch
    PushPSATDSinglePatch( *spectral_solver_fp[lev],
        Efield_fp[lev], Bfield_fp[lev], current_fp[lev], rho_fp[lev] );
    if (spectral_solver_cp[lev]) {
        PushPSATDSinglePatch( *spectral_solver_cp[lev],
             Efield_cp[lev], Bfield_cp[lev], current_cp[lev], rho_cp[lev] );
    }
}
#endif

void
WarpX::EvolveB (Real a_dt)
{
    for (int lev = 0; lev <= finest_level; ++lev) {
        EvolveB(lev, a_dt);
    }
}

void
WarpX::EvolveB (int lev, Real a_dt)
{
    BL_PROFILE("WarpX::EvolveB()");
    EvolveB(lev, PatchType::fine, a_dt);
    if (lev > 0)
    {
        EvolveB(lev, PatchType::coarse, a_dt);
    }
}

void
WarpX::EvolveB (int lev, PatchType patch_type, amrex::Real a_dt)
{
    const int patch_level = (patch_type == PatchType::fine) ? lev : lev-1;
    const std::array<Real,3>& dx = WarpX::CellSize(patch_level);
    const Real dtsdx = a_dt/dx[0], dtsdy = a_dt/dx[1], dtsdz = a_dt/dx[2];
    const Real dxinv = 1./dx[0];

    MultiFab *Ex, *Ey, *Ez, *Bx, *By, *Bz;
    if (patch_type == PatchType::fine)
    {
        Ex = Efield_fp[lev][0].get();
        Ey = Efield_fp[lev][1].get();
        Ez = Efield_fp[lev][2].get();
        Bx = Bfield_fp[lev][0].get();
        By = Bfield_fp[lev][1].get();
        Bz = Bfield_fp[lev][2].get();
    }
    else
    {
        Ex = Efield_cp[lev][0].get();
        Ey = Efield_cp[lev][1].get();
        Ez = Efield_cp[lev][2].get();
        Bx = Bfield_cp[lev][0].get();
        By = Bfield_cp[lev][1].get();
        Bz = Bfield_cp[lev][2].get();
    }

    MultiFab* cost = costs[lev].get();
    const IntVect& rr = (lev > 0) ? refRatio(lev-1) : IntVect::TheUnitVector();

    // xmin is only used by the picsar kernel with cylindrical geometry,
    // in which case it is actually rmin.
    const Real xmin = Geom(0).ProbLo(0);

    // Loop through the grids, and over the tiles within each grid
#ifdef _OPENMP
#pragma omp parallel if (Gpu::notInLaunchRegion())
#endif
    for ( MFIter mfi(*Bx, TilingIfNotGPU()); mfi.isValid(); ++mfi )
    {
        Real wt = amrex::second();

        const Box& tbx  = mfi.tilebox(Bx_nodal_flag);
        const Box& tby  = mfi.tilebox(By_nodal_flag);
        const Box& tbz  = mfi.tilebox(Bz_nodal_flag);

        auto const& Bxfab = Bx->array(mfi);
        auto const& Byfab = By->array(mfi);
        auto const& Bzfab = Bz->array(mfi);
        auto const& Exfab = Ex->array(mfi);
        auto const& Eyfab = Ey->array(mfi);
        auto const& Ezfab = Ez->array(mfi);
        if (do_nodal) {
            amrex::ParallelFor(tbx,
            [=] AMREX_GPU_DEVICE (int j, int k, int l)
            {
                warpx_push_bx_nodal(j,k,l,Bxfab,Eyfab,Ezfab,dtsdy,dtsdz);
            });
            amrex::ParallelFor(tby,
            [=] AMREX_GPU_DEVICE (int j, int k, int l)
            {
                warpx_push_by_nodal(j,k,l,Byfab,Exfab,Ezfab,dtsdx,dtsdz);
            });
            amrex::ParallelFor(tbz,
            [=] AMREX_GPU_DEVICE (int j, int k, int l)
            {
                warpx_push_bz_nodal(j,k,l,Bzfab,Exfab,Eyfab,dtsdx,dtsdy);
            });
        } else if (WarpX::maxwell_fdtd_solver_id == 0) {
            amrex::ParallelFor(tbx,
            [=] AMREX_GPU_DEVICE (int j, int k, int l)
            {
                warpx_push_bx_yee(j,k,l,Bxfab,Eyfab,Ezfab,dtsdy,dtsdz);
            });
            amrex::ParallelFor(tby,
            [=] AMREX_GPU_DEVICE (int j, int k, int l)
            {
                warpx_push_by_yee(j,k,l,Byfab,Exfab,Ezfab,dtsdx,dtsdz);
            });
            amrex::ParallelFor(tbz,
            [=] AMREX_GPU_DEVICE (int j, int k, int l)
            {
                warpx_push_bz_yee(j,k,l,Bzfab,Exfab,Eyfab,dtsdx,dtsdy,dxinv,xmin);
            });
        } else if (WarpX::maxwell_fdtd_solver_id == 1) {
            Real betaxy, betaxz, betayx, betayz, betazx, betazy;
            Real gammax, gammay, gammaz;
            Real alphax, alphay, alphaz;
            warpx_calculate_ckc_coefficients(dtsdx, dtsdy, dtsdz,
                                             betaxy, betaxz, betayx, betayz, betazx, betazy,
                                             gammax, gammay, gammaz,
                                             alphax, alphay, alphaz);
            amrex::ParallelFor(tbx,
            [=] AMREX_GPU_DEVICE (int j, int k, int l)
            {
                warpx_push_bx_ckc(j,k,l,Bxfab,Eyfab,Ezfab,
                                  betaxy, betaxz, betayx, betayz, betazx, betazy,
                                  gammax, gammay, gammaz,
                                  alphax, alphay, alphaz);
            });
            amrex::ParallelFor(tby,
            [=] AMREX_GPU_DEVICE (int j, int k, int l)
            {
                warpx_push_by_ckc(j,k,l,Byfab,Exfab,Ezfab,
                                  betaxy, betaxz, betayx, betayz, betazx, betazy,
                                  gammax, gammay, gammaz,
                                  alphax, alphay, alphaz);
            });
            amrex::ParallelFor(tbz,
            [=] AMREX_GPU_DEVICE (int j, int k, int l)
            {
                warpx_push_bz_ckc(j,k,l,Bzfab,Exfab,Eyfab,
                                  betaxy, betaxz, betayx, betayz, betazx, betazy,
                                  gammax, gammay, gammaz,
                                  alphax, alphay, alphaz);
            });
        }

        if (cost) {
            Box cbx = mfi.tilebox(IntVect{AMREX_D_DECL(0,0,0)});
            if (patch_type == PatchType::coarse) cbx.refine(rr);
            wt = (amrex::second() - wt) / cbx.d_numPts();
            auto costfab = cost->array(mfi);
            amrex::ParallelFor(cbx,
            [=] AMREX_GPU_DEVICE (int i, int j, int k)
            {
                costfab(i,j,k) += wt;
            });
        }
    }

    if (do_pml && pml[lev]->ok())
    {
        const auto& pml_B = (patch_type == PatchType::fine) ? pml[lev]->GetB_fp() : pml[lev]->GetB_cp();
        const auto& pml_E = (patch_type == PatchType::fine) ? pml[lev]->GetE_fp() : pml[lev]->GetE_cp();

#ifdef _OPENMP
#pragma omp parallel if (Gpu::notInLaunchRegion())
#endif
        for ( MFIter mfi(*pml_B[0], TilingIfNotGPU()); mfi.isValid(); ++mfi )
        {
            const Box& tbx  = mfi.tilebox(Bx_nodal_flag);
            const Box& tby  = mfi.tilebox(By_nodal_flag);
            const Box& tbz  = mfi.tilebox(Bz_nodal_flag);

            // adding to move f90 to cpp PML_PORT //
            auto const& pml_Bxfab = pml_B[0]->array(mfi);
            auto const& pml_Byfab = pml_B[1]->array(mfi);
            auto const& pml_Bzfab = pml_B[2]->array(mfi);
            auto const& pml_Exfab = pml_E[0]->array(mfi);
            auto const& pml_Eyfab = pml_E[1]->array(mfi);
            auto const& pml_Ezfab = pml_E[2]->array(mfi);
            if (WarpX::maxwell_fdtd_solver_id == 0) {
               amrex::ParallelFor(tbx,
               [=] AMREX_GPU_DEVICE (int i, int j, int k)
               {
                   warpx_push_pml_bx_yee(i,j,k,pml_Bxfab,pml_Eyfab,pml_Ezfab,
                                        dtsdy,dtsdz);
               });
               amrex::ParallelFor(tby,
               [=] AMREX_GPU_DEVICE (int i, int j, int k)
               {
                   warpx_push_pml_by_yee(i,j,k,pml_Byfab,pml_Exfab,pml_Ezfab,
                                         dtsdx,dtsdz);
               });
               amrex::ParallelFor(tbz,
               [=] AMREX_GPU_DEVICE (int i, int j, int k)
               {
                   warpx_push_pml_bz_yee(i,j,k,pml_Bzfab,pml_Exfab,pml_Eyfab,
                                        dtsdx,dtsdy);
               });
            }  else if (WarpX::maxwell_fdtd_solver_id == 1) {
               amrex::Print() << " CKC solver not implemented for CPP run\n";
               Real betaxy, betaxz, betayx, betayz, betazx, betazy;
               Real gammax, gammay, gammaz;
               Real alphax, alphay, alphaz;
               warpx_calculate_ckc_coefficients(dtsdx, dtsdy, dtsdz,
                                                betaxy, betaxz, betayx, betayz,
                                                betazx, betazy, gammax, gammay,
                                                gammaz, alphax, alphay, alphaz);

               // BX
               amrex::ParallelFor(tbx, 
               [=] AMREX_GPU_DEVICE (int i, int j, int k)
               {
                   warpx_push_pml_bx_ckc(i,j,k,pml_Bxfab,pml_Eyfab,pml_Ezfab,
                                         betaxy, betaxz, betayx, betayz, 
                                         betazx, betazy, gammax, gammay, 
                                         gammaz, alphax, alphay, alphaz);
               });                

               // BY
               amrex::ParallelFor(tby, 
               [=] AMREX_GPU_DEVICE (int i, int j, int k)
               {
                   warpx_push_pml_by_ckc(i,j,k,pml_Byfab,pml_Exfab,pml_Ezfab,
                                         betaxy, betaxz, betayx, betayz,
                                         betazx, betazy, gammax, gammay, 
                                         gammaz, alphax, alphay, alphaz);
               });

               // BZ
               amrex::ParallelFor(tbz, 
               [=] AMREX_GPU_DEVICE (int i, int j, int k)
               {
                   warpx_push_pml_bz_ckc(i,j,k,pml_Bzfab,pml_Exfab,pml_Eyfab,
                                         betaxy, betaxz, betayx, betayz, 
                                         betazx, betazy, gammax, gammay, 
                                         gammaz, alphax, alphay, alphaz);
               });

            }

        }
    }
}

void
WarpX::EvolveE (Real a_dt)
{
    for (int lev = 0; lev <= finest_level; ++lev)
    {
        EvolveE(lev, a_dt);
    }
}

void
WarpX::EvolveE (int lev, Real a_dt)
{
    BL_PROFILE("WarpX::EvolveE()");
    EvolveE(lev, PatchType::fine, a_dt);
    if (lev > 0)
    {
        EvolveE(lev, PatchType::coarse, a_dt);
    }
}

void
WarpX::EvolveE (int lev, PatchType patch_type, amrex::Real a_dt)
{
    const Real mu_c2_dt = (PhysConst::mu0*PhysConst::c*PhysConst::c) * a_dt;
    const Real c2dt = (PhysConst::c*PhysConst::c) * a_dt;

    const int patch_level = (patch_type == PatchType::fine) ? lev : lev-1;
    const std::array<Real,3>& dx = WarpX::CellSize(patch_level);
    const Real dtsdx_c2 = c2dt/dx[0], dtsdy_c2 = c2dt/dx[1], dtsdz_c2 = c2dt/dx[2];
    const Real dxinv = 1./dx[0];

    MultiFab *Ex, *Ey, *Ez, *Bx, *By, *Bz, *jx, *jy, *jz, *F;
    if (patch_type == PatchType::fine)
    {
        Ex = Efield_fp[lev][0].get();
        Ey = Efield_fp[lev][1].get();
        Ez = Efield_fp[lev][2].get();
        Bx = Bfield_fp[lev][0].get();
        By = Bfield_fp[lev][1].get();
        Bz = Bfield_fp[lev][2].get();
        jx = current_fp[lev][0].get();
        jy = current_fp[lev][1].get();
        jz = current_fp[lev][2].get();
        F  = F_fp[lev].get();
    }
    else if (patch_type == PatchType::coarse)
    {
        Ex = Efield_cp[lev][0].get();
        Ey = Efield_cp[lev][1].get();
        Ez = Efield_cp[lev][2].get();
        Bx = Bfield_cp[lev][0].get();
        By = Bfield_cp[lev][1].get();
        Bz = Bfield_cp[lev][2].get();
        jx = current_cp[lev][0].get();
        jy = current_cp[lev][1].get();
        jz = current_cp[lev][2].get();
        F  = F_cp[lev].get();
    }

    MultiFab* cost = costs[lev].get();
    const IntVect& rr = (lev > 0) ? refRatio(lev-1) : IntVect::TheUnitVector();

    // xmin is only used by the picsar kernel with cylindrical geometry,
    // in which case it is actually rmin.
    const Real xmin = Geom(0).ProbLo(0);

    // Loop through the grids, and over the tiles within each grid
#ifdef _OPENMP
#pragma omp parallel if (Gpu::notInLaunchRegion())
#endif
    for ( MFIter mfi(*Ex, TilingIfNotGPU()); mfi.isValid(); ++mfi )
    {
        Real wt = amrex::second();

        const Box& tex  = mfi.tilebox(Ex_nodal_flag);
        const Box& tey  = mfi.tilebox(Ey_nodal_flag);
        const Box& tez  = mfi.tilebox(Ez_nodal_flag);

        auto const& Exfab = Ex->array(mfi);
        auto const& Eyfab = Ey->array(mfi);
        auto const& Ezfab = Ez->array(mfi);
        auto const& Bxfab = Bx->array(mfi);
        auto const& Byfab = By->array(mfi);
        auto const& Bzfab = Bz->array(mfi);
        auto const& jxfab = jx->array(mfi);
        auto const& jyfab = jy->array(mfi);
        auto const& jzfab = jz->array(mfi);

        if (do_nodal) {
            amrex::ParallelFor(tex,
            [=] AMREX_GPU_DEVICE (int j, int k, int l)
            {
                warpx_push_ex_nodal(j,k,l,Exfab,Byfab,Bzfab,jxfab,mu_c2_dt,dtsdy_c2,dtsdz_c2);
            });
            amrex::ParallelFor(tey,
            [=] AMREX_GPU_DEVICE (int j, int k, int l)
            {
                warpx_push_ey_nodal(j,k,l,Eyfab,Bxfab,Bzfab,jyfab,mu_c2_dt,dtsdx_c2,dtsdz_c2);
            });
            amrex::ParallelFor(tez,
            [=] AMREX_GPU_DEVICE (int j, int k, int l)
            {
                warpx_push_ez_nodal(j,k,l,Ezfab,Bxfab,Byfab,jzfab,mu_c2_dt,dtsdx_c2,dtsdy_c2);
            });
        } else {
            amrex::ParallelFor(tex,
            [=] AMREX_GPU_DEVICE (int j, int k, int l)
            {
                warpx_push_ex_yee(j,k,l,Exfab,Byfab,Bzfab,jxfab,mu_c2_dt,dtsdy_c2,dtsdz_c2);
            });
            amrex::ParallelFor(tey,
            [=] AMREX_GPU_DEVICE (int j, int k, int l)
            {
                warpx_push_ey_yee(j,k,l,Eyfab,Bxfab,Bzfab,jyfab,mu_c2_dt,dtsdx_c2,dtsdz_c2,xmin);
            });
            amrex::ParallelFor(tez,
            [=] AMREX_GPU_DEVICE (int j, int k, int l)
            {
                warpx_push_ez_yee(j,k,l,Ezfab,Bxfab,Byfab,jzfab,mu_c2_dt,dtsdx_c2,dtsdy_c2,dxinv,xmin);
            });
        }

        if (F)
        {
            auto const& Ffab = F->array(mfi);
            if (WarpX::maxwell_fdtd_solver_id == 0) {
                amrex::ParallelFor(tex,
                [=] AMREX_GPU_DEVICE (int j, int k, int l)
                {
                    warpx_push_ex_f_yee(j,k,l,Exfab,Ffab,dtsdx_c2);
                });
                amrex::ParallelFor(tey,
                [=] AMREX_GPU_DEVICE (int j, int k, int l)
                {
                    warpx_push_ey_f_yee(j,k,l,Eyfab,Ffab,dtsdy_c2);
                });
                amrex::ParallelFor(tez,
                [=] AMREX_GPU_DEVICE (int j, int k, int l)
                {
                    warpx_push_ez_f_yee(j,k,l,Ezfab,Ffab,dtsdz_c2);
                });
            }
            else if (WarpX::maxwell_fdtd_solver_id == 1) {
                Real betaxy, betaxz, betayx, betayz, betazx, betazy;
                Real gammax, gammay, gammaz;
                Real alphax, alphay, alphaz;
                warpx_calculate_ckc_coefficients(dtsdx_c2, dtsdy_c2, dtsdz_c2,
                                                 betaxy, betaxz, betayx, betayz, betazx, betazy,
                                                 gammax, gammay, gammaz,
                                                 alphax, alphay, alphaz);
                amrex::ParallelFor(tex,
                [=] AMREX_GPU_DEVICE (int j, int k, int l)
                {
                    warpx_push_ex_f_ckc(j,k,l,Exfab,Ffab,
                                        betaxy, betaxz, betayx, betayz, betazx, betazy,
                                        gammax, gammay, gammaz,
                                        alphax, alphay, alphaz);
                });
                amrex::ParallelFor(tey,
                [=] AMREX_GPU_DEVICE (int j, int k, int l)
                {
                    warpx_push_ey_f_ckc(j,k,l,Eyfab,Ffab,
                                        betaxy, betaxz, betayx, betayz, betazx, betazy,
                                        gammax, gammay, gammaz,
                                        alphax, alphay, alphaz);
                });
                amrex::ParallelFor(tez,
                [=] AMREX_GPU_DEVICE (int j, int k, int l)
                {
                    warpx_push_ez_f_ckc(j,k,l,Ezfab,Ffab,
                                        betaxy, betaxz, betayx, betayz, betazx, betazy,
                                        gammax, gammay, gammaz,
                                        alphax, alphay, alphaz);
                });
            }
        }

        if (cost) {
            Box cbx = mfi.tilebox(IntVect{AMREX_D_DECL(0,0,0)});
            if (patch_type == PatchType::coarse) cbx.refine(rr);
            wt = (amrex::second() - wt) / cbx.d_numPts();
            auto costfab = cost->array(mfi);
            amrex::ParallelFor(cbx,
            [=] AMREX_GPU_DEVICE (int i, int j, int k)
            {
                costfab(i,j,k) += wt;
            });
        }
    }

    if (do_pml && pml[lev]->ok())
    {
        if (F) pml[lev]->ExchangeF(patch_type, F);

        const auto& pml_B = (patch_type == PatchType::fine) ? pml[lev]->GetB_fp() : pml[lev]->GetB_cp();
        const auto& pml_E = (patch_type == PatchType::fine) ? pml[lev]->GetE_fp() : pml[lev]->GetE_cp();
        const auto& pml_F = (patch_type == PatchType::fine) ? pml[lev]->GetF_fp() : pml[lev]->GetF_cp();
#ifdef _OPENMP
#pragma omp parallel if (Gpu::notInLaunchRegion())
#endif
        for ( MFIter mfi(*pml_E[0], TilingIfNotGPU()); mfi.isValid(); ++mfi )
        {
            const Box& tex  = mfi.tilebox(Ex_nodal_flag);
            const Box& tey  = mfi.tilebox(Ey_nodal_flag);
            const Box& tez  = mfi.tilebox(Ez_nodal_flag);

            auto const& pml_Exfab = pml_E[0]->array(mfi);
            auto const& pml_Eyfab = pml_E[1]->array(mfi);
            auto const& pml_Ezfab = pml_E[2]->array(mfi);
            auto const& pml_Bxfab = pml_B[0]->array(mfi);
            auto const& pml_Byfab = pml_B[1]->array(mfi);
            auto const& pml_Bzfab = pml_B[2]->array(mfi);

            amrex::ParallelFor(tex,
            [=] AMREX_GPU_DEVICE (int i, int j, int k)
            {
                warpx_push_pml_ex_yee(i,j,k,pml_Exfab,pml_Byfab,pml_Bzfab,
                                      dtsdy_c2,dtsdz_c2);
            });
            amrex::ParallelFor(tey,
            [=] AMREX_GPU_DEVICE (int i, int j, int k)
            {
                warpx_push_pml_ey_yee(i,j,k,pml_Eyfab,pml_Bxfab,pml_Bzfab,
                                      dtsdx_c2,dtsdz_c2);
            });
            amrex::ParallelFor(tez,
            [=] AMREX_GPU_DEVICE (int i, int j, int k)
            {
                warpx_push_pml_ez_yee(i,j,k,pml_Ezfab,pml_Bxfab,pml_Byfab,
                                      dtsdx_c2,dtsdy_c2);
            });

            if (pml_F)
            {

               auto const& pml_F_fab = pml_F->array(mfi);

               if (WarpX::maxwell_fdtd_solver_id == 1) {

                  amrex::ParallelFor(tex,
                  [=] AMREX_GPU_DEVICE (int i, int j, int k)
                  {
                      warpx_push_pml_ex_f_yee(i,j,k,pml_Exfab,pml_F_fab,dtsdx_c2);
                  });
                  amrex::ParallelFor(tey,
                  [=] AMREX_GPU_DEVICE (int i, int j, int k)
                  {
                      warpx_push_pml_ey_f_yee(i,j,k,pml_Eyfab,pml_F_fab,dtsdy_c2);
                  });
                  amrex::ParallelFor(tez,
                  [=] AMREX_GPU_DEVICE (int i, int j, int k)
                  {
                      warpx_push_pml_ez_f_yee(i,j,k,pml_Ezfab,pml_F_fab,dtsdz_c2);
                  });               

               } else if (WarpX::maxwell_fdtd_solver_id == 1) {

                  Real betaxy, betaxz, betayx, betayz, betazx, betazy;
                  Real gammax, gammay, gammaz;
                  Real alphax, alphay, alphaz;
                  warpx_calculate_ckc_coefficients(dtsdx, dtsdy, dtsdz,
                                                   betaxy, betaxz, betayx, betayz,
                                                   betazx, betazy, gammax, gammay,
                                                   gammaz, alphax, alphay, alphaz);

                  amrex::ParallelFor(tex, 
                  [=] AMREX_GPU_DEVICE (int i, int j, int k) 
                  {
                      warpx_push_pml_ex_f_ckc(i,j,k,pml_Exfab,pml_F_fab,
                                              alphax,betaxy,betaxz,gammax);
                  });
#if (AMREX_SPACEDIM==3) 
                  amrex::ParallelFor(tex, 
                  [=] AMREX_GPU_DEVICE (int i, int j, int k) 
                  {
                      warpx_push_pml_ey_f_ckc(i,j,k,pml_Eyfab,pml_F_fab,
                                              alphay,betayx,betayz,gammay);
                  });
#endif
                  amrex::ParallelFor(tex, 
                  [=] AMREX_GPU_DEVICE (int i, int j, int k) 
                  {
                      warpx_push_pml_ez_f_ckc(i,j,k,pml_Ezfab,pml_F_fab,
                                              alphaz,betazx,betazy,gammaz);
                  });
               }
            }
        }
    }
}

void
WarpX::EvolveF (Real a_dt, DtType a_dt_type)
{
    if (!do_dive_cleaning) return;

    for (int lev = 0; lev <= finest_level; ++lev)
    {
        EvolveF(lev, a_dt, a_dt_type);
    }
}

void
WarpX::EvolveF (int lev, Real a_dt, DtType a_dt_type)
{
    if (!do_dive_cleaning) return;

    EvolveF(lev, PatchType::fine, a_dt, a_dt_type);
    if (lev > 0) EvolveF(lev, PatchType::coarse, a_dt, a_dt_type);
}

void
WarpX::EvolveF (int lev, PatchType patch_type, Real a_dt, DtType a_dt_type)
{
    if (!do_dive_cleaning) return;

    BL_PROFILE("WarpX::EvolveF()");

    static constexpr Real mu_c2 = PhysConst::mu0*PhysConst::c*PhysConst::c;

    const int patch_level = (patch_type == PatchType::fine) ? lev : lev-1;
    const auto& dx = WarpX::CellSize(patch_level);
    const std::array<Real,3> dtsdx {a_dt/dx[0], a_dt/dx[1], a_dt/dx[2]};

    MultiFab *Ex, *Ey, *Ez, *rho, *F;
    if (patch_type == PatchType::fine)
    {
        Ex = Efield_fp[lev][0].get();
        Ey = Efield_fp[lev][1].get();
        Ez = Efield_fp[lev][2].get();
        rho = rho_fp[lev].get();
        F = F_fp[lev].get();
    }
    else
    {
        Ex = Efield_cp[lev][0].get();
        Ey = Efield_cp[lev][1].get();
        Ez = Efield_cp[lev][2].get();
        rho = rho_cp[lev].get();
        F = F_cp[lev].get();
    }

    const int rhocomp = (a_dt_type == DtType::FirstHalf) ? 0 : 1;

    MultiFab src(rho->boxArray(), rho->DistributionMap(), 1, 0);
    ComputeDivE(src, 0, {Ex,Ey,Ez}, dx);
    MultiFab::Saxpy(src, -mu_c2, *rho, rhocomp, 0, 1, 0);
    MultiFab::Saxpy(*F, a_dt, src, 0, 0, 1, 0);

    if (do_pml && pml[lev]->ok())
    {
        const auto& pml_F = (patch_type == PatchType::fine) ? pml[lev]->GetF_fp() : pml[lev]->GetF_cp();
        const auto& pml_E = (patch_type == PatchType::fine) ? pml[lev]->GetE_fp() : pml[lev]->GetE_cp();

#ifdef _OPENMP
#pragma omp parallel if (Gpu::notInLaunchRegion())
#endif
        for ( MFIter mfi(*pml_F, TilingIfNotGPU()); mfi.isValid(); ++mfi )
        {
            const Box& bx = mfi.tilebox();


            auto const& pml_F_fab = pml_F->array(mfi);
            auto const& pml_Exfab = pml_E[0]->array(mfi);
            auto const& pml_Eyfab = pml_E[1]->array(mfi);
            auto const& pml_Ezfab = pml_E[2]->array(mfi);

            amrex::ParallelFor(bx,
            [=] AMREX_GPU_DEVICE (int i, int j, int k)
            {
                warpx_push_pml_F(i, j, k, pml_F_fab, pml_Exfab,
                                pml_Eyfab, pml_Ezfab,
                                dtsdx[0], dtsdx[1], dtsdx[2]);
            });

        }
    }
}

#ifdef WARPX_DIM_RZ
// This scales the current by the inverse volume and wraps around the depostion at negative radius.
// It is faster to apply this on the grid than to do it particle by particle.
// It is put here since there isn't another nice place for it.
void
WarpX::ApplyInverseVolumeScalingToCurrentDensity (MultiFab* Jx, MultiFab* Jy, MultiFab* Jz, int lev)
{
    const long ngJ = Jx->nGrow();
    const std::array<Real,3>& dx = WarpX::CellSize(lev);
    const Real dr = dx[0];

    Box tilebox;

    for ( MFIter mfi(*Jx, TilingIfNotGPU()); mfi.isValid(); ++mfi )
    {

        Array4<Real> const& Jr_arr = Jx->array(mfi);
        Array4<Real> const& Jt_arr = Jy->array(mfi);
        Array4<Real> const& Jz_arr = Jz->array(mfi);

        tilebox = mfi.tilebox();
        Box tbr = convert(tilebox, WarpX::jx_nodal_flag);
        Box tbt = convert(tilebox, WarpX::jy_nodal_flag);
        Box tbz = convert(tilebox, WarpX::jz_nodal_flag);

        // Lower corner of tile box physical domain
        // Note that this is done before the tilebox.grow so that
        // these do not include the guard cells.
        const std::array<Real, 3>& xyzmin = WarpX::LowerCorner(tilebox, lev);
        const Dim3 lo = lbound(tilebox);
        const Real rmin = xyzmin[0];
        const int irmin = lo.x;

        // Rescale current in r-z mode since the inverse volume factor was not
        // included in the current deposition.
        amrex::ParallelFor(tbr,
        [=] AMREX_GPU_DEVICE (int i, int j, int k)
        {
            // Wrap the current density deposited in the guard cells around
            // to the cells above the axis.
            // Note that Jr(i==0) is at 1/2 dr.
            if (rmin == 0. && 0 <= i && i < ngJ) {
                Jr_arr(i,j,0) -= Jr_arr(-1-i,j,0);
            }
            // Apply the inverse volume scaling
            // Since Jr is not cell centered in r, no need for distinction
            // between on axis and off-axis factors
            const amrex::Real r = std::abs(rmin + (i - irmin + 0.5)*dr);
            Jr_arr(i,j,0) /= (2.*MathConst::pi*r);
        });
        amrex::ParallelFor(tbt,
        [=] AMREX_GPU_DEVICE (int i, int j, int k)
        {
            // Wrap the current density deposited in the guard cells around
            // to the cells above the axis.
            // Jt is located on the boundary
            if (rmin == 0. && 0 < i && i <= ngJ) {
                Jt_arr(i,j,0) += Jt_arr(-i,j,0);
            }

            // Apply the inverse volume scaling
            // Jt is forced to zero on axis.
            const amrex::Real r = std::abs(rmin + (i - irmin)*dr);
            if (r == 0.) {
                Jt_arr(i,j,0) = 0.;
            } else {
                Jt_arr(i,j,0) /= (2.*MathConst::pi*r);
            }
        });
        amrex::ParallelFor(tbz,
        [=] AMREX_GPU_DEVICE (int i, int j, int k)
        {
            // Wrap the current density deposited in the guard cells around
            // to the cells above the axis.
            // Jz is located on the boundary
            if (rmin == 0. && 0 < i && i <= ngJ) {
                Jz_arr(i,j,0) += Jz_arr(-i,j,0);
            }

            // Apply the inverse volume scaling
            const amrex::Real r = std::abs(rmin + (i - irmin)*dr);
            if (r == 0.) {
                // Verboncoeur JCP 164, 421-427 (2001) : corrected volume on axis
                Jz_arr(i,j,0) /= (MathConst::pi*dr/3.);
            } else {
                Jz_arr(i,j,0) /= (2.*MathConst::pi*r);
            }
        });
    }
}

void
WarpX::ApplyInverseVolumeScalingToChargeDensity (MultiFab* Rho, int lev)
{
    const long ngRho = Rho->nGrow();
    const std::array<Real,3>& dx = WarpX::CellSize(lev);
    const Real dr = dx[0];

    Box tilebox;

    for ( MFIter mfi(*Rho, TilingIfNotGPU()); mfi.isValid(); ++mfi )
    {

        Array4<Real> const& Rho_arr = Rho->array(mfi);

        tilebox = mfi.tilebox();
        Box tb = convert(tilebox, IntVect::TheUnitVector());

        // Lower corner of tile box physical domain
        // Note that this is done before the tilebox.grow so that
        // these do not include the guard cells.
        const std::array<Real, 3>& xyzmin = WarpX::LowerCorner(tilebox, lev);
        const Dim3 lo = lbound(tilebox);
        const Real rmin = xyzmin[0];
        const int irmin = lo.x;

        // Rescale charge in r-z mode since the inverse volume factor was not
        // included in the charge deposition.
        amrex::ParallelFor(tb, Rho->nComp(),
        [=] AMREX_GPU_DEVICE (int i, int j, int k, int icomp)
        {
            // Wrap the charge density deposited in the guard cells around
            // to the cells above the axis.
            // Rho is located on the boundary
            if (rmin == 0. && 0 < i && i <= ngRho) {
                Rho_arr(i,j,0,icomp) += Rho_arr(-i,j,0,icomp);
            }

            // Apply the inverse volume scaling
            const amrex::Real r = std::abs(rmin + (i - irmin)*dr);
            if (r == 0.) {
                // Verboncoeur JCP 164, 421-427 (2001) : corrected volume on axis
                Rho_arr(i,j,0,icomp) /= (MathConst::pi*dr/3.);
            } else {
                Rho_arr(i,j,0,icomp) /= (2.*MathConst::pi*r);
            }
        });
    }
}
#endif<|MERGE_RESOLUTION|>--- conflicted
+++ resolved
@@ -6,10 +6,7 @@
 #include <WarpXConst.H>
 #include <WarpX_f.H>
 #include <WarpX_K.H>
-<<<<<<< HEAD
 #include <WarpX_PML_kernels.H>
-=======
->>>>>>> a20fa37e
 #include <WarpX_FDTD.H>
 #ifdef WARPX_USE_PY
 #include <WarpX_py.H>
@@ -587,7 +584,7 @@
                   Real betaxy, betaxz, betayx, betayz, betazx, betazy;
                   Real gammax, gammay, gammaz;
                   Real alphax, alphay, alphaz;
-                  warpx_calculate_ckc_coefficients(dtsdx, dtsdy, dtsdz,
+                  warpx_calculate_ckc_coefficients(dtsdx_c2, dtsdy_c2, dtsdz_c2,
                                                    betaxy, betaxz, betayx, betayz,
                                                    betazx, betazy, gammax, gammay,
                                                    gammaz, alphax, alphay, alphaz);
