/* Copyright 2023 The WarpX Community
 *
 * This file is part of WarpX.
 *
 * Authors: Roelof Groenewald (TAE Technologies)
 *
 * License: BSD-3-Clause-LBNL
 */
#include "Evolve/WarpXDtType.H"
#include "FieldSolver/FiniteDifferenceSolver/HybridPICModel/HybridPICModel.H"
#include "Particles/MultiParticleContainer.H"
#include "Utils/TextMsg.H"
#include "Fluids/MultiFluidContainer.H"
#include "Fluids/WarpXFluidContainer.H"
#include "Utils/WarpXProfilerWrapper.H"
#include "WarpX.H"

using namespace amrex;

void WarpX::HybridPICEvolveFields ()
{
    WARPX_PROFILE("WarpX::HybridPICEvolveFields()");

    // The below deposition is hard coded for a single level simulation
    WARPX_ALWAYS_ASSERT_WITH_MESSAGE(
        finest_level == 0,
        "Ohm's law E-solve only works with a single level.");

    // The particles have now been pushed to their t_{n+1} positions.
    // Perform charge deposition in component 0 of rho_fp at t_{n+1}.
    mypc->DepositCharge(rho_fp, 0._rt);
    // Perform current deposition at t_{n+1/2}.
    mypc->DepositCurrent(current_fp, dt[0], -0.5_rt * dt[0]);

    // Deposit cold-relativistic fluid charge and current
    if (do_fluid_species) {
        int const lev = 0;
        myfl->DepositCharge(lev, *rho_fp[lev]);
        myfl->DepositCurrent(lev, *current_fp[lev][0], *current_fp[lev][1], *current_fp[lev][2]);
    }

    // Synchronize J and rho:
    // filter (if used), exchange guard cells, interpolate across MR levels
    // and apply boundary conditions
    SyncCurrentAndRho();

    // SyncCurrent does not include a call to FillBoundary, but it is needed
    // for the hybrid-PIC solver since current values are interpolated to
    // a nodal grid
    for (int lev = 0; lev <= finest_level; ++lev) {
        for (int idim = 0; idim < 3; ++idim) {
            current_fp[lev][idim]->FillBoundary(Geom(lev).periodicity());
        }
    }

    // Get requested number of substeps to use
<<<<<<< HEAD
    int sub_steps = m_hybrid_pic_model->m_substeps;
=======
    const int sub_steps = m_hybrid_pic_model->m_substeps;
>>>>>>> 7f4b086e

    // Get the external current
    m_hybrid_pic_model->GetCurrentExternal(m_edge_lengths);

    // Reference hybrid-PIC multifabs
    auto& rho_fp_temp = m_hybrid_pic_model->rho_fp_temp;
    auto& current_fp_temp = m_hybrid_pic_model->current_fp_temp;

    // During the above deposition the charge and current density were updated
    // so that, at this time, we have rho^{n} in rho_fp_temp, rho{n+1} in the
    // 0'th index of `rho_fp`, J_i^{n-1/2} in `current_fp_temp` and J_i^{n+1/2}
    // in `current_fp`.

    // Note: E^{n} is recalculated with the accurate J_i^{n} since at the end
    // of the last step we had to "guess" it. It also needs to be
    // recalculated to include the resistivity before evolving B.

    // J_i^{n} is calculated as the average of J_i^{n-1/2} and J_i^{n+1/2}.
    for (int lev = 0; lev <= finest_level; ++lev)
    {
        for (int idim = 0; idim < 3; ++idim) {
            // Perform a linear combination of values in the 0'th index (1 comp)
            // of J_i^{n-1/2} and J_i^{n+1/2} (with 0.5 prefactors), writing
            // the result into the 0'th index of `current_fp_temp[lev][idim]`
            MultiFab::LinComb(
                *current_fp_temp[lev][idim],
                0.5_rt, *current_fp_temp[lev][idim], 0,
                0.5_rt, *current_fp[lev][idim], 0,
                0, 1, current_fp_temp[lev][idim]->nGrowVect()
            );
        }
    }

    // Calculate the electron pressure at t=n using rho^n
    m_hybrid_pic_model->CalculateElectronPressure(DtType::FirstHalf);

    // Push the B field from t=n to t=n+1/2 using the current and density
    // at t=n, while updating the E field along with B using the electron
    // momentum equation
    for (int sub_step = 0; sub_step < sub_steps; sub_step++)
    {
        m_hybrid_pic_model->BfieldEvolveRK(
            Bfield_fp, Efield_fp, current_fp_temp, rho_fp_temp,
            m_edge_lengths, 0.5_rt/sub_steps*dt[0],
            DtType::FirstHalf, guard_cells.ng_FieldSolver,
            WarpX::sync_nodal_points
        );
    }

    // Average rho^{n} and rho^{n+1} to get rho^{n+1/2} in rho_fp_temp
    for (int lev = 0; lev <= finest_level; ++lev)
    {
        // Perform a linear combination of values in the 0'th index (1 comp)
        // of rho^{n} and rho^{n+1} (with 0.5 prefactors), writing
        // the result into the 0'th index of `rho_fp_temp[lev]`
        MultiFab::LinComb(
            *rho_fp_temp[lev], 0.5_rt, *rho_fp_temp[lev], 0,
            0.5_rt, *rho_fp[lev], 0, 0, 1, rho_fp_temp[lev]->nGrowVect()
        );
    }

    // Calculate the electron pressure at t=n+1/2
    m_hybrid_pic_model->CalculateElectronPressure(DtType::SecondHalf);

    // Now push the B field from t=n+1/2 to t=n+1 using the n+1/2 quantities
    for (int sub_step = 0; sub_step < sub_steps; sub_step++)
    {
        m_hybrid_pic_model->BfieldEvolveRK(
            Bfield_fp, Efield_fp, current_fp, rho_fp_temp,
            m_edge_lengths, 0.5_rt/sub_steps*dt[0],
            DtType::SecondHalf, guard_cells.ng_FieldSolver,
            WarpX::sync_nodal_points
        );
    }

    // Extrapolate the ion current density to t=n+1 using
    // J_i^{n+1} = 1/2 * J_i^{n-1/2} + 3/2 * J_i^{n+1/2}, and recalling that
    // now current_fp_temp = J_i^{n} = 1/2 * (J_i^{n-1/2} + J_i^{n+1/2})
    for (int lev = 0; lev <= finest_level; ++lev)
    {
        for (int idim = 0; idim < 3; ++idim) {
            // Perform a linear combination of values in the 0'th index (1 comp)
            // of J_i^{n-1/2} and J_i^{n+1/2} (with -1.0 and 2.0 prefactors),
            // writing the result into the 0'th index of `current_fp_temp[lev][idim]`
            MultiFab::LinComb(
                *current_fp_temp[lev][idim],
                -1._rt, *current_fp_temp[lev][idim], 0,
                2._rt, *current_fp[lev][idim], 0,
                0, 1, current_fp_temp[lev][idim]->nGrowVect()
            );
        }
    }

    // Calculate the electron pressure at t=n+1
    m_hybrid_pic_model->CalculateElectronPressure(DtType::Full);

    // Update the E field to t=n+1 using the extrapolated J_i^n+1 value
    m_hybrid_pic_model->CalculateCurrentAmpere(Bfield_fp, m_edge_lengths);
    m_hybrid_pic_model->HybridPICSolveE(
        Efield_fp, current_fp_temp, Bfield_fp, rho_fp, m_edge_lengths, false
    );
    FillBoundaryE(guard_cells.ng_FieldSolver, WarpX::sync_nodal_points);

    // Copy the rho^{n+1} values to rho_fp_temp and the J_i^{n+1/2} values to
    // current_fp_temp since at the next step those values will be needed as
    // rho^{n} and J_i^{n-1/2}.
    for (int lev = 0; lev <= finest_level; ++lev)
    {
        // copy 1 component value starting at index 0 to index 0
        MultiFab::Copy(*rho_fp_temp[lev], *rho_fp[lev],
                        0, 0, 1, rho_fp_temp[lev]->nGrowVect());
        for (int idim = 0; idim < 3; ++idim) {
            MultiFab::Copy(*current_fp_temp[lev][idim], *current_fp[lev][idim],
                           0, 0, 1, current_fp_temp[lev][idim]->nGrowVect());
        }
    }
}

void WarpX::HybridPICDepositInitialRhoAndJ ()
{
    auto& rho_fp_temp = m_hybrid_pic_model->rho_fp_temp;
    auto& current_fp_temp = m_hybrid_pic_model->current_fp_temp;
    mypc->DepositCharge(rho_fp_temp, 0._rt);
    mypc->DepositCurrent(current_fp_temp, dt[0], 0._rt);
    SyncRho(rho_fp_temp, rho_cp, charge_buf);
    SyncCurrent(current_fp_temp, current_cp, current_buf);
    for (int lev=0; lev <= finest_level; ++lev) {
        // SyncCurrent does not include a call to FillBoundary, but it is needed
        // for the hybrid-PIC solver since current values are interpolated to
        // a nodal grid
        current_fp_temp[lev][0]->FillBoundary(Geom(lev).periodicity());
        current_fp_temp[lev][1]->FillBoundary(Geom(lev).periodicity());
        current_fp_temp[lev][2]->FillBoundary(Geom(lev).periodicity());

        ApplyRhofieldBoundary(lev, rho_fp_temp[lev].get(), PatchType::fine);
        // Set current density at PEC boundaries, if needed.
        ApplyJfieldBoundary(
            lev, current_fp_temp[lev][0].get(),
            current_fp_temp[lev][1].get(),
            current_fp_temp[lev][2].get(),
            PatchType::fine
        );
    }
    if (m_hybrid_pic_model->m_use_dJ_for_resistive_term)
        m_hybrid_pic_model->CalculateEquilibCurrent(Bfield_fp, m_edge_lengths);
}<|MERGE_RESOLUTION|>--- conflicted
+++ resolved
@@ -54,11 +54,7 @@
     }
 
     // Get requested number of substeps to use
-<<<<<<< HEAD
-    int sub_steps = m_hybrid_pic_model->m_substeps;
-=======
     const int sub_steps = m_hybrid_pic_model->m_substeps;
->>>>>>> 7f4b086e
 
     // Get the external current
     m_hybrid_pic_model->GetCurrentExternal(m_edge_lengths);
@@ -203,5 +199,5 @@
         );
     }
     if (m_hybrid_pic_model->m_use_dJ_for_resistive_term)
-        m_hybrid_pic_model->CalculateEquilibCurrent(Bfield_fp, m_edge_lengths);
+        m_hybrid_pic_model->CalculateInitialCurrent(Bfield_fp, m_edge_lengths);
 }