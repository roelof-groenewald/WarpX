--- conflicted
+++ resolved
@@ -382,16 +382,13 @@
     integer(c_long), intent(IN) :: nmodes
     integer(c_long), intent(IN)                                  :: np
     integer(c_long), intent(IN)                                  :: nox,noy,noz
-<<<<<<< HEAD
+    integer(c_int), intent(in)                                   :: l_nodal
 
 #ifdef WARPX_RZ
     real(amrex_real), intent(IN OUT):: jx(jx_ntot(1),jx_ntot(2),2,nmodes)
     real(amrex_real), intent(IN OUT):: jy(jy_ntot(1),jy_ntot(2),2,nmodes)
     real(amrex_real), intent(IN OUT):: jz(jz_ntot(1),jz_ntot(2),2,nmodes)
 #else
-=======
-    integer(c_int), intent(in)                                   :: l_nodal
->>>>>>> e4fa67f9
     real(amrex_real), intent(IN OUT):: jx(*), jy(*), jz(*)
 #endif
     real(amrex_real), intent(IN)                                     :: q
@@ -476,16 +473,11 @@
         jy,jy_nguards,jy_nvalid,            &
         jz,jz_nguards,jz_nvalid,            &
         np,xp,yp,zp,uxp,uyp,uzp,gaminv,w,q, &
-<<<<<<< HEAD
-        xmin,zmin,dt,dx,dz,nox,noz,lvect,   &
-        current_depo_algo)
-#ifdef WARPX_RZ
-    endif
-#endif
-=======
         xmin,zmin,dt,dx,dz,nox,noz,pxr_l_nodal, &
         lvect,current_depo_algo)
->>>>>>> e4fa67f9
+#ifdef WARPX_RZ
+    endif
+#endif
 #endif
 
   end subroutine warpx_current_deposition
