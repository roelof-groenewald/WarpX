/* Copyright 2019-2020 Andrew Myers, Ann Almgren, Aurore Blelly
 * Axel Huebl, Burlen Loring, Maxence Thevenet
 * Michael Rowan, Remi Lehe, Revathi Jambunathan
 * Weiqun Zhang
 *
 *
 * This file is part of WarpX.
 *
 * License: BSD-3-Clause-LBNL
 */
#include "WarpX.H"

#include "BoundaryConditions/PML.H"
#if (defined WARPX_DIM_RZ) && (defined WARPX_USE_PSATD)
#   include "BoundaryConditions/PML_RZ.H"
#endif
#include "Diagnostics/MultiDiagnostics.H"
#include "Diagnostics/ReducedDiags/MultiReducedDiags.H"
#include "FieldSolver/FiniteDifferenceSolver/MacroscopicProperties/MacroscopicProperties.H"
#include "FieldSolver/FiniteDifferenceSolver/HybridModel/HybridModel.H"
#include "Filter/BilinearFilter.H"
#include "Filter/NCIGodfreyFilter.H"
#include "Particles/MultiParticleContainer.H"
#include "Utils/Logo/GetLogo.H"
#include "Utils/MPIInitHelpers.H"
#include "Utils/Parser/ParserUtils.H"
#include "Utils/TextMsg.H"
#include "Utils/WarpXAlgorithmSelection.H"
#include "Utils/WarpXConst.H"
#include "Utils/WarpXProfilerWrapper.H"

#include <ablastr/utils/Communication.H>
#include <ablastr/utils/UsedInputsFile.H>
#include <ablastr/warn_manager/WarnManager.H>

#include <AMReX.H>
#include <AMReX_AmrCore.H>
#ifdef AMREX_USE_SENSEI_INSITU
#   include <AMReX_AmrMeshInSituBridge.H>
#endif
#include <AMReX_Array.H>
#include <AMReX_Array4.H>
#include <AMReX_BLassert.H>
#include <AMReX_Box.H>
#include <AMReX_BoxArray.H>
#include <AMReX_BoxList.H>
#include <AMReX_Config.H>
#include <AMReX_Geometry.H>
#include <AMReX_GpuLaunch.H>
#include <AMReX_GpuQualifiers.H>
#include <AMReX_INT.H>
#include <AMReX_IndexType.H>
#include <AMReX_IntVect.H>
#include <AMReX_LayoutData.H>
#include <AMReX_MFIter.H>
#include <AMReX_MultiFab.H>
#include <AMReX_ParallelDescriptor.H>
#include <AMReX_ParmParse.H>
#include <AMReX_Parser.H>
#include <AMReX_Print.H>
#include <AMReX_REAL.H>
#include <AMReX_RealBox.H>
#include <AMReX_SPACE.H>
#include <AMReX_Vector.H>

#include <algorithm>
#include <array>
#include <cctype>
#include <iostream>
#include <memory>
#include <string>
#include <utility>

#include "FieldSolver/FiniteDifferenceSolver/FiniteDifferenceSolver.H"

using namespace amrex;

void
WarpX::PostProcessBaseGrids (BoxArray& ba0) const
{
    if (numprocs != 0) {
        const Box& dom = Geom(0).Domain();
        const IntVect& domlo = dom.smallEnd();
        const IntVect& domlen = dom.size();
        const IntVect sz = domlen / numprocs;
        const IntVect extra = domlen - sz*numprocs;
        BoxList bl;
#if defined(WARPX_DIM_3D)
        for (int k = 0; k < numprocs[2]; ++k) {
            // The first extra[2] blocks get one extra cell with a total of
            // sz[2]+1.  The rest get sz[2] cells.  The docomposition in y
            // and x directions are similar.
            int klo = (k < extra[2]) ? k*(sz[2]+1) : (k*sz[2]+extra[2]);
            int khi = (k < extra[2]) ? klo+(sz[2]+1)-1 : klo+sz[2]-1;
            klo += domlo[2];
            khi += domlo[2];
#endif
#if (AMREX_SPACEDIM >= 2)
            for (int j = 0; j < numprocs[1]; ++j) {
                int jlo = (j < extra[1]) ? j*(sz[1]+1) : (j*sz[1]+extra[1]);
                int jhi = (j < extra[1]) ? jlo+(sz[1]+1)-1 : jlo+sz[1]-1;
                jlo += domlo[1];
                jhi += domlo[1];
#endif
                for (int i = 0; i < numprocs[0]; ++i) {
                    int ilo = (i < extra[0]) ? i*(sz[0]+1) : (i*sz[0]+extra[0]);
                    int ihi = (i < extra[0]) ? ilo+(sz[0]+1)-1 : ilo+sz[0]-1;
                    ilo += domlo[0];
                    ihi += domlo[0];
                    bl.push_back(Box(IntVect(AMREX_D_DECL(ilo,jlo,klo)),
                                     IntVect(AMREX_D_DECL(ihi,jhi,khi))));
        AMREX_D_TERM(},},})
        ba0 = BoxArray(std::move(bl));
    }
}

void
WarpX::PrintMainPICparameters ()
{
    amrex::Print() << "-------------------------------------------------------------------------------\n";
    amrex::Print() << "--------------------------- MAIN EM PIC PARAMETERS ----------------------------\n";
    amrex::Print() << "-------------------------------------------------------------------------------\n";

    // print warpx build information
    if constexpr (std::is_same<Real, float>::value) {
      amrex::Print() << "Precision:            | SINGLE" << "\n";
    }
    else {
      amrex::Print() << "Precision:            | DOUBLE" << "\n";
    }
    if constexpr (std::is_same<ParticleReal, float>::value) {
      amrex::Print() << "Particle precision:   | SINGLE" << "\n";
    }
    else {
      amrex::Print() << "Particle precision:   | DOUBLE" << "\n";
    }

    // Print geometry dimensionality
    amrex::ParmParse pp_geometry("geometry");
    std::string dims;
    pp_geometry.query( "dims", dims );
    if (dims=="1") {
      amrex::Print() << "Geometry:             | 1D (Z)" << "\n";
    }
    else if (dims=="2") {
      amrex::Print() << "Geometry:             | 2D (XZ)" << "\n";
    }
    else if (dims=="3") {
      amrex::Print() << "Geometry:             | 3D (XYZ)" << "\n";
    }
    else if (dims=="RZ") {
      amrex::Print() << "Geometry:             | 2D (RZ)" << "\n";
    }

    #ifdef WARPX_DIM_RZ
      amrex::Print() << "                      | - n_rz_azimuthal_modes = " <<
                     WarpX::n_rz_azimuthal_modes << "\n";
    #endif // WARPX_USE_RZ
    //Print solver's operation mode (e.g., EM or electrostatic)
    if (electrostatic_solver_id == ElectrostaticSolverAlgo::LabFrame) {
      amrex::Print() << "Operation mode:       | Electrostatic" << "\n";
      amrex::Print() << "                      | - laboratory frame" << "\n";
    }
    else if (electrostatic_solver_id == ElectrostaticSolverAlgo::Relativistic){
      amrex::Print() << "Operation mode:       | Electrostatic" << "\n";
      amrex::Print() << "                      | - relativistic" << "\n";
    }
<<<<<<< HEAD
    else if (WarpX::electromagnetic_solver_id != ElectromagneticSolverAlgo::None) {
=======
    else if (electrostatic_solver_id == ElectrostaticSolverAlgo::LabFrameElectroMagnetostatic){
      amrex::Print() << "Operation mode:       | Electrostatic" << "\n";
      amrex::Print() << "                      | - laboratory frame, electrostatic + magnetostatic" << "\n";
    }
    else{
>>>>>>> 7d187fa9
      amrex::Print() << "Operation mode:       | Electromagnetic" << "\n";
    }
    if (em_solver_medium == MediumForEM::Vacuum ){
      amrex::Print() << "                      | - vacuum" << "\n";
    }
    else if (em_solver_medium == MediumForEM::Macroscopic ){
      amrex::Print() << "                      | - macroscopic" << "\n";
    }
    if ( (em_solver_medium == MediumForEM::Macroscopic) &&
       (WarpX::macroscopic_solver_algo == MacroscopicSolverAlgo::LaxWendroff)){
      amrex::Print() << "                      |  - Lax-Wendroff algorithm\n";
      }
    else if ((em_solver_medium == MediumForEM::Macroscopic) &&
            (WarpX::macroscopic_solver_algo == MacroscopicSolverAlgo::BackwardEuler)){
      amrex::Print() << "                      |  - Backward Euler algorithm\n";
      }
    amrex::Print() << "-------------------------------------------------------------------------------\n";
    // Print type of current deposition
    if (current_deposition_algo == CurrentDepositionAlgo::Direct){
      amrex::Print() << "Current Deposition:   | direct \n";
    }
    else if (current_deposition_algo == CurrentDepositionAlgo::Vay){
      amrex::Print() << "Current Deposition:   | Vay \n";
    }
    else if (current_deposition_algo == CurrentDepositionAlgo::Esirkepov){
      amrex::Print() << "Current Deposition:   | Esirkepov \n";
    }
    // Print type of particle pusher
    if (particle_pusher_algo == ParticlePusherAlgo::Vay){
      amrex::Print() << "Particle Pusher:      | Vay \n";
    }
    else if (particle_pusher_algo == ParticlePusherAlgo::HigueraCary){
      amrex::Print() << "Particle Pusher:      | Higuera-Cary \n";
    }
    else if (particle_pusher_algo == ParticlePusherAlgo::Boris){
      amrex::Print() << "Particle Pusher:      | Boris \n";
    }
    // Print type of charge deposition
    if (charge_deposition_algo == ChargeDepositionAlgo::Standard){
      amrex::Print() << "Charge Deposition:    | standard \n";
    }
    // Print field gathering algorithm
    if (field_gathering_algo == GatheringAlgo::MomentumConserving){
      amrex::Print() << "Field Gathering:      | momentum-conserving \n";
    }
    else{
      amrex::Print() << "Field Gathering:      | energy-conserving \n";
    }
    // Print particle's shape factors
    amrex::Print() << "Particle Shape Factor:| " << WarpX::nox << "\n";
    amrex::Print() << "-------------------------------------------------------------------------------\n";
    // Print solver's type: Yee, CKC, ECT
    if (WarpX::electromagnetic_solver_id == ElectromagneticSolverAlgo::Yee){
      amrex::Print() << "Maxwell Solver:       | Yee \n";
    }
    else if (WarpX::electromagnetic_solver_id == ElectromagneticSolverAlgo::CKC){
      amrex::Print() << "Maxwell Solver:       | CKC \n";
    }
    else if (WarpX::electromagnetic_solver_id == ElectromagneticSolverAlgo::ECT){
      amrex::Print() << "Maxwell Solver:       | ECT \n";
    }
    else if (WarpX::electromagnetic_solver_id == ElectromagneticSolverAlgo::Hybrid){
      amrex::Print() << "Maxwell Solver:       | Hybrid \n";
    }
  #ifdef WARPX_USE_PSATD
    // Print PSATD solver's configuration
    if (WarpX::electromagnetic_solver_id == ElectromagneticSolverAlgo::PSATD){
      amrex::Print() << "Maxwell Solver:       | PSATD \n";
      }
    if ((m_v_galilean[0]!=0) or (m_v_galilean[1]!=0) or (m_v_galilean[2]!=0)) {
      amrex::Print() << "                      | - Galilean \n" <<
      "                      |  - v_galilean = (" << m_v_galilean[0] << "," <<
                              m_v_galilean[1] << "," << m_v_galilean[2] << ")\n";
      }
    if ((m_v_comoving[0]!=0) or (m_v_comoving[1]!=0) or (m_v_comoving[2]!=0)) {
      amrex::Print() << "                      | - comoving \n" <<
      "                      |  - v_comoving = (" << m_v_comoving[0] << "," <<
                              m_v_comoving[1] << "," << m_v_comoving[2] << ")\n";
      }
    if (WarpX::update_with_rho==1) {
      amrex::Print() << "                      | - update with rho is ON \n";
      }
    if (current_correction==1) {
      amrex::Print() << "                      | - current correction is ON \n";
        }
    if (WarpX::do_dive_cleaning==1) {
      amrex::Print() << "                      | - div(E) cleaning is ON \n";
      }
    if (WarpX::do_divb_cleaning==1) {
      amrex::Print() << "                      | - div(B) cleaning is ON \n";
      }
    if (do_multi_J == 1){
      amrex::Print() << "                      | - multi-J deposition is ON \n";
      amrex::Print() << "                      |   - do_multi_J_n_depositions = "
                                        << WarpX::do_multi_J_n_depositions << "\n";
    }
    if (fft_do_time_averaging == 1){
      amrex::Print()<<"                      | - time-averaged is ON \n";
    }
  #endif // WARPX_USE_PSATD

  if (do_nodal==1){
    amrex::Print() << "                      | - nodal mode \n";
  }
  #ifdef WARPX_USE_PSATD
    if ( (do_nodal==0) && (field_gathering_algo == GatheringAlgo::EnergyConserving) ){
      amrex::Print()<<"                      | - staggered mode " << "\n";
    }
    else if ( (do_nodal==0) && (field_gathering_algo == GatheringAlgo::MomentumConserving) ){
    if (dims=="3"){
      amrex::Print() << "                      |   - field_centering_nox = " << WarpX::field_centering_nox << "\n";
      amrex::Print() << "                      |   - field_centering_noy = " << WarpX::field_centering_noy << "\n";
      amrex::Print() << "                      |   - field_centering_noz = " << WarpX::field_centering_noz << "\n";
      amrex::Print() << "                      |   - current_centering_nox = " << WarpX::current_centering_nox << "\n";
      amrex::Print() << "                      |   - current_centering_noy = " << WarpX::current_centering_noy << "\n";
      amrex::Print() << "                      |   - current_centering_noz = " << WarpX::current_centering_noz << "\n";
    }
    else if (dims=="2"){
      amrex::Print() << "                      |   - field_centering_nox = " << WarpX::field_centering_nox << "\n";
      amrex::Print() << "                      |   - field_centering_noz = " << WarpX::field_centering_noz << "\n";
      amrex::Print() << "                      |   - current_centering_nox = " << WarpX::current_centering_nox << "\n";
      amrex::Print() << "                      |   - current_centering_noz = " << WarpX::current_centering_noz << "\n";
     }
    else if (dims=="1"){
      amrex::Print() << "                      |   - field_centering_noz = " << WarpX::field_centering_noz << "\n";
      amrex::Print() << "                      |   - current_centering_noz = " << WarpX::current_centering_noz << "\n";
     }
    }
    if (WarpX::use_hybrid_QED == true){
      amrex::Print() << "                      | - use_hybrid_QED = true \n";
    }

    if (WarpX::electromagnetic_solver_id == ElectromagneticSolverAlgo::PSATD){
    // Print solver's order
      std::string psatd_nox_fft, psatd_noy_fft, psatd_noz_fft;
      psatd_nox_fft = (nox_fft == -1) ? "inf" : std::to_string(nox_fft);
      psatd_noy_fft = (noy_fft == -1) ? "inf" : std::to_string(noy_fft);
      psatd_noz_fft = (noz_fft == -1) ? "inf" : std::to_string(noz_fft);

      if (dims=="3" ){
        amrex::Print() << "Spectral order:       | - psatd.nox = " << psatd_nox_fft << "\n";
        amrex::Print() << "                      | - psatd.noy = " << psatd_noy_fft << "\n";
        amrex::Print() << "                      | - psatd.noz = " << psatd_noz_fft << "\n";
      }
      else if (dims=="2" and WarpX::electromagnetic_solver_id == ElectromagneticSolverAlgo::PSATD){
        amrex::Print() << "Spectral order:       | - psatd.nox = " << psatd_nox_fft << "\n";
        amrex::Print() << "                      | - psatd.noz = " << psatd_noz_fft << "\n";
      }
      else if (dims=="1" and WarpX::electromagnetic_solver_id == ElectromagneticSolverAlgo::PSATD){
        amrex::Print() << "Spectral order:       | - psatd.noz = " << psatd_noz_fft << "\n";
      }
    }
    // Print guard cells number
    amrex::Print() << "Guard cells           | - ng_alloc_EB = " << guard_cells.ng_alloc_EB << "\n";
    amrex::Print() << " (allocated for E/B)  | \n";

    #endif // WARPX_USE_PSATD
    amrex::Print() << "-------------------------------------------------------------------------------" << "\n";
    //Print main boosted frame algorithm's parameters
    if (WarpX::gamma_boost!=1){
    amrex::Print() << "Boosted Frame:        |    ON  \n";
    amrex::Print() << "                      |  - gamma_boost = " << WarpX::gamma_boost << "\n";
    amrex::Print() << "                      |  - boost_direction = (" << WarpX::boost_direction[0] <<
                             "," << WarpX::boost_direction[1] << "," << WarpX::boost_direction[2] << ")\n";
    amrex::Print() << "------------------------------------------------------------------------------- \n";
    }
    //Print moving window details
    if (WarpX::do_moving_window == 1){
      amrex::Print() << "Moving window:        |    ON  \n";
      if (WarpX::moving_window_dir == 0){
        amrex::Print() << "                      |  - moving_window_dir = x \n";
      }
      #if defined(WARPX_DIM_3D)
      else if (WarpX::moving_window_dir == 1){
        amrex::Print() << "                      |  - moving_window_dir = y \n";
      }
      #endif
      else if (WarpX::moving_window_dir == WARPX_ZINDEX) {
        amrex::Print() << "                      |  - moving_window_dir = z \n";
      }
      amrex::Print() << "                      |  - moving_window_v = " << WarpX::moving_window_v << "\n";
      amrex::Print() << "------------------------------------------------------------------------------- \n";
    }
}

void
WarpX::WriteUsedInputsFile () const
{
    std::string filename = "warpx_used_inputs";
    ParmParse pp_warpx("warpx");
    pp_warpx.queryAdd("used_inputs_file", filename);

    ablastr::utils::write_used_inputs_file(filename);
}

void
WarpX::InitData ()
{
    WARPX_PROFILE("WarpX::InitData()");
    utils::warpx_check_mpi_thread_level();

#ifdef WARPX_QED
    Print() << "PICSAR (" << WarpX::PicsarVersion() << ")\n";
#endif

    Print() << "WarpX (" << WarpX::Version() << ")\n";

    Print() << utils::logo::get_logo();

    if (restart_chkfile.empty())
    {
        ComputeDt();
        WarpX::PrintDtDxDyDz();
        InitFromScratch();
    }
    else
    {
        InitFromCheckpoint();
        WarpX::PrintDtDxDyDz();
        PostRestart();
    }

    ComputeMaxStep();

    ComputePMLFactors();

    if (WarpX::use_fdtd_nci_corr) {
        WarpX::InitNCICorrector();
    }

    BuildBufferMasks();

    if (WarpX::em_solver_medium==1) {
        m_macroscopic_properties->InitData();
    }

    if (WarpX::electromagnetic_solver_id == ElectromagneticSolverAlgo::Hybrid) {
        m_hybrid_model->InitData();
    }

    InitDiagnostics();

    if (ParallelDescriptor::IOProcessor()) {
        std::cout << "\nGrids Summary:\n";
        printGridSummary(std::cout, 0, finestLevel());
    }

    // Check that the number of guard cells is smaller than the number of valid cells for all MultiFabs
    // (example: a box with 16 valid cells and 32 guard cells in z will not be considered valid)
    CheckGuardCells();

    PrintMainPICparameters();
    WriteUsedInputsFile();

    if (restart_chkfile.empty())
    {
        // Loop through species and calculate their space-charge field
        bool const reset_fields = false; // Do not erase previous user-specified values on the grid
        ComputeSpaceChargeField(reset_fields);
        if (electrostatic_solver_id == ElectrostaticSolverAlgo::LabFrameElectroMagnetostatic)
            ComputeMagnetostaticField();

        // Write full diagnostics before the first iteration.
        multi_diags->FilterComputePackFlush( -1 );

        // Write reduced diagnostics before the first iteration.
        if (reduced_diags->m_plot_rd != 0)
        {
            reduced_diags->ComputeDiags(-1);
            reduced_diags->WriteToFile(-1);
        }
    }

    PerformanceHints();

    CheckKnownIssues();
}

void
WarpX::InitDiagnostics () {
    multi_diags->InitData();
    reduced_diags->InitData();
}

void
WarpX::InitFromScratch ()
{
    const Real time = 0.0;

    AmrCore::InitFromScratch(time);  // This will call MakeNewLevelFromScratch

    mypc->AllocData();
    mypc->InitData();

    InitPML();
}

void
WarpX::InitPML ()
{
    for (int idim = 0; idim < AMREX_SPACEDIM; ++idim) {
        if (WarpX::field_boundary_lo[idim] == FieldBoundaryType::PML) {
            do_pml = 1;
            do_pml_Lo[0][idim] = 1; // on level 0
        }
        if (WarpX::field_boundary_hi[idim] == FieldBoundaryType::PML) {
            do_pml = 1;
            do_pml_Hi[0][idim] = 1; // on level 0
        }
    }
    if (finest_level > 0) do_pml = 1;
    if (do_pml)
    {
#if (defined WARPX_DIM_RZ) && (defined WARPX_USE_PSATD)
        do_pml_Lo[0][0] = 0; // no PML at r=0, in cylindrical geometry
        pml_rz[0] = std::make_unique<PML_RZ>(0, boxArray(0), DistributionMap(0), &Geom(0), pml_ncell, do_pml_in_domain);
#else
        // Note: fill_guards_fields and fill_guards_current are both set to
        // zero (amrex::IntVect(0)) (what we do with damping BCs does not apply
        // to the PML, for example in the presence of mesh refinement patches)
        pml[0] = std::make_unique<PML>(0, boxArray(0), DistributionMap(0), &Geom(0), nullptr,
                             pml_ncell, pml_delta, amrex::IntVect::TheZeroVector(),
                             dt[0], nox_fft, noy_fft, noz_fft, do_nodal,
                             do_moving_window, pml_has_particles, do_pml_in_domain,
                             psatd_solution_type, J_in_time, rho_in_time,
                             do_pml_dive_cleaning, do_pml_divb_cleaning,
                             amrex::IntVect(0), amrex::IntVect(0),
                             guard_cells.ng_FieldSolver.max(),
                             v_particle_pml,
                             do_pml_Lo[0], do_pml_Hi[0]);
#endif

        for (int lev = 1; lev <= finest_level; ++lev)
        {
            do_pml_Lo[lev] = amrex::IntVect::TheUnitVector();
            do_pml_Hi[lev] = amrex::IntVect::TheUnitVector();
            // check if fine patch edges co-incide with domain boundary
            amrex::Box levelBox = boxArray(lev).minimalBox();
            // Domain box at level, lev
            amrex::Box DomainBox = Geom(lev).Domain();
            for (int idim = 0; idim < AMREX_SPACEDIM; ++idim) {
                if (levelBox.smallEnd(idim) == DomainBox.smallEnd(idim))
                    do_pml_Lo[lev][idim] = do_pml_Lo[0][idim];
                if (levelBox.bigEnd(idim) == DomainBox.bigEnd(idim))
                    do_pml_Hi[lev][idim] = do_pml_Hi[0][idim];
            }

#ifdef WARPX_DIM_RZ
            //In cylindrical geometry, if the edge of the patch is at r=0, do not add PML
            if ((max_level > 0) && (fine_tag_lo[0]==0.)) {
                do_pml_Lo[lev][0] = 0;
            }
#endif
            // Note: fill_guards_fields and fill_guards_current are both set to
            // zero (amrex::IntVect(0)) (what we do with damping BCs does not apply
            // to the PML, for example in the presence of mesh refinement patches)
            pml[lev] = std::make_unique<PML>(lev, boxArray(lev), DistributionMap(lev),
                                   &Geom(lev), &Geom(lev-1),
                                   pml_ncell, pml_delta, refRatio(lev-1),
                                   dt[lev], nox_fft, noy_fft, noz_fft, do_nodal,
                                   do_moving_window, pml_has_particles, do_pml_in_domain,
                                   psatd_solution_type, J_in_time, rho_in_time, do_pml_dive_cleaning, do_pml_divb_cleaning,
                                   amrex::IntVect(0), amrex::IntVect(0),
                                   guard_cells.ng_FieldSolver.max(),
                                   v_particle_pml,
                                   do_pml_Lo[lev], do_pml_Hi[lev]);
        }
    }
}

void
WarpX::ComputePMLFactors ()
{
    if (do_pml)
    {
        for (int lev = 0; lev <= finest_level; ++lev)
        {
            if (pml[lev])
                pml[lev]->ComputePMLFactors(dt[lev]);
        }
    }
}

void
WarpX::ComputeMaxStep ()
{
    if (do_compute_max_step_from_zmax) {
        computeMaxStepBoostAccelerator(geom[0]);
    }
}

/* \brief computes max_step for wakefield simulation in boosted frame.
 * \param geom: Geometry object that contains simulation domain.
 *
 * max_step is set so that the simulation stop when the lower corner of the
 * simulation box passes input parameter zmax_plasma_to_compute_max_step.
 */
void
WarpX::computeMaxStepBoostAccelerator(const amrex::Geometry& a_geom){
    // Sanity checks: can use zmax_plasma_to_compute_max_step only if
    // the moving window and the boost are all in z direction.
    WARPX_ALWAYS_ASSERT_WITH_MESSAGE(
        WarpX::moving_window_dir == WARPX_ZINDEX,
        "Can use zmax_plasma_to_compute_max_step only if "
        "moving window along z. TODO: all directions.");
    if (gamma_boost > 1){
        WARPX_ALWAYS_ASSERT_WITH_MESSAGE(
            (WarpX::boost_direction[0]-0)*(WarpX::boost_direction[0]-0) +
            (WarpX::boost_direction[1]-0)*(WarpX::boost_direction[1]-0) +
            (WarpX::boost_direction[2]-1)*(WarpX::boost_direction[2]-1) < 1.e-12,
            "Can use zmax_plasma_to_compute_max_step in boosted frame only if "
            "warpx.boost_direction = z. TODO: all directions.");
    }

    // Lower end of the simulation domain. All quantities are given in boosted
    // frame except zmax_plasma_to_compute_max_step.
    const Real zmin_domain_boost = a_geom.ProbLo(WARPX_ZINDEX);
    // End of the plasma: Transform input argument
    // zmax_plasma_to_compute_max_step to boosted frame.
    const Real len_plasma_boost = zmax_plasma_to_compute_max_step/gamma_boost;
    // Plasma velocity
    const Real v_plasma_boost = -beta_boost * PhysConst::c;
    // Get time at which the lower end of the simulation domain passes the
    // upper end of the plasma (in the z direction).
    const Real interaction_time_boost = (len_plasma_boost-zmin_domain_boost)/
        (moving_window_v-v_plasma_boost);
    // Divide by dt, and update value of max_step.
    int computed_max_step;
    if (do_subcycling){
        computed_max_step = static_cast<int>(interaction_time_boost/dt[0]);
    } else {
        computed_max_step =
            static_cast<int>(interaction_time_boost/dt[maxLevel()]);
    }
    max_step = computed_max_step;
    Print()<<"max_step computed in computeMaxStepBoostAccelerator: "
           <<computed_max_step<<std::endl;
}

void
WarpX::InitNCICorrector ()
{
#if !(defined WARPX_DIM_1D_Z)
    if (WarpX::use_fdtd_nci_corr)
    {
        for (int lev = 0; lev <= max_level; ++lev)
        {
            const Geometry& gm = Geom(lev);
            const Real* dx = gm.CellSize();
            amrex::Real dz, cdtodz;
#if defined(WARPX_DIM_3D)
                dz = dx[2];
#elif defined(WARPX_DIM_XZ) || defined(WARPX_DIM_RZ)
                dz = dx[1];
#else
                dz = dx[0];
#endif
            cdtodz = PhysConst::c * dt[lev] / dz;

            // Initialize Godfrey filters
            // Same filter for fields Ex, Ey and Bz
            const bool nodal_gather = !galerkin_interpolation;
            nci_godfrey_filter_exeybz[lev] = std::make_unique<NCIGodfreyFilter>(
                godfrey_coeff_set::Ex_Ey_Bz, cdtodz, nodal_gather);
            // Same filter for fields Bx, By and Ez
            nci_godfrey_filter_bxbyez[lev] = std::make_unique<NCIGodfreyFilter>(
                godfrey_coeff_set::Bx_By_Ez, cdtodz, nodal_gather);
            // Compute Godfrey filters stencils
            nci_godfrey_filter_exeybz[lev]->ComputeStencils();
            nci_godfrey_filter_bxbyez[lev]->ComputeStencils();
        }
    }
#endif
}

void
WarpX::InitFilter (){
    if (WarpX::use_filter){
        WarpX::bilinear_filter.npass_each_dir = WarpX::filter_npass_each_dir.toArray<unsigned int>();
        WarpX::bilinear_filter.ComputeStencils();
    }
}

void
WarpX::PostRestart ()
{
    mypc->PostRestart();
}


void
WarpX::InitLevelData (int lev, Real /*time*/)
{

    ParmParse pp_warpx("warpx");

    // default values of E_external_grid and B_external_grid
    // are used to set the E and B field when "constant" or
    // "parser" is not explicitly used in the input.
    pp_warpx.query("B_ext_grid_init_style", B_ext_grid_s);
    std::transform(B_ext_grid_s.begin(),
                   B_ext_grid_s.end(),
                   B_ext_grid_s.begin(),
                   ::tolower);

    pp_warpx.query("E_ext_grid_init_style", E_ext_grid_s);
    std::transform(E_ext_grid_s.begin(),
                   E_ext_grid_s.end(),
                   E_ext_grid_s.begin(),
                   ::tolower);

    // if the input string is "constant", the values for the
    // external grid must be provided in the input.
    if (B_ext_grid_s == "constant")
        utils::parser::getArrWithParser(pp_warpx, "B_external_grid", B_external_grid);

    // if the input string is "constant", the values for the
    // external grid must be provided in the input.
    if (E_ext_grid_s == "constant")
        utils::parser::getArrWithParser(pp_warpx, "E_external_grid", E_external_grid);

    // initialize the averaged fields only if the averaged algorithm
    // is activated ('psatd.do_time_averaging=1')
    ParmParse pp_psatd("psatd");
    pp_psatd.query("do_time_averaging", fft_do_time_averaging );

    for (int i = 0; i < 3; ++i) {

        if (WarpX::electromagnetic_solver_id == ElectromagneticSolverAlgo::Hybrid)
        {
            current_fp_temp[lev][i]->setVal(0.0);
        }

        if (B_ext_grid_s == "constant" || B_ext_grid_s == "default") {
           Bfield_fp[lev][i]->setVal(B_external_grid[i]);
           if (fft_do_time_averaging) {
                Bfield_avg_fp[lev][i]->setVal(B_external_grid[i]);
           }

           if (lev > 0) {
              Bfield_aux[lev][i]->setVal(B_external_grid[i]);
              Bfield_cp[lev][i]->setVal(B_external_grid[i]);
              if (fft_do_time_averaging) {
                  Bfield_avg_cp[lev][i]->setVal(B_external_grid[i]);
              }
           }
        }
        if (E_ext_grid_s == "constant" || E_ext_grid_s == "default") {
           Efield_fp[lev][i]->setVal(E_external_grid[i]);
           if (fft_do_time_averaging) {
               Efield_avg_fp[lev][i]->setVal(E_external_grid[i]);
            }

           if (lev > 0) {
              Efield_aux[lev][i]->setVal(E_external_grid[i]);
              Efield_cp[lev][i]->setVal(E_external_grid[i]);
              if (fft_do_time_averaging) {
                  Efield_avg_cp[lev][i]->setVal(E_external_grid[i]);
              }
           }
        }
    }

#ifdef AMREX_USE_EB
    InitializeEBGridData(lev);
#endif

    // if the input string for the B-field is "parse_b_ext_grid_function",
    // then the analytical expression or function must be
    // provided in the input file.
    if (B_ext_grid_s == "parse_b_ext_grid_function") {

#ifdef WARPX_DIM_RZ
       amrex::Abort(Utils::TextMsg::Err(
           "E and B parser for external fields does not work with RZ -- TO DO"));
#endif
       utils::parser::Store_parserString(pp_warpx, "Bx_external_grid_function(x,y,z)",
          str_Bx_ext_grid_function);
       utils::parser::Store_parserString(pp_warpx, "By_external_grid_function(x,y,z)",
          str_By_ext_grid_function);
       utils::parser::Store_parserString(pp_warpx, "Bz_external_grid_function(x,y,z)",
          str_Bz_ext_grid_function);
       Bxfield_parser = std::make_unique<amrex::Parser>(
       utils::parser::makeParser(str_Bx_ext_grid_function,{"x","y","z"}));
       Byfield_parser = std::make_unique<amrex::Parser>(
          utils::parser::makeParser(str_By_ext_grid_function,{"x","y","z"}));
       Bzfield_parser = std::make_unique<amrex::Parser>(
          utils::parser::makeParser(str_Bz_ext_grid_function,{"x","y","z"}));

       // Initialize Bfield_fp with external function
       InitializeExternalFieldsOnGridUsingParser(Bfield_fp[lev][0].get(),
                                                 Bfield_fp[lev][1].get(),
                                                 Bfield_fp[lev][2].get(),
                                                 Bxfield_parser->compile<3>(),
                                                 Byfield_parser->compile<3>(),
                                                 Bzfield_parser->compile<3>(),
                                                 m_edge_lengths[lev],
                                                 m_face_areas[lev],
                                                 'B',
                                                 lev);
       if (lev > 0) {
          InitializeExternalFieldsOnGridUsingParser(Bfield_aux[lev][0].get(),
                                                    Bfield_aux[lev][1].get(),
                                                    Bfield_aux[lev][2].get(),
                                                    Bxfield_parser->compile<3>(),
                                                    Byfield_parser->compile<3>(),
                                                    Bzfield_parser->compile<3>(),
                                                    m_edge_lengths[lev],
                                                    m_face_areas[lev],
                                                    'B',
                                                    lev);

          InitializeExternalFieldsOnGridUsingParser(Bfield_cp[lev][0].get(),
                                                    Bfield_cp[lev][1].get(),
                                                    Bfield_cp[lev][2].get(),
                                                    Bxfield_parser->compile<3>(),
                                                    Byfield_parser->compile<3>(),
                                                    Bzfield_parser->compile<3>(),
                                                    m_edge_lengths[lev],
                                                    m_face_areas[lev],
                                                    'B',
                                                    lev);
       }
    }

    // if the input string for the E-field is "parse_e_ext_grid_function",
    // then the analytical expression or function must be
    // provided in the input file.
    if (E_ext_grid_s == "parse_e_ext_grid_function") {

#ifdef WARPX_DIM_RZ
       amrex::Abort(Utils::TextMsg::Err(
           "E and B parser for external fields does not work with RZ -- TO DO"));
#endif
       utils::parser::Store_parserString(pp_warpx, "Ex_external_grid_function(x,y,z)",
           str_Ex_ext_grid_function);
       utils::parser::Store_parserString(pp_warpx, "Ey_external_grid_function(x,y,z)",
           str_Ey_ext_grid_function);
       utils::parser::Store_parserString(pp_warpx, "Ez_external_grid_function(x,y,z)",
           str_Ez_ext_grid_function);

       Exfield_parser = std::make_unique<amrex::Parser>(
           utils::parser::makeParser(str_Ex_ext_grid_function,{"x","y","z"}));
       Eyfield_parser = std::make_unique<amrex::Parser>(
           utils::parser::makeParser(str_Ey_ext_grid_function,{"x","y","z"}));
       Ezfield_parser = std::make_unique<amrex::Parser>(
           utils::parser::makeParser(str_Ez_ext_grid_function,{"x","y","z"}));

       // Initialize Efield_fp with external function
       InitializeExternalFieldsOnGridUsingParser(Efield_fp[lev][0].get(),
                                                 Efield_fp[lev][1].get(),
                                                 Efield_fp[lev][2].get(),
                                                 Exfield_parser->compile<3>(),
                                                 Eyfield_parser->compile<3>(),
                                                 Ezfield_parser->compile<3>(),
                                                 m_edge_lengths[lev],
                                                 m_face_areas[lev],
                                                 'E',
                                                 lev);

#ifdef AMREX_USE_EB
        // We initialize ECTRhofield consistently with the Efield
        if (WarpX::electromagnetic_solver_id == ElectromagneticSolverAlgo::ECT) {
            m_fdtd_solver_fp[lev]->EvolveECTRho(Efield_fp[lev], m_edge_lengths[lev],
                                                m_face_areas[lev], ECTRhofield[lev], lev);

        }
#endif

       if (lev > 0) {
          InitializeExternalFieldsOnGridUsingParser(Efield_aux[lev][0].get(),
                                                    Efield_aux[lev][1].get(),
                                                    Efield_aux[lev][2].get(),
                                                    Exfield_parser->compile<3>(),
                                                    Eyfield_parser->compile<3>(),
                                                    Ezfield_parser->compile<3>(),
                                                    m_edge_lengths[lev],
                                                    m_face_areas[lev],
                                                    'E',
                                                    lev);

          InitializeExternalFieldsOnGridUsingParser(Efield_cp[lev][0].get(),
                                                    Efield_cp[lev][1].get(),
                                                    Efield_cp[lev][2].get(),
                                                    Exfield_parser->compile<3>(),
                                                    Eyfield_parser->compile<3>(),
                                                    Ezfield_parser->compile<3>(),
                                                    m_edge_lengths[lev],
                                                    m_face_areas[lev],
                                                    'E',
                                                    lev);
#ifdef AMREX_USE_EB
           if (WarpX::electromagnetic_solver_id == ElectromagneticSolverAlgo::ECT) {
               // We initialize ECTRhofield consistently with the Efield
               m_fdtd_solver_cp[lev]->EvolveECTRho(Efield_cp[lev], m_edge_lengths[lev],
                                                   m_face_areas[lev], ECTRhofield[lev], lev);

           }
#endif
       }
    }

    if (costs[lev]) {
        const auto iarr = costs[lev]->IndexArray();
        for (int i : iarr) {
            (*costs[lev])[i] = 0.0;
            WarpX::setLoadBalanceEfficiency(lev, -1);
        }
    }
}

void
WarpX::InitializeExternalFieldsOnGridUsingParser (
       MultiFab *mfx, MultiFab *mfy, MultiFab *mfz,
       ParserExecutor<3> const& xfield_parser, ParserExecutor<3> const& yfield_parser,
       ParserExecutor<3> const& zfield_parser,
       std::array< std::unique_ptr<amrex::MultiFab>, 3 > const& edge_lengths,
       std::array< std::unique_ptr<amrex::MultiFab>, 3 > const& face_areas,
       const char field,
       const int lev)
{

    const auto dx_lev = geom[lev].CellSizeArray();
    const RealBox& real_box = geom[lev].ProbDomain();
    amrex::IntVect x_nodal_flag = mfx->ixType().toIntVect();
    amrex::IntVect y_nodal_flag = mfy->ixType().toIntVect();
    amrex::IntVect z_nodal_flag = mfz->ixType().toIntVect();

    for ( MFIter mfi(*mfx, TilingIfNotGPU()); mfi.isValid(); ++mfi)
    {
       const amrex::Box& tbx = mfi.tilebox( x_nodal_flag, mfx->nGrowVect() );
       const amrex::Box& tby = mfi.tilebox( y_nodal_flag, mfy->nGrowVect() );
       const amrex::Box& tbz = mfi.tilebox( z_nodal_flag, mfz->nGrowVect() );

       auto const& mfxfab = mfx->array(mfi);
       auto const& mfyfab = mfy->array(mfi);
       auto const& mfzfab = mfz->array(mfi);

#ifdef AMREX_USE_EB
       amrex::Array4<amrex::Real> const& lx = edge_lengths[0]->array(mfi);
       amrex::Array4<amrex::Real> const& ly = edge_lengths[1]->array(mfi);
       amrex::Array4<amrex::Real> const& lz = edge_lengths[2]->array(mfi);
       amrex::Array4<amrex::Real> const& Sx = face_areas[0]->array(mfi);
       amrex::Array4<amrex::Real> const& Sy = face_areas[1]->array(mfi);
       amrex::Array4<amrex::Real> const& Sz = face_areas[2]->array(mfi);

#if defined(WARPX_DIM_XZ) || defined(WARPX_DIM_RZ)
       const amrex::Dim3 lx_lo = amrex::lbound(lx);
       const amrex::Dim3 lx_hi = amrex::ubound(lx);
       const amrex::Dim3 lz_lo = amrex::lbound(lz);
       const amrex::Dim3 lz_hi = amrex::ubound(lz);
#endif

#if defined(WARPX_DIM_XZ) || defined(WARPX_DIM_RZ)
        amrex::ignore_unused(ly, Sx, Sz);
#elif defined(WARPX_DIM_1D_Z)
        amrex::ignore_unused(lx, ly, lz, Sx, Sy, Sz);
#endif

#else
       amrex::ignore_unused(edge_lengths, face_areas, field);
#endif

        amrex::ParallelFor (tbx, tby, tbz,
            [=] AMREX_GPU_DEVICE (int i, int j, int k) {
#ifdef AMREX_USE_EB
#ifdef WARPX_DIM_3D
                if((field=='E' and lx(i, j, k)<=0) or (field=='B' and Sx(i, j, k)<=0))  return;
#elif defined(WARPX_DIM_XZ) || defined(WARPX_DIM_RZ)
                //In XZ and RZ Ex is associated with a x-edge, while Bx is associated with a z-edge
                if((field=='E' and lx(i, j, k)<=0) or (field=='B' and lz(i, j, k)<=0)) return;
#endif
#endif
                // Shift required in the x-, y-, or z- position
                // depending on the index type of the multifab
#if defined(WARPX_DIM_1D_Z)
                amrex::Real x = 0._rt;
                amrex::Real y = 0._rt;
                amrex::Real fac_z = (1._rt - x_nodal_flag[1]) * dx_lev[1] * 0.5_rt;
                amrex::Real z = j*dx_lev[1] + real_box.lo(1) + fac_z;
#elif defined(WARPX_DIM_XZ) || defined(WARPX_DIM_RZ)
                amrex::Real fac_x = (1._rt - x_nodal_flag[0]) * dx_lev[0] * 0.5_rt;
                amrex::Real x = i*dx_lev[0] + real_box.lo(0) + fac_x;
                amrex::Real y = 0._rt;
                amrex::Real fac_z = (1._rt - x_nodal_flag[1]) * dx_lev[1] * 0.5_rt;
                amrex::Real z = j*dx_lev[1] + real_box.lo(1) + fac_z;
#else
                amrex::Real fac_x = (1._rt - x_nodal_flag[0]) * dx_lev[0] * 0.5_rt;
                amrex::Real x = i*dx_lev[0] + real_box.lo(0) + fac_x;
                amrex::Real fac_y = (1._rt - x_nodal_flag[1]) * dx_lev[1] * 0.5_rt;
                amrex::Real y = j*dx_lev[1] + real_box.lo(1) + fac_y;
                amrex::Real fac_z = (1._rt - x_nodal_flag[2]) * dx_lev[2] * 0.5_rt;
                amrex::Real z = k*dx_lev[2] + real_box.lo(2) + fac_z;
#endif
                // Initialize the x-component of the field.
                mfxfab(i,j,k) = xfield_parser(x,y,z);
            },
            [=] AMREX_GPU_DEVICE (int i, int j, int k) {
#ifdef AMREX_USE_EB
#ifdef WARPX_DIM_3D
                if((field=='E' and ly(i, j, k)<=0) or (field=='B' and Sy(i, j, k)<=0))  return;
#elif defined(WARPX_DIM_XZ) || defined(WARPX_DIM_RZ)
                //In XZ and RZ Ey is associated with a mesh node, so we need to check if  the mesh node is covered
                if((field=='E' and (lx(std::min(i  , lx_hi.x), std::min(j  , lx_hi.y), k)<=0
                                 || lx(std::max(i-1, lx_lo.x), std::min(j  , lx_hi.y), k)<=0
                                 || lz(std::min(i  , lz_hi.x), std::min(j  , lz_hi.y), k)<=0
                                 || lz(std::min(i  , lz_hi.x), std::max(j-1, lz_lo.y), k)<=0)) or
                   (field=='B' and Sy(i,j,k)<=0)) return;
#endif
#endif
#if defined(WARPX_DIM_1D_Z)
                amrex::Real x = 0._rt;
                amrex::Real y = 0._rt;
                amrex::Real fac_z = (1._rt - y_nodal_flag[1]) * dx_lev[1] * 0.5_rt;
                amrex::Real z = j*dx_lev[1] + real_box.lo(1) + fac_z;
#elif defined(WARPX_DIM_XZ) || defined(WARPX_DIM_RZ)
                amrex::Real fac_x = (1._rt - y_nodal_flag[0]) * dx_lev[0] * 0.5_rt;
                amrex::Real x = i*dx_lev[0] + real_box.lo(0) + fac_x;
                amrex::Real y = 0._rt;
                amrex::Real fac_z = (1._rt - y_nodal_flag[1]) * dx_lev[1] * 0.5_rt;
                amrex::Real z = j*dx_lev[1] + real_box.lo(1) + fac_z;
#elif defined(WARPX_DIM_3D)
                amrex::Real fac_x = (1._rt - y_nodal_flag[0]) * dx_lev[0] * 0.5_rt;
                amrex::Real x = i*dx_lev[0] + real_box.lo(0) + fac_x;
                amrex::Real fac_y = (1._rt - y_nodal_flag[1]) * dx_lev[1] * 0.5_rt;
                amrex::Real y = j*dx_lev[1] + real_box.lo(1) + fac_y;
                amrex::Real fac_z = (1._rt - y_nodal_flag[2]) * dx_lev[2] * 0.5_rt;
                amrex::Real z = k*dx_lev[2] + real_box.lo(2) + fac_z;
#endif
                // Initialize the y-component of the field.
                mfyfab(i,j,k)  = yfield_parser(x,y,z);
            },
            [=] AMREX_GPU_DEVICE (int i, int j, int k) {
#ifdef AMREX_USE_EB
#ifdef WARPX_DIM_3D
                if((field=='E' and lz(i, j, k)<=0) or (field=='B' and Sz(i, j, k)<=0))  return;
#elif defined(WARPX_DIM_XZ) || defined(WARPX_DIM_RZ)
                //In XZ and RZ Ez is associated with a z-edge, while Bz is associated with a x-edge
                if((field=='E' and lz(i, j, k)<=0) or (field=='B' and lx(i, j, k)<=0)) return;
#endif
#endif
#if defined(WARPX_DIM_1D_Z)
                amrex::Real x = 0._rt;
                amrex::Real y = 0._rt;
                amrex::Real fac_z = (1._rt - z_nodal_flag[1]) * dx_lev[1] * 0.5_rt;
                amrex::Real z = j*dx_lev[1] + real_box.lo(1) + fac_z;
#elif defined(WARPX_DIM_XZ) || defined(WARPX_DIM_RZ)
                amrex::Real fac_x = (1._rt - z_nodal_flag[0]) * dx_lev[0] * 0.5_rt;
                amrex::Real x = i*dx_lev[0] + real_box.lo(0) + fac_x;
                amrex::Real y = 0._rt;
                amrex::Real fac_z = (1._rt - z_nodal_flag[1]) * dx_lev[1] * 0.5_rt;
                amrex::Real z = j*dx_lev[1] + real_box.lo(1) + fac_z;
#elif defined(WARPX_DIM_3D)
                amrex::Real fac_x = (1._rt - z_nodal_flag[0]) * dx_lev[0] * 0.5_rt;
                amrex::Real x = i*dx_lev[0] + real_box.lo(0) + fac_x;
                amrex::Real fac_y = (1._rt - z_nodal_flag[1]) * dx_lev[1] * 0.5_rt;
                amrex::Real y = j*dx_lev[1] + real_box.lo(1) + fac_y;
                amrex::Real fac_z = (1._rt - z_nodal_flag[2]) * dx_lev[2] * 0.5_rt;
                amrex::Real z = k*dx_lev[2] + real_box.lo(2) + fac_z;
#endif
                // Initialize the z-component of the field.
                mfzfab(i,j,k) = zfield_parser(x,y,z);
            }
        );
    }
}

void
WarpX::PerformanceHints ()
{
    // Check requested MPI ranks and available boxes
    amrex::Long total_nboxes = 0; // on all MPI ranks
    for (int ilev = 0; ilev <= finestLevel(); ++ilev) {
        total_nboxes += boxArray(ilev).size();
    }
    auto const nprocs = ParallelDescriptor::NProcs();

    // Check: are there more MPI ranks than Boxes?
    if (nprocs > total_nboxes) {
        std::stringstream warnMsg;
        warnMsg << "Too many resources / too little work!\n"
            << "  It looks like you requested more compute resources than "
            << "there are total number of boxes of cells available ("
            << total_nboxes << "). "
            << "You started with (" << nprocs
            << ") MPI ranks, so (" << nprocs - total_nboxes
            << ") rank(s) will have no work.\n"
#ifdef AMREX_USE_GPU
            << "  On GPUs, consider using 1-8 boxes per GPU that together fill "
            << "each GPU's memory sufficiently. If you do not rely on dynamic "
            << "load-balancing, then one large box per GPU is ideal.\n"
#endif
            << "Consider decreasing the amr.blocking_factor and "
            << "amr.max_grid_size parameters and/or using fewer MPI ranks.\n"
            << "  More information:\n"
            << "  https://warpx.readthedocs.io/en/latest/usage/workflows/parallelization.html\n";

        ablastr::warn_manager::WMRecordWarning(
          "Performance", warnMsg.str(), ablastr::warn_manager::WarnPriority::high);
    }

#ifdef AMREX_USE_GPU
    // Check: Are there more than 12 boxes per GPU?
    if (total_nboxes > nprocs * 12) {
        std::stringstream warnMsg;
        warnMsg << "Too many boxes per GPU!\n"
            << "  It looks like you split your simulation domain "
            << "in too many boxes (" << total_nboxes << "), which "
            << "results in an average number of ("
            << amrex::Long(total_nboxes/nprocs) << ") per GPU. "
            << "This causes severe overhead in the communication of "
            << "border/guard regions.\n"
            << "  On GPUs, consider using 1-8 boxes per GPU that together fill "
            << "each GPU's memory sufficiently. If you do not rely on dynamic "
            << "load-balancing, then one large box per GPU is ideal.\n"
            << "Consider increasing the amr.blocking_factor and "
            << "amr.max_grid_size parameters and/or using more MPI ranks.\n"
            << "  More information:\n"
            << "  https://warpx.readthedocs.io/en/latest/usage/workflows/parallelization.html\n";

        ablastr::warn_manager::WMRecordWarning(
          "Performance", warnMsg.str(), ablastr::warn_manager::WarnPriority::high);
    }
#endif

    // TODO: warn if some ranks have disproportionally more work than all others
    //       tricky: it can be ok to assign "vacuum" boxes to some ranks w/o slowing down
    //               all other ranks; we need to measure this with our load-balancing
    //               routines and issue a warning only of some ranks stall all other ranks
    // TODO: check MPI-rank to GPU ratio (should be 1:1)
    // TODO: check memory per MPI rank, especially if GPUs are underutilized
    // TODO: CPU tiling hints with OpenMP
}

void WarpX::CheckGuardCells()
{
    for (int lev = 0; lev <= finest_level; ++lev)
    {
        for (int dim = 0; dim < 3; ++dim)
        {
            CheckGuardCells(*Efield_fp[lev][dim]);
            CheckGuardCells(*Bfield_fp[lev][dim]);
            CheckGuardCells(*current_fp[lev][dim]);

            if (WarpX::fft_do_time_averaging)
            {
                CheckGuardCells(*Efield_avg_fp[lev][dim]);
                CheckGuardCells(*Bfield_avg_fp[lev][dim]);
            }
        }

        if (rho_fp[lev])
        {
            CheckGuardCells(*rho_fp[lev]);
        }

        if (F_fp[lev])
        {
            CheckGuardCells(*F_fp[lev]);
        }

        // MultiFabs on coarse patch
        if (lev > 0)
        {
            for (int dim = 0; dim < 3; ++dim)
            {
                CheckGuardCells(*Efield_cp[lev][dim]);
                CheckGuardCells(*Bfield_cp[lev][dim]);
                CheckGuardCells(*current_cp[lev][dim]);

                if (WarpX::fft_do_time_averaging)
                {
                    CheckGuardCells(*Efield_avg_cp[lev][dim]);
                    CheckGuardCells(*Bfield_avg_cp[lev][dim]);
                }
            }

            if (rho_cp[lev])
            {
                CheckGuardCells(*rho_cp[lev]);
            }

            if (F_cp[lev])
            {
                CheckGuardCells(*F_cp[lev]);
            }
        }
    }
}

void WarpX::CheckGuardCells(amrex::MultiFab const& mf)
{
    for (amrex::MFIter mfi(mf); mfi.isValid(); ++mfi)
    {
        const amrex::IntVect vc = mfi.validbox().enclosedCells().size();
        const amrex::IntVect gc = mf.nGrowVect();

        std::stringstream ss_msg;
        ss_msg << "MultiFab " << mf.tags()[1].c_str() << ":" <<
            " the number of guard cells " << gc <<
            " is larger than or equal to the number of valid cells "
            << vc << ", please reduce the number of guard cells" <<
             " or increase the grid size by changing domain decomposition.";
        WARPX_ALWAYS_ASSERT_WITH_MESSAGE(vc.allGT(gc), ss_msg.str());
    }
}

void WarpX::InitializeEBGridData (int lev)
{
#ifdef AMREX_USE_EB
    if (lev == maxLevel()) {

        // Throw a warning if EB is on and particle_shape > 1
        bool flag_eb_on = not fieldEBFactory(lev).isAllRegular();

        if ((nox > 1 or noy > 1 or noz > 1) and flag_eb_on)
        {
            ablastr::warn_manager::WMRecordWarning("Particles",
              "when algo.particle_shape > 1, numerical artifacts will be present when\n"
              "particles are close to embedded boundaries");
        }

        if (WarpX::electromagnetic_solver_id != ElectromagneticSolverAlgo::PSATD ) {

            auto const eb_fact = fieldEBFactory(lev);

            ComputeEdgeLengths(m_edge_lengths[lev], eb_fact);
            ScaleEdges(m_edge_lengths[lev], CellSize(lev));
            ComputeFaceAreas(m_face_areas[lev], eb_fact);
            ScaleAreas(m_face_areas[lev], CellSize(lev));

            if (WarpX::electromagnetic_solver_id == ElectromagneticSolverAlgo::ECT) {
                MarkCells();
                ComputeFaceExtensions();
            }
        }

        ComputeDistanceToEB();

    }
#else
    amrex::ignore_unused(lev);
#endif
}

void WarpX::CheckKnownIssues()
{
    if (WarpX::electromagnetic_solver_id == ElectromagneticSolverAlgo::PSATD &&
        (std::any_of(do_pml_Lo[0].begin(),do_pml_Lo[0].end(),[](const auto& ee){return ee;}) ||
        std::any_of(do_pml_Hi[0].begin(),do_pml_Hi[0].end(),[](const auto& ee){return ee;})) )
        {
            ablastr::warn_manager::WMRecordWarning(
                "PML",
                "Using PSATD together with PML may lead to instabilities if the plasma touches the PML region. "
                "It is recommended to leave enough empty space between the plasma boundary and the PML region.",
                ablastr::warn_manager::WarnPriority::low);
        }
}<|MERGE_RESOLUTION|>--- conflicted
+++ resolved
@@ -165,15 +165,11 @@
       amrex::Print() << "Operation mode:       | Electrostatic" << "\n";
       amrex::Print() << "                      | - relativistic" << "\n";
     }
-<<<<<<< HEAD
-    else if (WarpX::electromagnetic_solver_id != ElectromagneticSolverAlgo::None) {
-=======
     else if (electrostatic_solver_id == ElectrostaticSolverAlgo::LabFrameElectroMagnetostatic){
-      amrex::Print() << "Operation mode:       | Electrostatic" << "\n";
-      amrex::Print() << "                      | - laboratory frame, electrostatic + magnetostatic" << "\n";
-    }
+        amrex::Print() << "Operation mode:       | Electrostatic" << "\n";
+        amrex::Print() << "                      | - laboratory frame, electrostatic + magnetostatic" << "\n";
+      }
     else{
->>>>>>> 7d187fa9
       amrex::Print() << "Operation mode:       | Electromagnetic" << "\n";
     }
     if (em_solver_medium == MediumForEM::Vacuum ){
@@ -462,12 +458,9 @@
 WarpX::InitFromScratch ()
 {
     const Real time = 0.0;
-
     AmrCore::InitFromScratch(time);  // This will call MakeNewLevelFromScratch
-
     mypc->AllocData();
     mypc->InitData();
-
     InitPML();
 }
 
