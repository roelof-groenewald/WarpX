/* Copyright 2019-2020 Andrew Myers, Ann Almgren, Aurore Blelly
 * Axel Huebl, Burlen Loring, Maxence Thevenet
 * Michael Rowan, Remi Lehe, Revathi Jambunathan
 * Weiqun Zhang
 *
 *
 * This file is part of WarpX.
 *
 * License: BSD-3-Clause-LBNL
 */
#include "WarpX.H"

#include "BoundaryConditions/PML.H"
#if (defined WARPX_DIM_RZ) && (defined WARPX_USE_PSATD)
#   include "BoundaryConditions/PML_RZ.H"
#endif
#include "Diagnostics/BackTransformedDiagnostic.H"
#include "Diagnostics/MultiDiagnostics.H"
#include "Diagnostics/ReducedDiags/MultiReducedDiags.H"
#include "FieldSolver/FiniteDifferenceSolver/MacroscopicProperties/MacroscopicProperties.H"
#include "Filter/BilinearFilter.H"
#include "Filter/NCIGodfreyFilter.H"
#include "Particles/MultiParticleContainer.H"
#include "Utils/Logo/GetLogo.H"
#include "Utils/MPIInitHelpers.H"
#include "Utils/Parser/ParserUtils.H"
#include "Utils/TextMsg.H"
#include "Utils/WarpXAlgorithmSelection.H"
#include "Utils/WarpXConst.H"
#include "Utils/WarpXProfilerWrapper.H"

#include <ablastr/utils/Communication.H>
#include <ablastr/utils/UsedInputsFile.H>
#include <ablastr/warn_manager/WarnManager.H>

#include <AMReX.H>
#include <AMReX_AmrCore.H>
#ifdef AMREX_USE_SENSEI_INSITU
#   include <AMReX_AmrMeshInSituBridge.H>
#endif
#include <AMReX_Array.H>
#include <AMReX_Array4.H>
#include <AMReX_BLassert.H>
#include <AMReX_Box.H>
#include <AMReX_BoxArray.H>
#include <AMReX_BoxList.H>
#include <AMReX_Config.H>
#include <AMReX_Geometry.H>
#include <AMReX_GpuLaunch.H>
#include <AMReX_GpuQualifiers.H>
#include <AMReX_INT.H>
#include <AMReX_IndexType.H>
#include <AMReX_IntVect.H>
#include <AMReX_LayoutData.H>
#include <AMReX_MFIter.H>
#include <AMReX_MultiFab.H>
#include <AMReX_ParallelDescriptor.H>
#include <AMReX_ParmParse.H>
#include <AMReX_Parser.H>
#include <AMReX_Print.H>
#include <AMReX_REAL.H>
#include <AMReX_RealBox.H>
#include <AMReX_SPACE.H>
#include <AMReX_Vector.H>

#include <algorithm>
#include <array>
#include <cctype>
#include <iostream>
#include <memory>
#include <string>
#include <utility>

#include "FieldSolver/FiniteDifferenceSolver/FiniteDifferenceSolver.H"

using namespace amrex;

void
WarpX::PostProcessBaseGrids (BoxArray& ba0) const
{
    if (numprocs != 0) {
        const Box& dom = Geom(0).Domain();
        const IntVect& domlo = dom.smallEnd();
        const IntVect& domlen = dom.size();
        const IntVect sz = domlen / numprocs;
        const IntVect extra = domlen - sz*numprocs;
        BoxList bl;
#if defined(WARPX_DIM_3D)
        for (int k = 0; k < numprocs[2]; ++k) {
            // The first extra[2] blocks get one extra cell with a total of
            // sz[2]+1.  The rest get sz[2] cells.  The docomposition in y
            // and x directions are similar.
            int klo = (k < extra[2]) ? k*(sz[2]+1) : (k*sz[2]+extra[2]);
            int khi = (k < extra[2]) ? klo+(sz[2]+1)-1 : klo+sz[2]-1;
            klo += domlo[2];
            khi += domlo[2];
#endif
#if (AMREX_SPACEDIM >= 2)
            for (int j = 0; j < numprocs[1]; ++j) {
                int jlo = (j < extra[1]) ? j*(sz[1]+1) : (j*sz[1]+extra[1]);
                int jhi = (j < extra[1]) ? jlo+(sz[1]+1)-1 : jlo+sz[1]-1;
                jlo += domlo[1];
                jhi += domlo[1];
#endif
                for (int i = 0; i < numprocs[0]; ++i) {
                    int ilo = (i < extra[0]) ? i*(sz[0]+1) : (i*sz[0]+extra[0]);
                    int ihi = (i < extra[0]) ? ilo+(sz[0]+1)-1 : ilo+sz[0]-1;
                    ilo += domlo[0];
                    ihi += domlo[0];
                    bl.push_back(Box(IntVect(AMREX_D_DECL(ilo,jlo,klo)),
                                     IntVect(AMREX_D_DECL(ihi,jhi,khi))));
        AMREX_D_TERM(},},})
        ba0 = BoxArray(std::move(bl));
    }
}

void
WarpX::PrintMainPICparameters ()
{
    amrex::Print() << "-------------------------------------------------------------------------------\n";
    amrex::Print() << "--------------------------- MAIN EM PIC PARAMETERS ----------------------------\n";
    amrex::Print() << "-------------------------------------------------------------------------------\n";

    // print warpx build information
    if constexpr (std::is_same<Real, float>::value) {
      amrex::Print() << "Precision:            | SINGLE" << "\n";
    }
    else {
      amrex::Print() << "Precision:            | DOUBLE" << "\n";
    }
    if constexpr (std::is_same<ParticleReal, float>::value) {
      amrex::Print() << "Particle precision:   | SINGLE" << "\n";
    }
    else {
      amrex::Print() << "Particle precision:   | DOUBLE" << "\n";
    }

    // Print geometry dimensionality
    amrex::ParmParse pp_geometry("geometry");
    std::string dims;
    pp_geometry.query( "dims", dims );
    if (dims=="1") {
      amrex::Print() << "Geometry:             | 1D (Z)" << "\n";
    }
    else if (dims=="2") {
      amrex::Print() << "Geometry:             | 2D (XZ)" << "\n";
    }
    else if (dims=="3") {
      amrex::Print() << "Geometry:             | 3D (XYZ)" << "\n";
    }
    else if (dims=="RZ") {
      amrex::Print() << "Geometry:             | 2D (RZ)" << "\n";
    }

    #ifdef WARPX_DIM_RZ
      amrex::Print() << "                      | - n_rz_azimuthal_modes = " <<
                     WarpX::n_rz_azimuthal_modes << "\n";
    #endif // WARPX_USE_RZ
    //Print solver's operation mode (e.g., EM or electrostatic)
    if (electrostatic_solver_id == ElectrostaticSolverAlgo::LabFrame) {
      amrex::Print() << "Operation mode:       | Electrostatic" << "\n";
      amrex::Print() << "                      | - laboratory frame" << "\n";
    }
    else if (electrostatic_solver_id == ElectrostaticSolverAlgo::Relativistic){
      amrex::Print() << "Operation mode:       | Electrostatic" << "\n";
      amrex::Print() << "                      | - relativistic" << "\n";
    }
    else if (WarpX::electromagnetic_solver_id != ElectromagneticSolverAlgo::None) {
      amrex::Print() << "Operation mode:       | Electromagnetic" << "\n";
    }
    if (em_solver_medium == MediumForEM::Vacuum ){
      amrex::Print() << "                      | - vacuum" << "\n";
    }
    else if (em_solver_medium == MediumForEM::Macroscopic ){
      amrex::Print() << "                      | - macroscopic" << "\n";
    }
    if ( (em_solver_medium == MediumForEM::Macroscopic) &&
       (WarpX::macroscopic_solver_algo == MacroscopicSolverAlgo::LaxWendroff)){
      amrex::Print() << "                      |  - Lax-Wendroff algorithm\n";
      }
    else if ((em_solver_medium == MediumForEM::Macroscopic) &&
            (WarpX::macroscopic_solver_algo == MacroscopicSolverAlgo::BackwardEuler)){
      amrex::Print() << "                      |  - Backward Euler algorithm\n";
      }
    amrex::Print() << "-------------------------------------------------------------------------------\n";
    // Print type of current deposition
    if (current_deposition_algo == CurrentDepositionAlgo::Direct){
      amrex::Print() << "Current Deposition:   | direct \n";
    }
    else if (current_deposition_algo == CurrentDepositionAlgo::Vay){
      amrex::Print() << "Current Deposition:   | Vay \n";
    }
    else if (current_deposition_algo == CurrentDepositionAlgo::Esirkepov){
      amrex::Print() << "Current Deposition:   | Esirkepov \n";
    }
    // Print type of particle pusher
    if (particle_pusher_algo == ParticlePusherAlgo::Vay){
      amrex::Print() << "Particle Pusher:      | Vay \n";
    }
    else if (particle_pusher_algo == ParticlePusherAlgo::HigueraCary){
      amrex::Print() << "Particle Pusher:      | Higuera-Cary \n";
    }
    else if (particle_pusher_algo == ParticlePusherAlgo::Boris){
      amrex::Print() << "Particle Pusher:      | Boris \n";
    }
    // Print type of charge deposition
    if (charge_deposition_algo == ChargeDepositionAlgo::Standard){
      amrex::Print() << "Charge Deposition:    | standard \n";
    }
    // Print field gathering algorithm
    if (field_gathering_algo == GatheringAlgo::MomentumConserving){
      amrex::Print() << "Field Gathering:      | momentum-conserving \n";
    }
    else{
      amrex::Print() << "Field Gathering:      | energy-conserving \n";
    }
    // Print particle's shape factors
    amrex::Print() << "Particle Shape Factor:| " << WarpX::nox << "\n";
    amrex::Print() << "-------------------------------------------------------------------------------\n";
    // Print solver's type: Yee, CKC, ECT
    if (WarpX::electromagnetic_solver_id == ElectromagneticSolverAlgo::Yee){
      amrex::Print() << "Maxwell Solver:       | Yee \n";
    }
    else if (WarpX::electromagnetic_solver_id == ElectromagneticSolverAlgo::CKC){
      amrex::Print() << "Maxwell Solver:       | CKC \n";
    }
    else if (WarpX::electromagnetic_solver_id == ElectromagneticSolverAlgo::ECT){
      amrex::Print() << "Maxwell Solver:       | ECT \n";
    }
    else if (WarpX::electromagnetic_solver_id == ElectromagneticSolverAlgo::Hybrid){
      amrex::Print() << "Maxwell Solver:       | Hybrid \n";
    }
  #ifdef WARPX_USE_PSATD
    // Print PSATD solver's configuration
    if (WarpX::electromagnetic_solver_id == ElectromagneticSolverAlgo::PSATD){
      amrex::Print() << "Maxwell Solver:       | PSATD \n";
      }
    if ((m_v_galilean[0]!=0) or (m_v_galilean[1]!=0) or (m_v_galilean[2]!=0)) {
      amrex::Print() << "                      | - Galilean \n" <<
      "                      |  - v_galilean = (" << m_v_galilean[0] << "," <<
                              m_v_galilean[1] << "," << m_v_galilean[2] << ")\n";
      }
    if ((m_v_comoving[0]!=0) or (m_v_comoving[1]!=0) or (m_v_comoving[2]!=0)) {
      amrex::Print() << "                      | - comoving \n" <<
      "                      |  - v_comoving = (" << m_v_comoving[0] << "," <<
                              m_v_comoving[1] << "," << m_v_comoving[2] << ")\n";
      }
    if (WarpX::update_with_rho==1) {
      amrex::Print() << "                      | - update with rho is ON \n";
      }
    if (current_correction==1) {
      amrex::Print() << "                      | - current correction is ON \n";
        }
    if (WarpX::do_dive_cleaning==1) {
      amrex::Print() << "                      | - div(E) cleaning is ON \n";
      }
    if (WarpX::do_divb_cleaning==1) {
      amrex::Print() << "                      | - div(B) cleaning is ON \n";
      }
    if (do_multi_J == 1){
      amrex::Print() << "                      | - multi-J deposition is ON \n";
      amrex::Print() << "                      |   - do_multi_J_n_depositions = "
                                        << WarpX::do_multi_J_n_depositions << "\n";
    }
    if (fft_do_time_averaging == 1){
      amrex::Print()<<"                      | - time-averaged is ON \n";
    }
  #endif // WARPX_USE_PSATD

  if (do_nodal==1){
    amrex::Print() << "                      | - nodal mode \n";
  }
  #ifdef WARPX_USE_PSATD
    if ( (do_nodal==0) && (field_gathering_algo == GatheringAlgo::EnergyConserving) ){
      amrex::Print()<<"                      | - staggered mode " << "\n";
    }
    else if ( (do_nodal==0) && (field_gathering_algo == GatheringAlgo::MomentumConserving) ){
    if (dims=="3"){
      amrex::Print() << "                      |   - field_centering_nox = " << WarpX::field_centering_nox << "\n";
      amrex::Print() << "                      |   - field_centering_noy = " << WarpX::field_centering_noy << "\n";
      amrex::Print() << "                      |   - field_centering_noz = " << WarpX::field_centering_noz << "\n";
      amrex::Print() << "                      |   - current_centering_nox = " << WarpX::current_centering_nox << "\n";
      amrex::Print() << "                      |   - current_centering_noy = " << WarpX::current_centering_noy << "\n";
      amrex::Print() << "                      |   - current_centering_noz = " << WarpX::current_centering_noz << "\n";
    }
    else if (dims=="2"){
      amrex::Print() << "                      |   - field_centering_nox = " << WarpX::field_centering_nox << "\n";
      amrex::Print() << "                      |   - field_centering_noz = " << WarpX::field_centering_noz << "\n";
      amrex::Print() << "                      |   - current_centering_nox = " << WarpX::current_centering_nox << "\n";
      amrex::Print() << "                      |   - current_centering_noz = " << WarpX::current_centering_noz << "\n";
     }
    else if (dims=="1"){
      amrex::Print() << "                      |   - field_centering_noz = " << WarpX::field_centering_noz << "\n";
      amrex::Print() << "                      |   - current_centering_noz = " << WarpX::current_centering_noz << "\n";
     }
    }
    if (WarpX::use_hybrid_QED == true){
      amrex::Print() << "                      | - use_hybrid_QED = true \n";
    }

    if (WarpX::electromagnetic_solver_id == ElectromagneticSolverAlgo::PSATD){
    // Print solver's order
      std::string psatd_nox_fft, psatd_noy_fft, psatd_noz_fft;
      psatd_nox_fft = (nox_fft == -1) ? "inf" : std::to_string(nox_fft);
      psatd_noy_fft = (noy_fft == -1) ? "inf" : std::to_string(noy_fft);
      psatd_noz_fft = (noz_fft == -1) ? "inf" : std::to_string(noz_fft);

      if (dims=="3" ){
        amrex::Print() << "Spectral order:       | - psatd.nox = " << psatd_nox_fft << "\n";
        amrex::Print() << "                      | - psatd.noy = " << psatd_noy_fft << "\n";
        amrex::Print() << "                      | - psatd.noz = " << psatd_noz_fft << "\n";
      }
      else if (dims=="2" and WarpX::electromagnetic_solver_id == ElectromagneticSolverAlgo::PSATD){
        amrex::Print() << "Spectral order:       | - psatd.nox = " << psatd_nox_fft << "\n";
        amrex::Print() << "                      | - psatd.noz = " << psatd_noz_fft << "\n";
      }
      else if (dims=="1" and WarpX::electromagnetic_solver_id == ElectromagneticSolverAlgo::PSATD){
        amrex::Print() << "Spectral order:       | - psatd.noz = " << psatd_noz_fft << "\n";
      }
    }
    // Print guard cells number
    amrex::Print() << "Guard cells           | - ng_alloc_EB = " << guard_cells.ng_alloc_EB << "\n";
    amrex::Print() << " (allocated for E/B)  | \n";

    #endif // WARPX_USE_PSATD
    amrex::Print() << "-------------------------------------------------------------------------------" << "\n";
    //Print main boosted frame algorithm's parameters
    if (WarpX::gamma_boost!=1){
    amrex::Print() << "Boosted Frame:        |    ON  \n";
    amrex::Print() << "                      |  - gamma_boost = " << WarpX::gamma_boost << "\n";
    amrex::Print() << "                      |  - boost_direction = (" << WarpX::boost_direction[0] <<
                             "," << WarpX::boost_direction[1] << "," << WarpX::boost_direction[2] << ")\n";
    amrex::Print() << "------------------------------------------------------------------------------- \n";
    }
    //Print moving window details
    if (WarpX::do_moving_window == 1){
      amrex::Print() << "Moving window:        |    ON  \n";
      if (WarpX::moving_window_dir == 0){
        amrex::Print() << "                      |  - moving_window_dir = x \n";
      }
      #if defined(WARPX_DIM_3D)
      else if (WarpX::moving_window_dir == 1){
        amrex::Print() << "                      |  - moving_window_dir = y \n";
      }
      #endif
      else if (WarpX::moving_window_dir == WARPX_ZINDEX) {
        amrex::Print() << "                      |  - moving_window_dir = z \n";
      }
      amrex::Print() << "                      |  - moving_window_v = " << WarpX::moving_window_v << "\n";
      amrex::Print() << "------------------------------------------------------------------------------- \n";
    }
}

void
WarpX::WriteUsedInputsFile () const
{
    std::string filename = "warpx_used_inputs";
    ParmParse pp_warpx("warpx");
    pp_warpx.queryAdd("used_inputs_file", filename);

    ablastr::utils::write_used_inputs_file(filename);
}

void
WarpX::InitData ()
{
    WARPX_PROFILE("WarpX::InitData()");
    utils::warpx_check_mpi_thread_level();

#ifdef WARPX_QED
    Print() << "PICSAR (" << WarpX::PicsarVersion() << ")\n";
#endif

    Print() << "WarpX (" << WarpX::Version() << ")\n";

    Print() << utils::logo::get_logo();

    if (restart_chkfile.empty())
    {
        ComputeDt();
        WarpX::PrintDtDxDyDz();
        InitFromScratch();
    }
    else
    {
        InitFromCheckpoint();
        WarpX::PrintDtDxDyDz();
        PostRestart();
    }

    ComputeMaxStep();

    ComputePMLFactors();

    if (WarpX::use_fdtd_nci_corr) {
        WarpX::InitNCICorrector();
    }

    BuildBufferMasks();

    if (WarpX::em_solver_medium==1) {
        m_macroscopic_properties->InitData();
    }

    InitDiagnostics();

    if (ParallelDescriptor::IOProcessor()) {
        std::cout << "\nGrids Summary:\n";
        printGridSummary(std::cout, 0, finestLevel());
    }

    // Check that the number of guard cells is smaller than the number of valid cells for all MultiFabs
    // (example: a box with 16 valid cells and 32 guard cells in z will not be considered valid)
    CheckGuardCells();

    PrintMainPICparameters();
    WriteUsedInputsFile();

    if (restart_chkfile.empty())
    {
        // Loop through species and calculate their space-charge field
        bool const reset_fields = false; // Do not erase previous user-specified values on the grid
        ComputeSpaceChargeField(reset_fields);

        // Write full diagnostics before the first iteration.
        multi_diags->FilterComputePackFlush( -1 );

        // Write reduced diagnostics before the first iteration.
        if (reduced_diags->m_plot_rd != 0)
        {
            reduced_diags->ComputeDiags(-1);
            reduced_diags->WriteToFile(-1);
        }
    }

    PerformanceHints();

    CheckKnownIssues();
}

void
WarpX::InitDiagnostics () {
    multi_diags->InitData();
    if (do_back_transformed_diagnostics) {
        const Real* current_lo = geom[0].ProbLo();
        const Real* current_hi = geom[0].ProbHi();
        Real dt_boost = dt[0];
        Real boosted_moving_window_v = (moving_window_v - beta_boost*PhysConst::c)/(1 - beta_boost*moving_window_v/PhysConst::c);
        // Find the positions of the lab-frame box that corresponds to the boosted-frame box at t=0
        Real zmin_lab = static_cast<Real>(
            (current_lo[moving_window_dir] - boosted_moving_window_v*t_new[0])/( (1.+beta_boost)*gamma_boost ));
        Real zmax_lab = static_cast<Real>(
            (current_hi[moving_window_dir] - boosted_moving_window_v*t_new[0])/( (1.+beta_boost)*gamma_boost ));
        myBFD = std::make_unique<BackTransformedDiagnostic>(
                                               zmin_lab,
                                               zmax_lab,
                                               moving_window_v, dt_snapshots_lab,
                                               num_snapshots_lab,
                                               dt_slice_snapshots_lab,
                                               num_slice_snapshots_lab,
                                               gamma_boost, t_new[0], dt_boost,
                                               moving_window_dir, geom[0],
                                               slice_realbox,
                                               particle_slice_width_lab);
    }
    reduced_diags->InitData();
}

void
WarpX::InitFromScratch ()
{
    const Real time = 0.0;

    AmrCore::InitFromScratch(time);  // This will call MakeNewLevelFromScratch

    mypc->AllocData();
    mypc->InitData();

    InitPML();
}

void
WarpX::InitPML ()
{
    for (int idim = 0; idim < AMREX_SPACEDIM; ++idim) {
        if (WarpX::field_boundary_lo[idim] == FieldBoundaryType::PML) {
            do_pml = 1;
            do_pml_Lo[0][idim] = 1; // on level 0
        }
        if (WarpX::field_boundary_hi[idim] == FieldBoundaryType::PML) {
            do_pml = 1;
            do_pml_Hi[0][idim] = 1; // on level 0
        }
    }
    if (finest_level > 0) do_pml = 1;
    if (do_pml)
    {
#if (defined WARPX_DIM_RZ) && (defined WARPX_USE_PSATD)
        do_pml_Lo[0][0] = 0; // no PML at r=0, in cylindrical geometry
        pml_rz[0] = std::make_unique<PML_RZ>(0, boxArray(0), DistributionMap(0), &Geom(0), pml_ncell, do_pml_in_domain);
#else
        // Note: fill_guards_fields and fill_guards_current are both set to
        // zero (amrex::IntVect(0)) (what we do with damping BCs does not apply
        // to the PML, for example in the presence of mesh refinement patches)
        pml[0] = std::make_unique<PML>(0, boxArray(0), DistributionMap(0), &Geom(0), nullptr,
                             pml_ncell, pml_delta, amrex::IntVect::TheZeroVector(),
                             dt[0], nox_fft, noy_fft, noz_fft, do_nodal,
                             do_moving_window, pml_has_particles, do_pml_in_domain,
                             J_in_time, rho_in_time,
                             do_pml_dive_cleaning, do_pml_divb_cleaning,
                             amrex::IntVect(0), amrex::IntVect(0),
                             guard_cells.ng_FieldSolver.max(),
                             v_particle_pml,
                             do_pml_Lo[0], do_pml_Hi[0]);
#endif

        for (int lev = 1; lev <= finest_level; ++lev)
        {
            do_pml_Lo[lev] = amrex::IntVect::TheUnitVector();
            do_pml_Hi[lev] = amrex::IntVect::TheUnitVector();
            // check if fine patch edges co-incide with domain boundary
            amrex::Box levelBox = boxArray(lev).minimalBox();
            // Domain box at level, lev
            amrex::Box DomainBox = Geom(lev).Domain();
            for (int idim = 0; idim < AMREX_SPACEDIM; ++idim) {
                if (levelBox.smallEnd(idim) == DomainBox.smallEnd(idim))
                    do_pml_Lo[lev][idim] = do_pml_Lo[0][idim];
                if (levelBox.bigEnd(idim) == DomainBox.bigEnd(idim))
                    do_pml_Hi[lev][idim] = do_pml_Hi[0][idim];
            }

#ifdef WARPX_DIM_RZ
            //In cylindrical geometry, if the edge of the patch is at r=0, do not add PML
            if ((max_level > 0) && (fine_tag_lo[0]==0.)) {
                do_pml_Lo[lev][0] = 0;
            }
#endif
            // Note: fill_guards_fields and fill_guards_current are both set to
            // zero (amrex::IntVect(0)) (what we do with damping BCs does not apply
            // to the PML, for example in the presence of mesh refinement patches)
            pml[lev] = std::make_unique<PML>(lev, boxArray(lev), DistributionMap(lev),
                                   &Geom(lev), &Geom(lev-1),
                                   pml_ncell, pml_delta, refRatio(lev-1),
                                   dt[lev], nox_fft, noy_fft, noz_fft, do_nodal,
                                   do_moving_window, pml_has_particles, do_pml_in_domain,
                                   J_in_time, rho_in_time, do_pml_dive_cleaning, do_pml_divb_cleaning,
                                   amrex::IntVect(0), amrex::IntVect(0),
                                   guard_cells.ng_FieldSolver.max(),
                                   v_particle_pml,
                                   do_pml_Lo[lev], do_pml_Hi[lev]);
        }
    }
}

void
WarpX::ComputePMLFactors ()
{
    if (do_pml)
    {
        for (int lev = 0; lev <= finest_level; ++lev)
        {
            if (pml[lev])
                pml[lev]->ComputePMLFactors(dt[lev]);
        }
    }
}

void
WarpX::ComputeMaxStep ()
{
    if (do_compute_max_step_from_zmax) {
        computeMaxStepBoostAccelerator(geom[0]);
    }

    // Make max_step and stop_time self-consistent, assuming constant dt.

    // If max_step is the limiting condition, decrease stop_time consistently
    if (stop_time > t_new[0] + dt[0]*(max_step - istep[0]) ) {
        stop_time = t_new[0] + dt[0]*(max_step - istep[0]);
    }
    // If stop_time is the limiting condition instead, decrease max_step consistently
    else {
        // The static_cast should not overflow since stop_time is the limiting condition here
        max_step = static_cast<int>(istep[0] + std::ceil( (stop_time-t_new[0])/dt[0] ));
    }
}

/* \brief computes max_step for wakefield simulation in boosted frame.
 * \param geom: Geometry object that contains simulation domain.
 *
 * max_step is set so that the simulation stop when the lower corner of the
 * simulation box passes input parameter zmax_plasma_to_compute_max_step.
 */
void
WarpX::computeMaxStepBoostAccelerator(const amrex::Geometry& a_geom){
    // Sanity checks: can use zmax_plasma_to_compute_max_step only if
    // the moving window and the boost are all in z direction.
    WARPX_ALWAYS_ASSERT_WITH_MESSAGE(
        WarpX::moving_window_dir == WARPX_ZINDEX,
        "Can use zmax_plasma_to_compute_max_step only if "
        "moving window along z. TODO: all directions.");
    if (gamma_boost > 1){
        WARPX_ALWAYS_ASSERT_WITH_MESSAGE(
            (WarpX::boost_direction[0]-0)*(WarpX::boost_direction[0]-0) +
            (WarpX::boost_direction[1]-0)*(WarpX::boost_direction[1]-0) +
            (WarpX::boost_direction[2]-1)*(WarpX::boost_direction[2]-1) < 1.e-12,
            "Can use zmax_plasma_to_compute_max_step in boosted frame only if "
            "warpx.boost_direction = z. TODO: all directions.");
    }

    // Lower end of the simulation domain. All quantities are given in boosted
    // frame except zmax_plasma_to_compute_max_step.
    const Real zmin_domain_boost = a_geom.ProbLo(WARPX_ZINDEX);
    // End of the plasma: Transform input argument
    // zmax_plasma_to_compute_max_step to boosted frame.
    const Real len_plasma_boost = zmax_plasma_to_compute_max_step/gamma_boost;
    // Plasma velocity
    const Real v_plasma_boost = -beta_boost * PhysConst::c;
    // Get time at which the lower end of the simulation domain passes the
    // upper end of the plasma (in the z direction).
    const Real interaction_time_boost = (len_plasma_boost-zmin_domain_boost)/
        (moving_window_v-v_plasma_boost);
    // Divide by dt, and update value of max_step.
    int computed_max_step;
    if (do_subcycling){
        computed_max_step = static_cast<int>(interaction_time_boost/dt[0]);
    } else {
        computed_max_step =
            static_cast<int>(interaction_time_boost/dt[maxLevel()]);
    }
    max_step = computed_max_step;
    Print()<<"max_step computed in computeMaxStepBoostAccelerator: "
           <<computed_max_step<<std::endl;
}

void
WarpX::InitNCICorrector ()
{
#if !(defined WARPX_DIM_1D_Z)
    if (WarpX::use_fdtd_nci_corr)
    {
        for (int lev = 0; lev <= max_level; ++lev)
        {
            const Geometry& gm = Geom(lev);
            const Real* dx = gm.CellSize();
            amrex::Real dz, cdtodz;
#if defined(WARPX_DIM_3D)
                dz = dx[2];
#elif defined(WARPX_DIM_XZ) || defined(WARPX_DIM_RZ)
                dz = dx[1];
#else
                dz = dx[0];
#endif
            cdtodz = PhysConst::c * dt[lev] / dz;

            // Initialize Godfrey filters
            // Same filter for fields Ex, Ey and Bz
            const bool nodal_gather = !galerkin_interpolation;
            nci_godfrey_filter_exeybz[lev] = std::make_unique<NCIGodfreyFilter>(
                godfrey_coeff_set::Ex_Ey_Bz, cdtodz, nodal_gather);
            // Same filter for fields Bx, By and Ez
            nci_godfrey_filter_bxbyez[lev] = std::make_unique<NCIGodfreyFilter>(
                godfrey_coeff_set::Bx_By_Ez, cdtodz, nodal_gather);
            // Compute Godfrey filters stencils
            nci_godfrey_filter_exeybz[lev]->ComputeStencils();
            nci_godfrey_filter_bxbyez[lev]->ComputeStencils();
        }
    }
#endif
}

void
WarpX::InitFilter (){
    if (WarpX::use_filter){
        WarpX::bilinear_filter.npass_each_dir = WarpX::filter_npass_each_dir.toArray<unsigned int>();
        WarpX::bilinear_filter.ComputeStencils();
    }
}

void
WarpX::PostRestart ()
{
    mypc->PostRestart();
}


void
WarpX::InitLevelData (int lev, Real /*time*/)
{

    ParmParse pp_warpx("warpx");

    // default values of E_external_grid and B_external_grid
    // are used to set the E and B field when "constant" or
    // "parser" is not explicitly used in the input.
    pp_warpx.query("B_ext_grid_init_style", B_ext_grid_s);
    std::transform(B_ext_grid_s.begin(),
                   B_ext_grid_s.end(),
                   B_ext_grid_s.begin(),
                   ::tolower);

    pp_warpx.query("E_ext_grid_init_style", E_ext_grid_s);
    std::transform(E_ext_grid_s.begin(),
                   E_ext_grid_s.end(),
                   E_ext_grid_s.begin(),
                   ::tolower);

    // if the input string is "constant", the values for the
    // external grid must be provided in the input.
    if (B_ext_grid_s == "constant")
        utils::parser::getArrWithParser(pp_warpx, "B_external_grid", B_external_grid);

    // if the input string is "constant", the values for the
    // external grid must be provided in the input.
    if (E_ext_grid_s == "constant")
        utils::parser::getArrWithParser(pp_warpx, "E_external_grid", E_external_grid);

    // initialize the averaged fields only if the averaged algorithm
    // is activated ('psatd.do_time_averaging=1')
    ParmParse pp_psatd("psatd");
    pp_psatd.query("do_time_averaging", fft_do_time_averaging );

    for (int i = 0; i < 3; ++i) {
        current_fp[lev][i]->setVal(0.0);
        if (lev > 0)
           current_cp[lev][i]->setVal(0.0);

        // Initialize aux MultiFabs on level 0
        if (lev == 0) {
            Bfield_aux[lev][i]->setVal(0.0);
            Efield_aux[lev][i]->setVal(0.0);
        }

        if (WarpX::do_current_centering)
        {
            current_fp_nodal[lev][i]->setVal(0.0);
        }

        if (WarpX::current_deposition_algo == CurrentDepositionAlgo::Vay)
        {
            current_fp_vay[lev][i]->setVal(0.0);
        }

        if (B_ext_grid_s == "constant" || B_ext_grid_s == "default") {
           Bfield_fp[lev][i]->setVal(B_external_grid[i]);
           if (fft_do_time_averaging) {
                Bfield_avg_fp[lev][i]->setVal(B_external_grid[i]);
           }

           if (lev > 0) {
              Bfield_aux[lev][i]->setVal(B_external_grid[i]);
              Bfield_cp[lev][i]->setVal(B_external_grid[i]);
              if (fft_do_time_averaging) {
                  Bfield_avg_cp[lev][i]->setVal(B_external_grid[i]);
              }
           }
        }
        if (E_ext_grid_s == "constant" || E_ext_grid_s == "default") {
           Efield_fp[lev][i]->setVal(E_external_grid[i]);
           if (fft_do_time_averaging) {
               Efield_avg_fp[lev][i]->setVal(E_external_grid[i]);
            }

           if (lev > 0) {
              Efield_aux[lev][i]->setVal(E_external_grid[i]);
              Efield_cp[lev][i]->setVal(E_external_grid[i]);
              if (fft_do_time_averaging) {
                  Efield_avg_cp[lev][i]->setVal(E_external_grid[i]);
              }
           }
        }
    }

#ifdef AMREX_USE_EB
    InitializeEBGridData(lev);
#endif

    // if the input string for the B-field is "parse_b_ext_grid_function",
    // then the analytical expression or function must be
    // provided in the input file.
    if (B_ext_grid_s == "parse_b_ext_grid_function") {

#ifdef WARPX_DIM_RZ
       amrex::Abort(Utils::TextMsg::Err(
           "E and B parser for external fields does not work with RZ -- TO DO"));
#endif
       utils::parser::Store_parserString(pp_warpx, "Bx_external_grid_function(x,y,z)",
          str_Bx_ext_grid_function);
       utils::parser::Store_parserString(pp_warpx, "By_external_grid_function(x,y,z)",
          str_By_ext_grid_function);
       utils::parser::Store_parserString(pp_warpx, "Bz_external_grid_function(x,y,z)",
          str_Bz_ext_grid_function);
       Bxfield_parser = std::make_unique<amrex::Parser>(
       utils::parser::makeParser(str_Bx_ext_grid_function,{"x","y","z"}));
       Byfield_parser = std::make_unique<amrex::Parser>(
          utils::parser::makeParser(str_By_ext_grid_function,{"x","y","z"}));
       Bzfield_parser = std::make_unique<amrex::Parser>(
          utils::parser::makeParser(str_Bz_ext_grid_function,{"x","y","z"}));

       // Initialize Bfield_fp with external function
       InitializeExternalFieldsOnGridUsingParser(Bfield_fp[lev][0].get(),
                                                 Bfield_fp[lev][1].get(),
                                                 Bfield_fp[lev][2].get(),
                                                 Bxfield_parser->compile<3>(),
                                                 Byfield_parser->compile<3>(),
                                                 Bzfield_parser->compile<3>(),
                                                 m_edge_lengths[lev],
                                                 m_face_areas[lev],
                                                 'B',
                                                 lev);
       if (lev > 0) {
          InitializeExternalFieldsOnGridUsingParser(Bfield_aux[lev][0].get(),
                                                    Bfield_aux[lev][1].get(),
                                                    Bfield_aux[lev][2].get(),
                                                    Bxfield_parser->compile<3>(),
                                                    Byfield_parser->compile<3>(),
                                                    Bzfield_parser->compile<3>(),
                                                    m_edge_lengths[lev],
                                                    m_face_areas[lev],
                                                    'B',
                                                    lev);

          InitializeExternalFieldsOnGridUsingParser(Bfield_cp[lev][0].get(),
                                                    Bfield_cp[lev][1].get(),
                                                    Bfield_cp[lev][2].get(),
                                                    Bxfield_parser->compile<3>(),
                                                    Byfield_parser->compile<3>(),
                                                    Bzfield_parser->compile<3>(),
                                                    m_edge_lengths[lev],
                                                    m_face_areas[lev],
                                                    'B',
                                                    lev);
       }
    }

    // if the input string for the E-field is "parse_e_ext_grid_function",
    // then the analytical expression or function must be
    // provided in the input file.
    if (E_ext_grid_s == "parse_e_ext_grid_function") {

#ifdef WARPX_DIM_RZ
       amrex::Abort(Utils::TextMsg::Err(
           "E and B parser for external fields does not work with RZ -- TO DO"));
#endif
       utils::parser::Store_parserString(pp_warpx, "Ex_external_grid_function(x,y,z)",
           str_Ex_ext_grid_function);
       utils::parser::Store_parserString(pp_warpx, "Ey_external_grid_function(x,y,z)",
           str_Ey_ext_grid_function);
       utils::parser::Store_parserString(pp_warpx, "Ez_external_grid_function(x,y,z)",
           str_Ez_ext_grid_function);

       Exfield_parser = std::make_unique<amrex::Parser>(
           utils::parser::makeParser(str_Ex_ext_grid_function,{"x","y","z"}));
       Eyfield_parser = std::make_unique<amrex::Parser>(
           utils::parser::makeParser(str_Ey_ext_grid_function,{"x","y","z"}));
       Ezfield_parser = std::make_unique<amrex::Parser>(
           utils::parser::makeParser(str_Ez_ext_grid_function,{"x","y","z"}));

       // Initialize Efield_fp with external function
       InitializeExternalFieldsOnGridUsingParser(Efield_fp[lev][0].get(),
                                                 Efield_fp[lev][1].get(),
                                                 Efield_fp[lev][2].get(),
                                                 Exfield_parser->compile<3>(),
                                                 Eyfield_parser->compile<3>(),
                                                 Ezfield_parser->compile<3>(),
                                                 m_edge_lengths[lev],
                                                 m_face_areas[lev],
                                                 'E',
                                                 lev);

#ifdef AMREX_USE_EB
        // We initialize ECTRhofield consistently with the Efield
        if (WarpX::electromagnetic_solver_id == ElectromagneticSolverAlgo::ECT) {
            m_fdtd_solver_fp[lev]->EvolveECTRho(Efield_fp[lev], m_edge_lengths[lev],
                                                m_face_areas[lev], ECTRhofield[lev], lev);

        }
#endif

       if (lev > 0) {
          InitializeExternalFieldsOnGridUsingParser(Efield_aux[lev][0].get(),
                                                    Efield_aux[lev][1].get(),
                                                    Efield_aux[lev][2].get(),
                                                    Exfield_parser->compile<3>(),
                                                    Eyfield_parser->compile<3>(),
                                                    Ezfield_parser->compile<3>(),
                                                    m_edge_lengths[lev],
                                                    m_face_areas[lev],
                                                    'E',
                                                    lev);

          InitializeExternalFieldsOnGridUsingParser(Efield_cp[lev][0].get(),
                                                    Efield_cp[lev][1].get(),
                                                    Efield_cp[lev][2].get(),
                                                    Exfield_parser->compile<3>(),
                                                    Eyfield_parser->compile<3>(),
                                                    Ezfield_parser->compile<3>(),
                                                    m_edge_lengths[lev],
                                                    m_face_areas[lev],
                                                    'E',
                                                    lev);
#ifdef AMREX_USE_EB
           if (WarpX::electromagnetic_solver_id == ElectromagneticSolverAlgo::ECT) {
               // We initialize ECTRhofield consistently with the Efield
               m_fdtd_solver_cp[lev]->EvolveECTRho(Efield_cp[lev], m_edge_lengths[lev],
                                                   m_face_areas[lev], ECTRhofield[lev], lev);

           }
#endif
       }
    }

    if (F_fp[lev]) {
        F_fp[lev]->setVal(0.0);
    }

    if (G_fp[lev]) {
        G_fp[lev]->setVal(0.0);
    }

    if (rho_fp[lev]) {
        rho_fp[lev]->setVal(0.0);
    }

    if (F_cp[lev]) {
        F_cp[lev]->setVal(0.0);
    }

    if (G_cp[lev]) {
        G_cp[lev]->setVal(0.0);
    }

    if (rho_cp[lev]) {
        rho_cp[lev]->setVal(0.0);
    }

    if (costs[lev]) {
        const auto iarr = costs[lev]->IndexArray();
        for (int i : iarr) {
            (*costs[lev])[i] = 0.0;
            WarpX::setLoadBalanceEfficiency(lev, -1);
        }
    }
}

void
WarpX::InitializeExternalFieldsOnGridUsingParser (
       MultiFab *mfx, MultiFab *mfy, MultiFab *mfz,
       ParserExecutor<3> const& xfield_parser, ParserExecutor<3> const& yfield_parser,
       ParserExecutor<3> const& zfield_parser,
       std::array< std::unique_ptr<amrex::MultiFab>, 3 > const& edge_lengths,
       std::array< std::unique_ptr<amrex::MultiFab>, 3 > const& face_areas,
       const char field,
       const int lev)
{

    const auto dx_lev = geom[lev].CellSizeArray();
    const RealBox& real_box = geom[lev].ProbDomain();
    amrex::IntVect x_nodal_flag = mfx->ixType().toIntVect();
    amrex::IntVect y_nodal_flag = mfy->ixType().toIntVect();
    amrex::IntVect z_nodal_flag = mfz->ixType().toIntVect();
    for ( MFIter mfi(*mfx, TilingIfNotGPU()); mfi.isValid(); ++mfi)
    {
       const amrex::Box& tbx = mfi.tilebox( x_nodal_flag, mfx->nGrowVect() );
       const amrex::Box& tby = mfi.tilebox( y_nodal_flag, mfy->nGrowVect() );
       const amrex::Box& tbz = mfi.tilebox( z_nodal_flag, mfz->nGrowVect() );

       auto const& mfxfab = mfx->array(mfi);
       auto const& mfyfab = mfy->array(mfi);
       auto const& mfzfab = mfz->array(mfi);

#ifdef AMREX_USE_EB
       amrex::Array4<amrex::Real> const& lx = edge_lengths[0]->array(mfi);
       amrex::Array4<amrex::Real> const& ly = edge_lengths[1]->array(mfi);
       amrex::Array4<amrex::Real> const& lz = edge_lengths[2]->array(mfi);
       amrex::Array4<amrex::Real> const& Sx = face_areas[0]->array(mfi);
       amrex::Array4<amrex::Real> const& Sy = face_areas[1]->array(mfi);
       amrex::Array4<amrex::Real> const& Sz = face_areas[2]->array(mfi);

#if defined(WARPX_DIM_XZ) || defined(WARPX_DIM_RZ)
        amrex::ignore_unused(ly, Sx, Sz);
#elif defined(WARPX_DIM_1D_Z)
        amrex::ignore_unused(lx, ly, lz, Sx, Sy, Sz);
#endif

#else
       amrex::ignore_unused(edge_lengths, face_areas, field);
#endif

        amrex::ParallelFor (tbx, tby, tbz,
            [=] AMREX_GPU_DEVICE (int i, int j, int k) {
#ifdef AMREX_USE_EB
#ifdef WARPX_DIM_3D
                if((field=='E' and lx(i, j, k)<=0) or (field=='B' and Sx(i, j, k)<=0))  return;
#elif defined(WARPX_DIM_XZ) || defined(WARPX_DIM_RZ)
                //In XZ and RZ Ex is associated with a x-edge, while Bx is associated with a z-edge
                if((field=='E' and lx(i, j, k)<=0) or (field=='B' and lz(i, j, k)<=0)) return;
#endif
#endif
                // Shift required in the x-, y-, or z- position
                // depending on the index type of the multifab
#if defined(WARPX_DIM_1D_Z)
                amrex::Real x = 0._rt;
                amrex::Real y = 0._rt;
                amrex::Real fac_z = (1._rt - x_nodal_flag[1]) * dx_lev[1] * 0.5_rt;
                amrex::Real z = j*dx_lev[1] + real_box.lo(1) + fac_z;
#elif defined(WARPX_DIM_XZ) || defined(WARPX_DIM_RZ)
                amrex::Real fac_x = (1._rt - x_nodal_flag[0]) * dx_lev[0] * 0.5_rt;
                amrex::Real x = i*dx_lev[0] + real_box.lo(0) + fac_x;
                amrex::Real y = 0._rt;
                amrex::Real fac_z = (1._rt - x_nodal_flag[1]) * dx_lev[1] * 0.5_rt;
                amrex::Real z = j*dx_lev[1] + real_box.lo(1) + fac_z;
#else
                amrex::Real fac_x = (1._rt - x_nodal_flag[0]) * dx_lev[0] * 0.5_rt;
                amrex::Real x = i*dx_lev[0] + real_box.lo(0) + fac_x;
                amrex::Real fac_y = (1._rt - x_nodal_flag[1]) * dx_lev[1] * 0.5_rt;
                amrex::Real y = j*dx_lev[1] + real_box.lo(1) + fac_y;
                amrex::Real fac_z = (1._rt - x_nodal_flag[2]) * dx_lev[2] * 0.5_rt;
                amrex::Real z = k*dx_lev[2] + real_box.lo(2) + fac_z;
#endif
                // Initialize the x-component of the field.
                mfxfab(i,j,k) = xfield_parser(x,y,z);
            },
            [=] AMREX_GPU_DEVICE (int i, int j, int k) {
#ifdef AMREX_USE_EB
#ifdef WARPX_DIM_3D
                if((field=='E' and ly(i, j, k)<=0) or (field=='B' and Sy(i, j, k)<=0))  return;
#elif defined(WARPX_DIM_XZ) || defined(WARPX_DIM_RZ)
                //In XZ and RZ Ey is associated with a mesh node, so we need to check if  the mesh node is covered
                if((field=='E' and (lx(i, j, k)<=0 || lx(i-1, j, k)<=0 || lz(i, j, k)<=0 || lz(i, j-1, k)<=0)) or
                   (field=='B' and Sy(i,j,k)<=0)) return;
#endif
#endif
#if defined(WARPX_DIM_1D_Z)
                amrex::Real x = 0._rt;
                amrex::Real y = 0._rt;
                amrex::Real fac_z = (1._rt - y_nodal_flag[1]) * dx_lev[1] * 0.5_rt;
                amrex::Real z = j*dx_lev[1] + real_box.lo(1) + fac_z;
#elif defined(WARPX_DIM_XZ) || defined(WARPX_DIM_RZ)
                amrex::Real fac_x = (1._rt - y_nodal_flag[0]) * dx_lev[0] * 0.5_rt;
                amrex::Real x = i*dx_lev[0] + real_box.lo(0) + fac_x;
                amrex::Real y = 0._rt;
                amrex::Real fac_z = (1._rt - y_nodal_flag[1]) * dx_lev[1] * 0.5_rt;
                amrex::Real z = j*dx_lev[1] + real_box.lo(1) + fac_z;
#elif defined(WARPX_DIM_3D)
                amrex::Real fac_x = (1._rt - y_nodal_flag[0]) * dx_lev[0] * 0.5_rt;
                amrex::Real x = i*dx_lev[0] + real_box.lo(0) + fac_x;
                amrex::Real fac_y = (1._rt - y_nodal_flag[1]) * dx_lev[1] * 0.5_rt;
                amrex::Real y = j*dx_lev[1] + real_box.lo(1) + fac_y;
                amrex::Real fac_z = (1._rt - y_nodal_flag[2]) * dx_lev[2] * 0.5_rt;
                amrex::Real z = k*dx_lev[2] + real_box.lo(2) + fac_z;
#endif
                // Initialize the y-component of the field.
                mfyfab(i,j,k)  = yfield_parser(x,y,z);
            },
            [=] AMREX_GPU_DEVICE (int i, int j, int k) {
#ifdef AMREX_USE_EB
#ifdef WARPX_DIM_3D
                if((field=='E' and lz(i, j, k)<=0) or (field=='B' and Sz(i, j, k)<=0))  return;
#elif defined(WARPX_DIM_XZ) || defined(WARPX_DIM_RZ)
                //In XZ and RZ Ez is associated with a z-edge, while Bz is associated with a x-edge
                if((field=='E' and lz(i, j, k)<=0) or (field=='B' and lx(i, j, k)<=0)) return;
#endif
#endif
#if defined(WARPX_DIM_1D_Z)
                amrex::Real x = 0._rt;
                amrex::Real y = 0._rt;
                amrex::Real fac_z = (1._rt - z_nodal_flag[1]) * dx_lev[1] * 0.5_rt;
                amrex::Real z = j*dx_lev[1] + real_box.lo(1) + fac_z;
#elif defined(WARPX_DIM_XZ) || defined(WARPX_DIM_RZ)
                amrex::Real fac_x = (1._rt - z_nodal_flag[0]) * dx_lev[0] * 0.5_rt;
                amrex::Real x = i*dx_lev[0] + real_box.lo(0) + fac_x;
                amrex::Real y = 0._rt;
                amrex::Real fac_z = (1._rt - z_nodal_flag[1]) * dx_lev[1] * 0.5_rt;
                amrex::Real z = j*dx_lev[1] + real_box.lo(1) + fac_z;
#elif defined(WARPX_DIM_3D)
                amrex::Real fac_x = (1._rt - z_nodal_flag[0]) * dx_lev[0] * 0.5_rt;
                amrex::Real x = i*dx_lev[0] + real_box.lo(0) + fac_x;
                amrex::Real fac_y = (1._rt - z_nodal_flag[1]) * dx_lev[1] * 0.5_rt;
                amrex::Real y = j*dx_lev[1] + real_box.lo(1) + fac_y;
                amrex::Real fac_z = (1._rt - z_nodal_flag[2]) * dx_lev[2] * 0.5_rt;
                amrex::Real z = k*dx_lev[2] + real_box.lo(2) + fac_z;
#endif
                // Initialize the z-component of the field.
                mfzfab(i,j,k) = zfield_parser(x,y,z);
            }
        );
    }
}

void
WarpX::PerformanceHints ()
{
    // Check requested MPI ranks and available boxes
    amrex::Long total_nboxes = 0; // on all MPI ranks
    for (int ilev = 0; ilev <= finestLevel(); ++ilev) {
        total_nboxes += boxArray(ilev).size();
    }
    auto const nprocs = ParallelDescriptor::NProcs();

    // Check: are there more MPI ranks than Boxes?
    if (nprocs > total_nboxes) {
        std::stringstream warnMsg;
        warnMsg << "Too many resources / too little work!\n"
            << "  It looks like you requested more compute resources than "
            << "there are total number of boxes of cells available ("
            << total_nboxes << "). "
            << "You started with (" << nprocs
            << ") MPI ranks, so (" << nprocs - total_nboxes
            << ") rank(s) will have no work.\n"
#ifdef AMREX_USE_GPU
            << "  On GPUs, consider using 1-8 boxes per GPU that together fill "
            << "each GPU's memory sufficiently. If you do not rely on dynamic "
            << "load-balancing, then one large box per GPU is ideal.\n"
#endif
            << "Consider decreasing the amr.blocking_factor and"
            << "amr.max_grid_size parameters and/or using less MPI ranks.\n"
            << "  More information:\n"
            << "  https://warpx.readthedocs.io/en/latest/usage/workflows/parallelization.html\n";

        ablastr::warn_manager::WMRecordWarning(
          "Performance", warnMsg.str(), ablastr::warn_manager::WarnPriority::high);
    }

#ifdef AMREX_USE_GPU
    // Check: Are there more than 12 boxes per GPU?
    if (total_nboxes > nprocs * 12) {
        std::stringstream warnMsg;
        warnMsg << "Too many boxes per GPU!\n"
            << "  It looks like you split your simulation domain "
            << "in too many boxes (" << total_nboxes << "), which "
            << "results in an average number of ("
            << amrex::Long(total_nboxes/nprocs) << ") per GPU. "
            << "This causes severe overhead in the communication of "
            << "border/guard regions.\n"
            << "  On GPUs, consider using 1-8 boxes per GPU that together fill "
            << "each GPU's memory sufficiently. If you do not rely on dynamic "
            << "load-balancing, then one large box per GPU is ideal.\n"
            << "Consider increasing the amr.blocking_factor and"
            << "amr.max_grid_size parameters and/or using more MPI ranks.\n"
            << "  More information:\n"
            << "  https://warpx.readthedocs.io/en/latest/usage/workflows/parallelization.html\n";

        ablastr::warn_manager::WMRecordWarning(
          "Performance", warnMsg.str(), ablastr::warn_manager::WarnPriority::high);
    }
#endif

    // TODO: warn if some ranks have disproportionally more work than all others
    //       tricky: it can be ok to assign "vacuum" boxes to some ranks w/o slowing down
    //               all other ranks; we need to measure this with our load-balancing
    //               routines and issue a warning only of some ranks stall all other ranks
    // TODO: check MPI-rank to GPU ratio (should be 1:1)
    // TODO: check memory per MPI rank, especially if GPUs are underutilized
    // TODO: CPU tiling hints with OpenMP
}

void WarpX::CheckGuardCells()
{
    for (int lev = 0; lev <= finest_level; ++lev)
    {
        for (int dim = 0; dim < 3; ++dim)
        {
            CheckGuardCells(*Efield_fp[lev][dim]);
            CheckGuardCells(*Bfield_fp[lev][dim]);
            CheckGuardCells(*current_fp[lev][dim]);

            if (WarpX::fft_do_time_averaging)
            {
                CheckGuardCells(*Efield_avg_fp[lev][dim]);
                CheckGuardCells(*Bfield_avg_fp[lev][dim]);
            }
        }

        if (rho_fp[lev])
        {
            CheckGuardCells(*rho_fp[lev]);
        }

        if (F_fp[lev])
        {
            CheckGuardCells(*F_fp[lev]);
        }

        // MultiFabs on coarse patch
        if (lev > 0)
        {
            for (int dim = 0; dim < 3; ++dim)
            {
                CheckGuardCells(*Efield_cp[lev][dim]);
                CheckGuardCells(*Bfield_cp[lev][dim]);
                CheckGuardCells(*current_cp[lev][dim]);

                if (WarpX::fft_do_time_averaging)
                {
                    CheckGuardCells(*Efield_avg_cp[lev][dim]);
                    CheckGuardCells(*Bfield_avg_cp[lev][dim]);
                }
            }

            if (rho_cp[lev])
            {
                CheckGuardCells(*rho_cp[lev]);
            }

            if (F_cp[lev])
            {
                CheckGuardCells(*F_cp[lev]);
            }
        }
    }
}

void WarpX::CheckGuardCells(amrex::MultiFab const& mf)
{
    for (amrex::MFIter mfi(mf); mfi.isValid(); ++mfi)
    {
        const amrex::IntVect vc = mfi.validbox().enclosedCells().size();
        const amrex::IntVect gc = mf.nGrowVect();

        std::stringstream ss_msg;
        ss_msg << "MultiFab " << mf.tags()[1].c_str() << ":" <<
            " the number of guard cells " << gc <<
            " is larger than or equal to the number of valid cells "
            << vc << ", please reduce the number of guard cells" <<
             " or increase the grid size by changing domain decomposition.";
        WARPX_ALWAYS_ASSERT_WITH_MESSAGE(vc.allGT(gc), ss_msg.str());
    }
}

void WarpX::InitializeEBGridData (int lev)
{
#ifdef AMREX_USE_EB
    if (lev == maxLevel()) {

        // Throw a warning if EB is on and particle_shape > 1
        bool flag_eb_on = not fieldEBFactory(lev).isAllRegular();

        if ((nox > 1 or noy > 1 or noz > 1) and flag_eb_on)
        {
            ablastr::warn_manager::WMRecordWarning("Particles",
              "when algo.particle_shape > 1, numerical artifacts will be present when\n"
              "particles are close to embedded boundaries");
        }

<<<<<<< HEAD
        if (WarpX::electromagnetic_solver_id == ElectromagneticSolverAlgo::None ||
            WarpX::electromagnetic_solver_id == ElectromagneticSolverAlgo::Yee ||
            WarpX::electromagnetic_solver_id == ElectromagneticSolverAlgo::CKC ||
            WarpX::electromagnetic_solver_id == ElectromagneticSolverAlgo::ECT ||
            WarpX::electromagnetic_solver_id == ElectromagneticSolverAlgo::Hybrid ) {
=======
        if (WarpX::electromagnetic_solver_id != ElectromagneticSolverAlgo::PSATD ) {
>>>>>>> d6f20300

            auto const eb_fact = fieldEBFactory(lev);

            ComputeEdgeLengths(m_edge_lengths[lev], eb_fact);
            ScaleEdges(m_edge_lengths[lev], CellSize(lev));
            ComputeFaceAreas(m_face_areas[lev], eb_fact);
            ScaleAreas(m_face_areas[lev], CellSize(lev));

            if (WarpX::electromagnetic_solver_id == ElectromagneticSolverAlgo::ECT) {
                MarkCells();
                ComputeFaceExtensions();
            }
        }

        ComputeDistanceToEB();

    }
#else
    amrex::ignore_unused(lev);
#endif
}

void WarpX::CheckKnownIssues()
{
    if (WarpX::electromagnetic_solver_id == ElectromagneticSolverAlgo::PSATD &&
        (std::any_of(do_pml_Lo[0].begin(),do_pml_Lo[0].end(),[](const auto& ee){return ee;}) ||
        std::any_of(do_pml_Hi[0].begin(),do_pml_Hi[0].end(),[](const auto& ee){return ee;})) )
        {
            ablastr::warn_manager::WMRecordWarning(
                "PML",
                "Using PSATD together with PML may lead to instabilities if the plasma touches the PML region. "
                "It is recommended to leave enough empty space between the plama boundary and the PML region.",
                ablastr::warn_manager::WarnPriority::low);
        }
}<|MERGE_RESOLUTION|>--- conflicted
+++ resolved
@@ -1243,15 +1243,7 @@
               "particles are close to embedded boundaries");
         }
 
-<<<<<<< HEAD
-        if (WarpX::electromagnetic_solver_id == ElectromagneticSolverAlgo::None ||
-            WarpX::electromagnetic_solver_id == ElectromagneticSolverAlgo::Yee ||
-            WarpX::electromagnetic_solver_id == ElectromagneticSolverAlgo::CKC ||
-            WarpX::electromagnetic_solver_id == ElectromagneticSolverAlgo::ECT ||
-            WarpX::electromagnetic_solver_id == ElectromagneticSolverAlgo::Hybrid ) {
-=======
         if (WarpX::electromagnetic_solver_id != ElectromagneticSolverAlgo::PSATD ) {
->>>>>>> d6f20300
 
             auto const eb_fact = fieldEBFactory(lev);
 
