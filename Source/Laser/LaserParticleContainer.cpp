--- conflicted
+++ resolved
@@ -504,11 +504,7 @@
             // Current Deposition
             //
             // Deposit inside domains
-<<<<<<< HEAD
-            Real* ion_lev = nullptr;
-=======
             int* ion_lev = nullptr;
->>>>>>> 485e4e5e
             DepositCurrent(pti, wp, uxp, uyp, uzp, ion_lev, &jx, &jy, &jz,
                            0, np_current, thread_num,
                            lev, lev, dt);
