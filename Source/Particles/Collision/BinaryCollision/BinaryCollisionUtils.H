/* Copyright 2021 Neil Zaim
 *
 * This file is part of WarpX.
 *
 * License: BSD-3-Clause-LBNL
 */

#ifndef BINARY_COLLISION_UTILS_H_
#define BINARY_COLLISION_UTILS_H_

#include <string>

#include "Particles/MultiParticleContainer.H"

#include <AMReX_Math.H>

enum struct CollisionType { DeuteriumTritiumToNeutronHeliumFusion,
                            DeuteriumDeuteriumToProtonTritiumFusion,
                            DeuteriumDeuteriumToNeutronHeliumFusion,
                            DeuteriumHeliumToProtonHeliumFusion,
                            ProtonBoronToAlphasFusion,
                            Undefined };

enum struct NuclearFusionType {
                                DeuteriumTritiumToNeutronHelium,
                                DeuteriumDeuteriumToProtonTritium,
                                DeuteriumDeuteriumToNeutronHelium,
                                DeuteriumHeliumToProtonHelium,
                                ProtonBoronToAlphas,
                                Undefined };

namespace BinaryCollisionUtils{

    NuclearFusionType get_nuclear_fusion_type (std::string collision_name,
                                               MultiParticleContainer const * mypc);

    CollisionType get_collision_type (std::string collision_name,
                                      MultiParticleContainer const * mypc);

    CollisionType nuclear_fusion_type_to_collision_type (NuclearFusionType fusion_type);

    /**
     * \brief Return (relativistic) collision energy, collision speed and
     * Lorentz factor for transforming between the lab and center-of-momentum
<<<<<<< HEAD
     * frames. Note the use of `double` for energy since this calculation is
     * prone to error with single precision.
=======
     * frames.
>>>>>>> 2444f152
     */
    AMREX_GPU_HOST_DEVICE AMREX_INLINE
    void get_collision_parameters (
        const amrex::ParticleReal& u1x, const amrex::ParticleReal& u1y,
        const amrex::ParticleReal& u1z, const amrex::ParticleReal& u2x,
        const amrex::ParticleReal& u2y, const amrex::ParticleReal& u2z,
        const amrex::ParticleReal& m1, const amrex::ParticleReal& m2,
<<<<<<< HEAD
        amrex::ParticleReal& E_coll, amrex::ParticleReal& v_coll,
        amrex::ParticleReal& lab_to_COM_factor )
=======
        amrex::ParticleReal& E_kin_COM, amrex::ParticleReal& v_rel_COM,
        amrex::ParticleReal& lab_to_COM_lorentz_factor )
>>>>>>> 2444f152
    {
        // General notations in this function:
        //     x_sq denotes the square of x
        //     x_star denotes the value of x in the center of mass frame

        using namespace amrex::literals;
        using namespace amrex::Math;

        constexpr auto one_pr = amrex::ParticleReal(1.);
        constexpr auto inv_four_pr = amrex::ParticleReal(1./4.);
        constexpr double c_sq = PhysConst::c * PhysConst::c;
        constexpr double inv_csq = 1.0 / c_sq;

        const amrex::ParticleReal m1_sq = m1*m1;
        const amrex::ParticleReal m2_sq = m2*m2;

        // Compute Lorentz factor gamma in the lab frame
        const double g1 = std::sqrt( 1.0 + static_cast<double>(u1x*u1x+u1y*u1y+u1z*u1z)*inv_csq );
        const double g2 = std::sqrt( 1.0 + static_cast<double>(u2x*u2x+u2y*u2y+u2z*u2z)*inv_csq );

        // Compute momenta
        const amrex::ParticleReal p1x = u1x * m1;
        const amrex::ParticleReal p1y = u1y * m1;
        const amrex::ParticleReal p1z = u1z * m1;
        const amrex::ParticleReal p2x = u2x * m2;
        const amrex::ParticleReal p2y = u2y * m2;
        const amrex::ParticleReal p2z = u2z * m2;
        // Square norm of the total (sum between the two particles) momenta in the lab frame
<<<<<<< HEAD
        const double p_total_sq = static_cast<double>(
=======
        const auto p_total_sq = static_cast<double>(
>>>>>>> 2444f152
            powi<2>(p1x + p2x) + powi<2>(p1y + p2y) + powi<2>(p1z + p2z)
        );

        // Total energy in the lab frame
<<<<<<< HEAD
        const double m1_dbl = static_cast<double>(m1);
        const double m2_dbl = static_cast<double>(m2);
=======
        // Note the use of `double` for energy since this calculation is
        // prone to error with single precision.
        const auto m1_dbl = static_cast<double>(m1);
        const auto m2_dbl = static_cast<double>(m2);
>>>>>>> 2444f152
        const double E_lab = (m1_dbl * g1 + m2_dbl * g2) * c_sq;
        // Total energy squared in the center of mass frame, calculated using the Lorentz invariance
        // of the four-momentum norm
        const double E_star_sq = E_lab*E_lab - c_sq*p_total_sq;

        // Kinetic energy in the center of mass frame
        const double E_star = std::sqrt(E_star_sq);
<<<<<<< HEAD
        E_coll = static_cast<amrex::ParticleReal>(E_star - (m1_dbl + m2_dbl)*c_sq);
=======
        E_kin_COM = static_cast<amrex::ParticleReal>(E_star - (m1_dbl + m2_dbl)*c_sq);
>>>>>>> 2444f152

        // Square of the norm of the momentum of one of the particles in the center of mass frame
        // Formula obtained by inverting E^2 = p^2*c^2 + m^2*c^4 in the COM frame for each particle
        // The expression below is specifically written in a form that avoids returning
        // small negative numbers due to machine precision errors, for low-energy particles
<<<<<<< HEAD
        const amrex::ParticleReal E_ratio = E_star/((m1 + m2)*c_sq);
        const amrex::ParticleReal p_star_sq = m1*m2*c_sq * ( powi<2>(E_ratio) - one_pr )
                + powi<2>(m1 - m2)*c_sq*inv_four_pr * powi<2>( E_ratio - 1._prt/E_ratio );

        // Lorentz factors in the center of mass frame
        const amrex::ParticleReal g1_star = std::sqrt(one_pr + p_star_sq / (m1_sq*c_sq));
        const amrex::ParticleReal g2_star = std::sqrt(one_pr + p_star_sq / (m2_sq*c_sq));

        // relative velocity in the center of mass frame
        v_coll = std::sqrt(p_star_sq) * (one_pr/(m1*g1_star) + one_pr/(m2*g2_star));

        // Cross sections and relative velocity are computed in the center of mass frame.
        // On the other hand, the particle densities (weight over volume) in the lab frame are used. To
        // take into account this discrepancy, we need to multiply the fusion probability by the ratio
        // between the Lorentz factors in the COM frame and the Lorentz factors in the lab frame
        // (see Perez et al., Phys.Plasmas.19.083104 (2012))
        lab_to_COM_factor = g1_star*g2_star/(g1*g2);
=======
        const auto E_ratio = static_cast<amrex::ParticleReal>(E_star/((m1 + m2)*c_sq));
        const auto p_star_sq = static_cast<amrex::ParticleReal>(
            m1*m2*c_sq * ( powi<2>(E_ratio) - one_pr )
            + powi<2>(m1 - m2)*c_sq*inv_four_pr * powi<2>( E_ratio - 1._prt/E_ratio)
        );

        // Lorentz factors in the center of mass frame
        const auto g1_star = std::sqrt(one_pr + p_star_sq / static_cast<amrex::ParticleReal>(m1_sq*c_sq));
        const auto g2_star = std::sqrt(one_pr + p_star_sq / static_cast<amrex::ParticleReal>(m2_sq*c_sq));

        // relative velocity in the center of mass frame
        v_rel_COM = std::sqrt(p_star_sq) * (one_pr/(m1*g1_star) + one_pr/(m2*g2_star));

        // Cross sections and relative velocity are computed in the center of mass frame.
        // On the other hand, the particle densities (weight over volume) in the lab frame are used.
        // To take this disrepancy into account, it is needed to multiply the
        // collision probability by the ratio between the Lorentz factors in the
        // COM frame and the Lorentz factors in the lab frame (see
        // Perez et al., Phys.Plasmas.19.083104 (2012)). The correction factor
        // is calculated here.
        lab_to_COM_lorentz_factor = g1_star*g2_star/static_cast<amrex::ParticleReal>(g1*g2);
>>>>>>> 2444f152
    }
}

#endif // BINARY_COLLISION_UTILS_H_<|MERGE_RESOLUTION|>--- conflicted
+++ resolved
@@ -42,12 +42,7 @@
     /**
      * \brief Return (relativistic) collision energy, collision speed and
      * Lorentz factor for transforming between the lab and center-of-momentum
-<<<<<<< HEAD
-     * frames. Note the use of `double` for energy since this calculation is
-     * prone to error with single precision.
-=======
      * frames.
->>>>>>> 2444f152
      */
     AMREX_GPU_HOST_DEVICE AMREX_INLINE
     void get_collision_parameters (
@@ -55,13 +50,8 @@
         const amrex::ParticleReal& u1z, const amrex::ParticleReal& u2x,
         const amrex::ParticleReal& u2y, const amrex::ParticleReal& u2z,
         const amrex::ParticleReal& m1, const amrex::ParticleReal& m2,
-<<<<<<< HEAD
-        amrex::ParticleReal& E_coll, amrex::ParticleReal& v_coll,
-        amrex::ParticleReal& lab_to_COM_factor )
-=======
         amrex::ParticleReal& E_kin_COM, amrex::ParticleReal& v_rel_COM,
         amrex::ParticleReal& lab_to_COM_lorentz_factor )
->>>>>>> 2444f152
     {
         // General notations in this function:
         //     x_sq denotes the square of x
@@ -90,24 +80,15 @@
         const amrex::ParticleReal p2y = u2y * m2;
         const amrex::ParticleReal p2z = u2z * m2;
         // Square norm of the total (sum between the two particles) momenta in the lab frame
-<<<<<<< HEAD
-        const double p_total_sq = static_cast<double>(
-=======
         const auto p_total_sq = static_cast<double>(
->>>>>>> 2444f152
             powi<2>(p1x + p2x) + powi<2>(p1y + p2y) + powi<2>(p1z + p2z)
         );
 
         // Total energy in the lab frame
-<<<<<<< HEAD
-        const double m1_dbl = static_cast<double>(m1);
-        const double m2_dbl = static_cast<double>(m2);
-=======
         // Note the use of `double` for energy since this calculation is
         // prone to error with single precision.
         const auto m1_dbl = static_cast<double>(m1);
         const auto m2_dbl = static_cast<double>(m2);
->>>>>>> 2444f152
         const double E_lab = (m1_dbl * g1 + m2_dbl * g2) * c_sq;
         // Total energy squared in the center of mass frame, calculated using the Lorentz invariance
         // of the four-momentum norm
@@ -115,35 +96,12 @@
 
         // Kinetic energy in the center of mass frame
         const double E_star = std::sqrt(E_star_sq);
-<<<<<<< HEAD
-        E_coll = static_cast<amrex::ParticleReal>(E_star - (m1_dbl + m2_dbl)*c_sq);
-=======
         E_kin_COM = static_cast<amrex::ParticleReal>(E_star - (m1_dbl + m2_dbl)*c_sq);
->>>>>>> 2444f152
 
         // Square of the norm of the momentum of one of the particles in the center of mass frame
         // Formula obtained by inverting E^2 = p^2*c^2 + m^2*c^4 in the COM frame for each particle
         // The expression below is specifically written in a form that avoids returning
         // small negative numbers due to machine precision errors, for low-energy particles
-<<<<<<< HEAD
-        const amrex::ParticleReal E_ratio = E_star/((m1 + m2)*c_sq);
-        const amrex::ParticleReal p_star_sq = m1*m2*c_sq * ( powi<2>(E_ratio) - one_pr )
-                + powi<2>(m1 - m2)*c_sq*inv_four_pr * powi<2>( E_ratio - 1._prt/E_ratio );
-
-        // Lorentz factors in the center of mass frame
-        const amrex::ParticleReal g1_star = std::sqrt(one_pr + p_star_sq / (m1_sq*c_sq));
-        const amrex::ParticleReal g2_star = std::sqrt(one_pr + p_star_sq / (m2_sq*c_sq));
-
-        // relative velocity in the center of mass frame
-        v_coll = std::sqrt(p_star_sq) * (one_pr/(m1*g1_star) + one_pr/(m2*g2_star));
-
-        // Cross sections and relative velocity are computed in the center of mass frame.
-        // On the other hand, the particle densities (weight over volume) in the lab frame are used. To
-        // take into account this discrepancy, we need to multiply the fusion probability by the ratio
-        // between the Lorentz factors in the COM frame and the Lorentz factors in the lab frame
-        // (see Perez et al., Phys.Plasmas.19.083104 (2012))
-        lab_to_COM_factor = g1_star*g2_star/(g1*g2);
-=======
         const auto E_ratio = static_cast<amrex::ParticleReal>(E_star/((m1 + m2)*c_sq));
         const auto p_star_sq = static_cast<amrex::ParticleReal>(
             m1*m2*c_sq * ( powi<2>(E_ratio) - one_pr )
@@ -165,7 +123,6 @@
         // Perez et al., Phys.Plasmas.19.083104 (2012)). The correction factor
         // is calculated here.
         lab_to_COM_lorentz_factor = g1_star*g2_star/static_cast<amrex::ParticleReal>(g1*g2);
->>>>>>> 2444f152
     }
 }
 
