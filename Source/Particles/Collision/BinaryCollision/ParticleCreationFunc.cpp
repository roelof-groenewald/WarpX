--- conflicted
+++ resolved
@@ -31,13 +31,8 @@
             // Proton-Boron fusion produces 3 alpha particles per fusion reaction
             m_num_products_host.push_back(3);
 #ifndef AMREX_USE_GPU
-<<<<<<< HEAD
             // On CPU, the device vector can be filled immediatly
             m_num_products_device.push_back(3);
-=======
-                // On CPU, the device vector can be filled immediately
-                m_num_products_device.push_back(3);
->>>>>>> c4e1e8e1
 #endif
         }
         else if ((m_collision_type == CollisionType::DeuteriumTritiumToNeutronHeliumFusion)
