/* Copyright 2021 Neil Zaim
 *
 * This file is part of WarpX.
 *
 * License: BSD-3-Clause-LBNL
 */

#include "ParticleCreationFunc.H"

#include "BinaryCollisionUtils.H"
#include "Particles/MultiParticleContainer.H"
#include "Utils/TextMsg.H"

#include <AMReX_GpuContainers.H>
#include <AMReX_ParmParse.H>
#include <AMReX_Vector.H>

#include <string>

ParticleCreationFunc::ParticleCreationFunc (const std::string collision_name,
                                            MultiParticleContainer const * const mypc)
{
    const amrex::ParmParse pp_collision_name(collision_name);

    m_collision_type = BinaryCollisionUtils::get_collision_type(collision_name, mypc);

<<<<<<< HEAD
        if (m_collision_type == CollisionType::ProtonBoronToAlphasFusion)
        {
            // Proton-Boron fusion only produces alpha particles
            m_num_product_species = 1;
            // Proton-Boron fusion produces 3 alpha particles per fusion reaction
            m_num_products_host.push_back(3);
#ifndef AMREX_USE_GPU
            // On CPU, the device vector can be filled immediatly
            m_num_products_device.push_back(3);
#endif
        }
        else if ((m_collision_type == CollisionType::DeuteriumTritiumToNeutronHeliumFusion)
              || (m_collision_type == CollisionType::DeuteriumDeuteriumToProtonTritiumFusion)
              || (m_collision_type == CollisionType::DeuteriumDeuteriumToNeutronHeliumFusion))
        {
            m_num_product_species = 2;
            m_num_products_host.push_back(1);
            m_num_products_host.push_back(1);
=======
    if (m_collision_type == CollisionType::ProtonBoronToAlphasFusion)
    {
        // Proton-Boron fusion only produces alpha particles
        m_num_product_species = 1;
        // Proton-Boron fusion produces 3 alpha particles per fusion reaction
        m_num_products_host.push_back(3);
#ifndef AMREX_USE_GPU
        // On CPU, the device vector can be filled immediately
        m_num_products_device.push_back(3);
#endif
    }
    else if ((m_collision_type == CollisionType::DeuteriumTritiumToNeutronHeliumFusion)
             || (m_collision_type == CollisionType::DeuteriumDeuteriumToProtonTritiumFusion)
             || (m_collision_type == CollisionType::DeuteriumDeuteriumToNeutronHeliumFusion))
    {
        m_num_product_species = 2;
        m_num_products_host.push_back(1);
        m_num_products_host.push_back(1);
>>>>>>> 2444f152
#ifndef AMREX_USE_GPU
        // On CPU, the device vector can be filled immediately
        m_num_products_device.push_back(1);
        m_num_products_device.push_back(1);
#endif
    }
    else
    {
        WARPX_ABORT_WITH_MESSAGE("Unknown collision type in ParticleCreationFunc");
    }

#ifdef AMREX_USE_GPU
     m_num_products_device.resize(m_num_product_species);
     amrex::Gpu::copyAsync(amrex::Gpu::hostToDevice, m_num_products_host.begin(),
                           m_num_products_host.end(),
                           m_num_products_device.begin());
     amrex::Gpu::streamSynchronize();
#endif
}<|MERGE_RESOLUTION|>--- conflicted
+++ resolved
@@ -24,26 +24,6 @@
 
     m_collision_type = BinaryCollisionUtils::get_collision_type(collision_name, mypc);
 
-<<<<<<< HEAD
-        if (m_collision_type == CollisionType::ProtonBoronToAlphasFusion)
-        {
-            // Proton-Boron fusion only produces alpha particles
-            m_num_product_species = 1;
-            // Proton-Boron fusion produces 3 alpha particles per fusion reaction
-            m_num_products_host.push_back(3);
-#ifndef AMREX_USE_GPU
-            // On CPU, the device vector can be filled immediatly
-            m_num_products_device.push_back(3);
-#endif
-        }
-        else if ((m_collision_type == CollisionType::DeuteriumTritiumToNeutronHeliumFusion)
-              || (m_collision_type == CollisionType::DeuteriumDeuteriumToProtonTritiumFusion)
-              || (m_collision_type == CollisionType::DeuteriumDeuteriumToNeutronHeliumFusion))
-        {
-            m_num_product_species = 2;
-            m_num_products_host.push_back(1);
-            m_num_products_host.push_back(1);
-=======
     if (m_collision_type == CollisionType::ProtonBoronToAlphasFusion)
     {
         // Proton-Boron fusion only produces alpha particles
@@ -62,7 +42,6 @@
         m_num_product_species = 2;
         m_num_products_host.push_back(1);
         m_num_products_host.push_back(1);
->>>>>>> 2444f152
 #ifndef AMREX_USE_GPU
         // On CPU, the device vector can be filled immediately
         m_num_products_device.push_back(1);
