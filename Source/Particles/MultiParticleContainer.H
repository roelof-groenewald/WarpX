
#ifndef WARPX_ParticleContainer_H_
#define WARPX_ParticleContainer_H_

#include <memory>
#include <map>
#include <string>

#include <AMReX_Particles.H>
<<<<<<< HEAD
#include <AMReX_AmrCore.H>
=======
>>>>>>> 485e4e5e
#include <WarpXParticleContainer.H>
#include <PhysicalParticleContainer.H>
#include <RigidInjectedParticleContainer.H>
#include <LaserParticleContainer.H>

//
// MultiParticleContainer holds multiple (nspecies or npsecies+1 when
// using laser) WarpXParticleContainer.  WarpXParticleContainer is
// derived from amrex::ParticleContainer, and it is
// polymorphic. PhysicalParticleContainer and LaserParticleContainer are
// concrete class dervied from WarpXParticlContainer.
//

class MultiParticleContainer
{

public:

    MultiParticleContainer (amrex::AmrCore* amr_core);

    ~MultiParticleContainer() {}

    WarpXParticleContainer& GetParticleContainer (int ispecies) {
	return *allcontainers[ispecies];
    }

    std::array<amrex::Real, 3> meanParticleVelocity(int ispecies) {
        return allcontainers[ispecies]->meanParticleVelocity();
    }

    void AllocData ();

    void InitData ();

#ifdef WARPX_DO_ELECTROSTATIC
    ///
    /// Performs the field gather operation using the input field E, for all the species
    /// in the MultiParticleContainer. This is the electrostatic version of the field gather.
    ///
    void FieldGatherES (const amrex::Vector<std::array<std::unique_ptr<amrex::MultiFab>, 3> >& E,
                        const amrex::Vector<std::unique_ptr<amrex::FabArray<amrex::BaseFab<int> > > >& masks);

    ///
    /// This evolves all the particles by one PIC time step, including charge deposition, the 
    /// field solve, and pushing the particles, for all the species in the MultiParticleContainer.
    /// This is the electrostatic version.
    ///
    void EvolveES (const amrex::Vector<std::array<std::unique_ptr<amrex::MultiFab>, 3> >& E, 
                         amrex::Vector<std::unique_ptr<amrex::MultiFab> >& rho, 
                   amrex::Real t, amrex::Real dt);

    ///
    /// This pushes the particle positions by one half time step for all the species in the 
    /// MultiParticleContainer. It is used to desynchronize the particles after initializaton
    /// or when restarting from a checkpoint. This is the electrostatic version.
    /// 
    void PushXES (amrex::Real dt);

    ///
    /// This deposits the particle charge onto rho, accumulating the value for all the species
    /// in the MultiParticleContainer. rho is assumed to contain node-centered multifabs. 
    /// This version is hard-coded for CIC deposition.
    ///
    void DepositCharge(amrex::Vector<std::unique_ptr<amrex::MultiFab> >& rho, bool local = false);

    ///
    /// This returns the total particle charge for all the species in this MultiParticleContainer.
    /// This is needed to subtract the offset for periodic boundary conditions.
    ///
    amrex::Real sumParticleCharge(bool local = false);
#endif // WARPX_DO_ELECTROSTATIC
    
    ///
    /// Performs the field gather operation using the input fields E and B, for all the species
    /// in the MultiParticleContainer. This is the electromagnetic version of the field gather.
    ///
    void FieldGather (int lev,
                      const amrex::MultiFab& Ex, const amrex::MultiFab& Ey,
                      const amrex::MultiFab& Ez, const amrex::MultiFab& Bx,
                      const amrex::MultiFab& By, const amrex::MultiFab& Bz); 

    ///
    /// This evolves all the particles by one PIC time step, including current deposition, the
    /// field solve, and pushing the particles, for all the species in the MultiParticleContainer.
    /// This is the electromagnetic version.
    ///
    void Evolve (int lev,
		 const amrex::MultiFab& Ex, const amrex::MultiFab& Ey, const amrex::MultiFab& Ez,
		 const amrex::MultiFab& Bx, const amrex::MultiFab& By, const amrex::MultiFab& Bz,
		 amrex::MultiFab& jx,  amrex::MultiFab& jy, amrex::MultiFab& jz, 
		 amrex::MultiFab* cjx,  amrex::MultiFab* cjy, amrex::MultiFab* cjz, 
                 amrex::MultiFab* rho, amrex::MultiFab* crho,
		 const amrex::MultiFab* cEx, const amrex::MultiFab* cEy, const amrex::MultiFab* cEz,
		 const amrex::MultiFab* cBx, const amrex::MultiFab* cBy, const amrex::MultiFab* cBz,
                 amrex::Real t, amrex::Real dt);

    ///
    /// This pushes the particle positions by one half time step for all the species in the
    /// MultiParticleContainer. It is used to desynchronize the particles after initializaton
    /// or when restarting from a checkpoint. This is the electromagnetic version.
    /// 
    void PushX (amrex::Real dt);

    ///
    /// This pushes the particle momenta by dt for all the species in the
    /// MultiParticleContainer. It is used to desynchronize the particles after initializaton
    /// or when restarting from a checkpoint.  It is also used to synchronize particles at the
    /// the end of the run.  This is the electromagnetic version.
    /// 
    void PushP (int lev, amrex::Real dt,
                const amrex::MultiFab& Ex, const amrex::MultiFab& Ey, const amrex::MultiFab& Ez,
                const amrex::MultiFab& Bx, const amrex::MultiFab& By, const amrex::MultiFab& Bz);

    ///
    /// This deposits the particle charge onto a node-centered MultiFab and returns a unique ptr
    /// to it. The charge density is accumulated over all the particles in the MultiParticleContainer
    /// This version uses PICSAR routines to perform the deposition.
    ///    
    std::unique_ptr<amrex::MultiFab> GetChargeDensity(int lev, bool local = false);

<<<<<<< HEAD
    void doFieldIonization();
=======
    void doFieldIonization ();
>>>>>>> 485e4e5e

    void Checkpoint (const std::string& dir) const;

    void WritePlotFile (const std::string& dir) const;
    
    void Restart (const std::string& dir);

    void PostRestart ();

    void ReadHeader (std::istream& is);

    void WriteHeader (std::ostream& os) const;

    void SortParticlesByCell ();

    void Redistribute ();

    void RedistributeLocal (const int num_ghost);

    amrex::Vector<long> NumberOfParticlesInGrid(int lev) const;

    void Increment (amrex::MultiFab& mf, int lev);

    void SetParticleBoxArray (int lev, amrex::BoxArray& new_ba);
    void SetParticleDistributionMap (int lev, amrex::DistributionMapping& new_dm);

    int nSpecies() const {return nspecies;}

    int nSpeciesBoostedFrameDiags() const {return nspecies_boosted_frame_diags;}
    int mapSpeciesBoostedFrameDiags(int i) const {return map_species_boosted_frame_diags[i];}
    int doBoostedFrameDiags() const {return do_boosted_frame_diags;}

    int nSpeciesDepositOnMainGrid () const {
        int r = 0;
        for (int i : deposit_on_main_grid) {
            if (i) ++r;
        }
        return r;
    }

    void GetLabFrameData(const std::string& snapshot_name,
                         const int i_lab, const int direction,
                         const amrex::Real z_old, const amrex::Real z_new,
                         const amrex::Real t_boost, const amrex::Real t_lab, const amrex::Real dt,
                         amrex::Vector<WarpXParticleContainer::DiagnosticParticleData>& parts) const;

    // Inject particles during the simulation (for particles entering the 
    // simulation domain after some iterations, due to flowing plasma and/or
    // moving window).
    void ContinuousInjection(const amrex::RealBox& injection_box) const;
    // Update injection position for continuously-injected species.
    void UpdateContinuousInjectionPosition(amrex::Real dt) const;
    int doContinuousInjection() const;

    std::vector<std::string> GetSpeciesNames() const { return species_names; }

    PhysicalParticleContainer& GetPCtmp () { return *pc_tmp; }
    
protected:

    // Particle container types
    enum struct PCTypes {Physical, RigidInjected};

    std::vector<std::string> species_names;

    std::vector<std::string> lasers_names;

    std::vector<int> deposit_on_main_grid;

    std::vector<PCTypes> species_types;

private:

    // physical particles (+ laser)
    amrex::Vector<std::unique_ptr<WarpXParticleContainer> > allcontainers;
    // Temporary particle container, used e.g. for particle splitting.
    std::unique_ptr<PhysicalParticleContainer> pc_tmp;

    void ReadParameters ();

    void mapSpeciesProduct ();
    int getSpeciesID (std::string product_str);
    
    // Number of species dumped in BoostedFrameDiagnostics
    int nspecies_boosted_frame_diags = 0;
    // map_species_boosted_frame_diags[i] is the species ID in 
    // MultiParticleContainer for 0<i<nspecies_boosted_frame_diags
    std::vector<int> map_species_boosted_frame_diags;
    int do_boosted_frame_diags = 0;

    // runtime parameters
    int nlasers = 0;
    int nspecies = 1;   // physical particles only. nspecies+nlasers == allcontainers.size().
};
#endif /*WARPX_ParticleContainer_H_*/<|MERGE_RESOLUTION|>--- conflicted
+++ resolved
@@ -7,10 +7,6 @@
 #include <string>
 
 #include <AMReX_Particles.H>
-<<<<<<< HEAD
-#include <AMReX_AmrCore.H>
-=======
->>>>>>> 485e4e5e
 #include <WarpXParticleContainer.H>
 #include <PhysicalParticleContainer.H>
 #include <RigidInjectedParticleContainer.H>
@@ -131,11 +127,7 @@
     ///    
     std::unique_ptr<amrex::MultiFab> GetChargeDensity(int lev, bool local = false);
 
-<<<<<<< HEAD
-    void doFieldIonization();
-=======
     void doFieldIonization ();
->>>>>>> 485e4e5e
 
     void Checkpoint (const std::string& dir) const;
 
