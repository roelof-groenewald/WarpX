--- conflicted
+++ resolved
@@ -583,14 +583,6 @@
     for (auto& pc : allcontainers)
     {
         if (pc->do_not_deposit) continue;
-<<<<<<< HEAD
-
-        bool const local = true;
-        bool const reset = false;
-        bool const apply_boundary_and_scale_volume = false;
-        bool const interpolate_across_levels = false;
-=======
->>>>>>> 1f859437
         pc->DepositCharge(rho, local, reset, apply_boundary_and_scale_volume,
                               interpolate_across_levels);
     }
