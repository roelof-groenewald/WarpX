--- conflicted
+++ resolved
@@ -511,67 +511,40 @@
 
     if (WarpX::current_deposition_algo == CurrentDepositionAlgo::Esirkepov) {
         if        (WarpX::nox == 1){
-<<<<<<< HEAD
-            doEsirkepovDepositionShapeN<1>(xp, yp, zp, wp.dataPtr(), uxp.dataPtr(), 
-                                           uyp.dataPtr(), uzp.dataPtr(), ion_lev, jx_arr, jy_arr, 
-                                           jz_arr, np_to_depose, dt, dx,
-                                           xyzmin, lo, q);
+            doEsirkepovDepositionShapeN<1>(
+                xp, yp, zp, wp.dataPtr() + offset, uxp.dataPtr() + offset,
+                uyp.dataPtr() + offset, uzp.dataPtr() + offset, ion_lev,
+                jx_arr, jy_arr, jz_arr, np_to_depose, dt, dx, xyzmin, lo, q);
         } else if (WarpX::nox == 2){
-            doEsirkepovDepositionShapeN<2>(xp, yp, zp, wp.dataPtr(), uxp.dataPtr(), 
-                                           uyp.dataPtr(), uzp.dataPtr(), ion_lev, jx_arr, jy_arr, 
-                                           jz_arr, np_to_depose, dt, dx,
-                                           xyzmin, lo, q);
+            doEsirkepovDepositionShapeN<2>(
+                xp, yp, zp, wp.dataPtr() + offset, uxp.dataPtr() + offset,
+                uyp.dataPtr() + offset, uzp.dataPtr() + offset, ion_lev,
+                jx_arr, jy_arr, jz_arr, np_to_depose, dt, dx, xyzmin, lo, q);
         } else if (WarpX::nox == 3){
-            doEsirkepovDepositionShapeN<3>(xp, yp, zp, wp.dataPtr(), uxp.dataPtr(), 
-                                           uyp.dataPtr(), uzp.dataPtr(), ion_lev, jx_arr, jy_arr, 
-=======
-            doEsirkepovDepositionShapeN<1>(xp, yp, zp, wp.dataPtr() + offset, uxp.dataPtr() + offset, 
-                                           uyp.dataPtr() + offset, uzp.dataPtr() + offset, jx_arr, jy_arr, 
-                                           jz_arr, np_to_depose, dt, dx,
-                                           xyzmin, lo, q);
-        } else if (WarpX::nox == 2){
-            doEsirkepovDepositionShapeN<2>(xp, yp, zp, wp.dataPtr() + offset, uxp.dataPtr() + offset, 
-                                           uyp.dataPtr() + offset, uzp.dataPtr() + offset, jx_arr, jy_arr, 
-                                           jz_arr, np_to_depose, dt, dx,
-                                           xyzmin, lo, q);
-        } else if (WarpX::nox == 3){
-            doEsirkepovDepositionShapeN<3>(xp, yp, zp, wp.dataPtr() + offset, uxp.dataPtr() + offset, 
-                                           uyp.dataPtr() + offset, uzp.dataPtr() + offset, jx_arr, jy_arr, 
->>>>>>> 5edd0eeb
-                                           jz_arr, np_to_depose, dt, dx,
-                                           xyzmin, lo, q);
+            doEsirkepovDepositionShapeN<3>(
+                xp, yp, zp, wp.dataPtr() + offset, uxp.dataPtr() + offset,
+                uyp.dataPtr() + offset, uzp.dataPtr() + offset, ion_lev,
+                jx_arr, jy_arr, jz_arr, np_to_depose, dt, dx, xyzmin, lo, q);
         }
     } else {
         if        (WarpX::nox == 1){
-<<<<<<< HEAD
-            doDepositionShapeN<1>(xp, yp, zp, wp.dataPtr(), uxp.dataPtr(), 
-                                  uyp.dataPtr(), uzp.dataPtr(), ion_lev, jx_arr, jy_arr, 
-                                  jz_arr, np_to_depose, dt, dx,
-                                  xyzmin, lo, stagger_shift, q);
+            doDepositionShapeN<1>(
+                xp, yp, zp, wp.dataPtr() + offset, uxp.dataPtr() + offset,
+                uyp.dataPtr() + offset, uzp.dataPtr() + offset, ion_lev,
+                jx_arr, jy_arr, jz_arr, np_to_depose, dt, dx, xyzmin, lo,
+                stagger_shift, q);
         } else if (WarpX::nox == 2){
-            doDepositionShapeN<2>(xp, yp, zp, wp.dataPtr(), uxp.dataPtr(), 
-                                  uyp.dataPtr(), uzp.dataPtr(), ion_lev, jx_arr, jy_arr, 
-                                  jz_arr, np_to_depose, dt, dx,
-                                  xyzmin, lo, stagger_shift, q);
+            doDepositionShapeN<2>(
+                xp, yp, zp, wp.dataPtr() + offset, uxp.dataPtr() + offset,
+                uyp.dataPtr() + offset, uzp.dataPtr() + offset, ion_lev,
+                jx_arr, jy_arr, jz_arr, np_to_depose, dt, dx, xyzmin, lo,
+                stagger_shift, q);
         } else if (WarpX::nox == 3){
-            doDepositionShapeN<3>(xp, yp, zp, wp.dataPtr(), uxp.dataPtr(), 
-                                  uyp.dataPtr(), uzp.dataPtr(), ion_lev, jx_arr, jy_arr, 
-=======
-            doDepositionShapeN<1>(xp, yp, zp, wp.dataPtr() + offset, uxp.dataPtr() + offset, 
-                                  uyp.dataPtr() + offset, uzp.dataPtr() + offset, jx_arr, jy_arr, 
-                                  jz_arr, np_to_depose, dt, dx,
-                                  xyzmin, lo, stagger_shift, q);
-        } else if (WarpX::nox == 2){
-            doDepositionShapeN<2>(xp, yp, zp, wp.dataPtr() + offset, uxp.dataPtr() + offset, 
-                                  uyp.dataPtr() + offset, uzp.dataPtr() + offset, jx_arr, jy_arr, 
-                                  jz_arr, np_to_depose, dt, dx,
-                                  xyzmin, lo, stagger_shift, q);
-        } else if (WarpX::nox == 3){
-            doDepositionShapeN<3>(xp, yp, zp, wp.dataPtr() + offset, uxp.dataPtr() + offset, 
-                                  uyp.dataPtr() + offset, uzp.dataPtr() + offset, jx_arr, jy_arr, 
->>>>>>> 5edd0eeb
-                                  jz_arr, np_to_depose, dt, dx,
-                                  xyzmin, lo, stagger_shift, q);
+            doDepositionShapeN<3>(
+                xp, yp, zp, wp.dataPtr() + offset, uxp.dataPtr() + offset,
+                uyp.dataPtr() + offset, uzp.dataPtr() + offset, ion_lev,
+                jx_arr, jy_arr, jz_arr, np_to_depose, dt, dx, xyzmin, lo,
+                stagger_shift, q);
         }
     }
 
