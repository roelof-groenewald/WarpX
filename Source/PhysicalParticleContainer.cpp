#include <limits>
#include <sstream>

#include <ParticleContainer.H>
#include <WarpX_f.H>
#include <WarpX.H>

using namespace amrex;

PhysicalParticleContainer::PhysicalParticleContainer (AmrCore* amr_core, int ispecies,
                                                      const std::string& name)
    : WarpXParticleContainer(amr_core, ispecies),
      species_name(name)
{
    plasma_injector.reset(new PlasmaInjector(species_id, species_name));
    charge = plasma_injector->getCharge();
    mass = plasma_injector->getMass();
}

void PhysicalParticleContainer::InitData() {
    AddParticles(0); // Note - only one level right now
}

void
PhysicalParticleContainer::AllocData ()
{
    // have to resize here, not in the constructor because grids have not
    // been built when constructor was called.
    reserveData();
    resizeData();
}

void
<<<<<<< HEAD
PhysicalParticleContainer::AddNRandomUniformPerCell (int lev, Box part_box) {
    BL_PROFILE("PhysicalParticleContainer::AddNRandomPerCell()");

    charge = plasma_injector->getCharge();
    mass = plasma_injector->getMass();

    const Geometry& geom = Geom(lev);
    const Real* dx  = geom.CellSize();

    if (!part_box.ok()) part_box = geom.Domain();

    Real scale_fac;
    int n_part_per_cell = plasma_injector->numParticlesPerCell();

#if BL_SPACEDIM==3
    scale_fac = dx[0]*dx[1]*dx[2]/n_part_per_cell;
#elif BL_SPACEDIM==2
    scale_fac = dx[0]*dx[1]/n_part_per_cell;
#endif

    std::array<Real,PIdx::nattribs> attribs;
    attribs.fill(0.0);

    // Initialize random generator for normal distribution
    std::default_random_engine generator;
    std::uniform_real_distribution<Real> position_distribution(0.0,1.0);
    for (MFIter mfi = MakeMFIter(lev); mfi.isValid(); ++mfi)
    {
        const Box& tile_box = mfi.tilebox();
        const Box& intersectBox = tile_box & part_box;
        if (!intersectBox.ok()) continue;

        RealBox tile_real_box { intersectBox, dx, geom.ProbLo() };

        const int grid_id = mfi.index();
        const int tile_id = mfi.LocalTileIndex();

        const auto& boxlo = intersectBox.smallEnd();
        for (IntVect iv = intersectBox.smallEnd(); iv <= intersectBox.bigEnd(); intersectBox.next(iv))
        {
            for (int i_part=0; i_part<n_part_per_cell;i_part++)
            {
                // Randomly generate the positions (uniformly inside each cell)
                Real particle_shift_x = position_distribution(generator);
                Real particle_shift_y = position_distribution(generator);
                Real particle_shift_z = position_distribution(generator);

#if (BL_SPACEDIM == 3)
                Real x = tile_real_box.lo(0) + (iv[0]-boxlo[0] + particle_shift_x)*dx[0];
                Real y = tile_real_box.lo(1) + (iv[1]-boxlo[1] + particle_shift_y)*dx[1];
                Real z = tile_real_box.lo(2) + (iv[2]-boxlo[2] + particle_shift_z)*dx[2];
#elif (BL_SPACEDIM == 2)
                Real x = tile_real_box.lo(0) + (iv[0]-boxlo[0] + particle_shift_x)*dx[0];
                Real y = 0.0;
                Real z = tile_real_box.lo(1) + (iv[1]-boxlo[1] + particle_shift_z)*dx[1];
#endif

                if (plasma_injector->insideBounds(x, y, z)) {
                    Real weight;
                    std::array<Real, 3> u;
                    weight = plasma_injector->getDensity(x, y, z) * scale_fac;
                    plasma_injector->getMomentum(u);
                    attribs[PIdx::w ] = weight;
                    attribs[PIdx::ux] = u[0];
                    attribs[PIdx::uy] = u[1];
                    attribs[PIdx::uz] = u[2];
                    AddOneParticle(lev, grid_id, tile_id, x, y, z, attribs);
                }
            }
        }
    }
}

void
PhysicalParticleContainer::AddNRandomNormal (int lev, Box part_box) {
    BL_PROFILE("PhysicalParticleContainer::AddNRandomNormal()");
    amrex::Abort("PhysicalParticleContainer::AddNRandomNormal() not implemented yet.");
}

void
PhysicalParticleContainer::AddNDiagPerCell (int lev, Box part_box) {
    BL_PROFILE("PhysicalParticleContainer::AddNDiagPerCell()");

=======
PhysicalParticleContainer::AddParticles (int lev, Box part_box) {
    BL_PROFILE("PhysicalParticleContainer::AddParticles()");

>>>>>>> 6f022b08
    charge = plasma_injector->getCharge();
    mass = plasma_injector->getMass();

    const Geometry& geom = Geom(lev);
    const Real* dx  = geom.CellSize();
    int num_ppc = plasma_injector->num_particles_per_cell;

    if (!part_box.ok()) part_box = geom.Domain();

    Real scale_fac;
<<<<<<< HEAD
//    int n_part_per_cell_x = plasma_injector->numParticlesPerCellX();
//    int n_part_per_cell_y = plasma_injector->numParticlesPerCellY();
//    int n_part_per_cell_z = plasma_injector->numParticlesPerCellZ();
//    int n_part_per_cell = n_part_per_cell_x * n_part_per_cell_y * n_part_per_cell_z;
    int n_part_per_cell = plasma_injector->numParticlesPerCell();
=======
>>>>>>> 6f022b08

#if BL_SPACEDIM==3
    scale_fac = dx[0]*dx[1]*dx[2]/num_ppc;
#elif BL_SPACEDIM==2
    scale_fac = dx[0]*dx[1]/num_ppc;
#endif

    std::array<Real,PIdx::nattribs> attribs;
    attribs.fill(0.0);
    for (MFIter mfi = MakeMFIter(lev); mfi.isValid(); ++mfi) {
        const Box& tile_box = mfi.tilebox();
        const Box& intersectBox = tile_box & part_box;
        if (!intersectBox.ok()) continue;

        RealBox tile_real_box { intersectBox, dx, geom.ProbLo() };

        const int grid_id = mfi.index();
        const int tile_id = mfi.LocalTileIndex();

        const auto& boxlo = intersectBox.smallEnd();
        for (IntVect iv = intersectBox.smallEnd(); iv <= intersectBox.bigEnd(); intersectBox.next(iv))
        {
            for (int i_part=0; i_part<num_ppc;i_part++)
            {
              std::array<Real, 3> r;
              plasma_injector->getPositionUnitBox(r, i_part);
#if ( BL_SPACEDIM == 3 )
              Real x = tile_real_box.lo(0) + (iv[0]-boxlo[0] + r[0])*dx[0];
              Real y = tile_real_box.lo(1) + (iv[1]-boxlo[1] + r[1])*dx[1];
              Real z = tile_real_box.lo(2) + (iv[2]-boxlo[2] + r[2])*dx[2];
#elif ( BL_SPACEDIM == 2 )
              Real x = tile_real_box.lo(0) + (iv[0]-boxlo[0] + r[0])*dx[0];
              Real y = 0.;
              Real z = tile_real_box.lo(1) + (iv[1]-boxlo[1] + r[1])*dx[1];
#endif
              if (plasma_injector->insideBounds(x, y, z)) {
                  Real weight;
                  std::array<Real, 3> u;
                  plasma_injector->getMomentum(u);
                  weight = plasma_injector->getDensity(x, y, z) * scale_fac;
                  attribs[PIdx::w ] = weight;
                  attribs[PIdx::ux] = u[0];
                  attribs[PIdx::uy] = u[1];
                  attribs[PIdx::uz] = u[2];
                  AddOneParticle(lev, grid_id, tile_id, x, y, z, attribs);
              }
            }
        }
    }
}

<<<<<<< HEAD
void
PhysicalParticleContainer::AddNUniformPerCell (int lev, Box part_box) {
    BL_PROFILE("PhysicalParticleContainer::AddNUniformPerCell()");

    charge = plasma_injector->getCharge();
    mass = plasma_injector->getMass();

    const Geometry& geom = Geom(lev);
    const Real* dx  = geom.CellSize();

    if (!part_box.ok()) part_box = geom.Domain();

    Real scale_fac;
    int n_part_per_cell = plasma_injector->numParticlesPerCell();

#if BL_SPACEDIM==3
    scale_fac = dx[0]*dx[1]*dx[2]/n_part_per_cell;
#elif BL_SPACEDIM==2
    scale_fac = dx[0]*dx[1]/n_part_per_cell;
#endif

    std::array<Real,PIdx::nattribs> attribs;
    attribs.fill(0.0);
    for (MFIter mfi = MakeMFIter(lev); mfi.isValid(); ++mfi) {
        const Box& tile_box = mfi.tilebox();
        const Box& intersectBox = tile_box & part_box;
        if (!intersectBox.ok()) continue;

        RealBox tile_real_box { intersectBox, dx, geom.ProbLo() };

        const int grid_id = mfi.index();
        const int tile_id = mfi.LocalTileIndex();

        const auto& boxlo = intersectBox.smallEnd();
        for (IntVect iv = intersectBox.smallEnd(); iv <= intersectBox.bigEnd(); intersectBox.next(iv))
        {
            for (int i_part_x=0; i_part_x<n_part_per_cell;i_part_x++)
            {
              Real particle_shift_x = (0.5+i_part_x)/n_part_per_cell;
              for (int i_part_y=0; i_part_y<n_part_per_cell;i_part_y++)
              {
                Real particle_shift_y = (0.5+i_part_y)/n_part_per_cell;
                for (int i_part_z=0; i_part_z<n_part_per_cell;i_part_z++)
                {
                  Real particle_shift_z = (0.5+i_part_z)/n_part_per_cell;
#if (BL_SPACEDIM == 3)
                  Real x = tile_real_box.lo(0) + (iv[0]-boxlo[0] + particle_shift_x)*dx[0];
                  Real y = tile_real_box.lo(1) + (iv[1]-boxlo[1] + particle_shift_y)*dx[1];
                  Real z = tile_real_box.lo(2) + (iv[2]-boxlo[2] + particle_shift_z)*dx[2];
#elif (BL_SPACEDIM == 2)
                  Real x = tile_real_box.lo(0) + (iv[0]-boxlo[0] + particle_shift_x)*dx[0];
                  Real y = 0.0;
                  Real z = tile_real_box.lo(1) + (iv[1]-boxlo[1] + particle_shift_z)*dx[1];
#endif

                  if (plasma_injector->insideBounds(x, y, z)) {
                      Real weight;
                      std::array<Real, 3> u;
                      weight = plasma_injector->getDensity(x, y, z) * scale_fac;
                      plasma_injector->getMomentum(u);
                      attribs[PIdx::w ] = weight;
                      attribs[PIdx::ux] = u[0];
                      attribs[PIdx::uy] = u[1];
                      attribs[PIdx::uz] = u[2];
                      AddOneParticle(lev, grid_id, tile_id, x, y, z, attribs);
                  }
                }
              }
            }
        }
    }
}

=======
>>>>>>> 6f022b08
void
PhysicalParticleContainer::FieldGather (int lev,
                                        const MultiFab& Ex, const MultiFab& Ey, const MultiFab& Ez,
                                        const MultiFab& Bx, const MultiFab& By, const MultiFab& Bz)
{
    const Geometry& gm  = Geom(lev);

#if (BL_SPACEDIM == 3)
    const Real* dx = gm.CellSize();
#elif (BL_SPACEDIM == 2)
    Real dx[3] = { gm.CellSize(0), std::numeric_limits<Real>::quiet_NaN(), gm.CellSize(1) };
#endif

#if (BL_SPACEDIM == 3)
    long ngx_eb = Ex.nGrow();
    long ngy_eb = ngx_eb;
    long ngz_eb = ngx_eb;
#elif (BL_SPACEDIM == 2)
    long ngx_eb = Ex.nGrow();
    long ngy_eb = 0;
    long ngz_eb = ngx_eb;
#endif

    BL_ASSERT(OnSameGrids(lev,Ex));

    {
	Array<Real> xp, yp, zp;

	for (WarpXParIter pti(*this, lev); pti.isValid(); ++pti)
	{
	    const Box& box = pti.validbox();

            auto& attribs = pti.GetAttribs();

            auto&  wp = attribs[PIdx::w];
            auto& Exp = attribs[PIdx::Ex];
            auto& Eyp = attribs[PIdx::Ey];
            auto& Ezp = attribs[PIdx::Ez];
            auto& Bxp = attribs[PIdx::Bx];
            auto& Byp = attribs[PIdx::By];
            auto& Bzp = attribs[PIdx::Bz];

            const long np = pti.numParticles();

	    // Data on the grid
	    const FArrayBox& exfab = Ex[pti];
	    const FArrayBox& eyfab = Ey[pti];
	    const FArrayBox& ezfab = Ez[pti];
	    const FArrayBox& bxfab = Bx[pti];
	    const FArrayBox& byfab = By[pti];
	    const FArrayBox& bzfab = Bz[pti];

	    Exp.assign(np,0.0);
	    Eyp.assign(np,0.0);
	    Ezp.assign(np,0.0);
	    Bxp.assign(np,0.0);
	    Byp.assign(np,0.0);
	    Bzp.assign(np,0.0);

	    //
	    // copy data from particle container to temp arrays
	    //
#if (BL_SPACEDIM == 3)
            pti.GetPosition(xp, yp, zp);
#elif (BL_SPACEDIM == 2)
            pti.GetPosition(xp, zp);
            yp.resize(np, std::numeric_limits<Real>::quiet_NaN());
#endif

#if (BL_SPACEDIM == 3)
	    long nx = box.length(0);
	    long ny = box.length(1);
	    long nz = box.length(2);
#elif (BL_SPACEDIM == 2)
	    long nx = box.length(0);
	    long ny = 0;
	    long nz = box.length(1);
#endif
	    RealBox grid_box = RealBox( box, gm.CellSize(), gm.ProbLo() );
#if (BL_SPACEDIM == 3)
	    const Real* xyzmin = grid_box.lo();
#elif (BL_SPACEDIM == 2)
	    Real xyzmin[3] = { grid_box.lo(0), std::numeric_limits<Real>::quiet_NaN(), grid_box.lo(1) };
#endif

	    //
	    // Field Gather
	    //
	    const int ll4symtry          = false;
	    const int l_lower_order_in_v = true;
            long lvect_fieldgathe = 64;
	    warpx_geteb_energy_conserving(&np, xp.data(), yp.data(), zp.data(),
					  Exp.data(),Eyp.data(),Ezp.data(),
					  Bxp.data(),Byp.data(),Bzp.data(),
					  &xyzmin[0], &xyzmin[1], &xyzmin[2],
					  &dx[0], &dx[1], &dx[2],
					  &nx, &ny, &nz, &ngx_eb, &ngy_eb, &ngz_eb,
					  &WarpX::nox, &WarpX::noy, &WarpX::noz,
					  exfab.dataPtr(), eyfab.dataPtr(), ezfab.dataPtr(),
					  bxfab.dataPtr(), byfab.dataPtr(), bzfab.dataPtr(),
					  &ll4symtry, &l_lower_order_in_v,
                                          &lvect_fieldgathe,
		                          &WarpX::field_gathering_algo);
        }
    }
}

void
<<<<<<< HEAD
PhysicalParticleContainer::AddParticles (int lev, Box part_box)
{
    if (plasma_injector->injection_style == "ndiagpercell")
        AddNDiagPerCell(lev, part_box);
    else if (plasma_injector->injection_style == "nrandomuniformpercell")
        AddNRandomUniformPerCell(lev, part_box);
    else if (plasma_injector->injection_style == "nrandomnormal")
        AddNRandomNormal(lev, part_box);
    else if (plasma_injector->injection_style == "nuniformpercell")
        AddNUniformPerCell(lev, part_box);
}

void
=======
>>>>>>> 6f022b08
PhysicalParticleContainer::Evolve (int lev,
				   const MultiFab& Ex, const MultiFab& Ey, const MultiFab& Ez,
				   const MultiFab& Bx, const MultiFab& By, const MultiFab& Bz,
				   MultiFab& jx, MultiFab& jy, MultiFab& jz, Real t, Real dt)
{
    BL_PROFILE("PPC::Evolve()");
    BL_PROFILE_VAR_NS("PPC::Evolve::Copy", blp_copy);
    BL_PROFILE_VAR_NS("PICSAR::FieldGather", blp_pxr_fg);
    BL_PROFILE_VAR_NS("PICSAR::ParticlePush", blp_pxr_pp);
    BL_PROFILE_VAR_NS("PICSAR::CurrentDeposition", blp_pxr_cd);

    const Geometry& gm  = Geom(lev);

#if (BL_SPACEDIM == 3)
    const Real* dx = gm.CellSize();
#elif (BL_SPACEDIM == 2)
    Real dx[3] = { gm.CellSize(0), std::numeric_limits<Real>::quiet_NaN(), gm.CellSize(1) };
#endif

#if (BL_SPACEDIM == 3)
    long ngx_eb = Ex.nGrow();
    long ngy_eb = ngx_eb;
    long ngz_eb = ngx_eb;
    long ngx_j  = jx.nGrow();
    long ngy_j  = ngx_j;
    long ngz_j  = ngx_j;
#elif (BL_SPACEDIM == 2)
    long ngx_eb = Ex.nGrow();
    long ngy_eb = 0;
    long ngz_eb = ngx_eb;
    long ngx_j  = jx.nGrow();;
    long ngy_j  = 0;
    long ngz_j  = ngx_j;
#endif

    BL_ASSERT(OnSameGrids(lev,Ex));

    {
	Array<Real> xp, yp, zp, giv;

	for (WarpXParIter pti(*this, lev); pti.isValid(); ++pti)
	{
	    const Box& box = pti.validbox();

            auto& attribs = pti.GetAttribs();

            auto&  wp = attribs[PIdx::w];
            auto& uxp = attribs[PIdx::ux];
            auto& uyp = attribs[PIdx::uy];
            auto& uzp = attribs[PIdx::uz];
            auto& Exp = attribs[PIdx::Ex];
            auto& Eyp = attribs[PIdx::Ey];
            auto& Ezp = attribs[PIdx::Ez];
            auto& Bxp = attribs[PIdx::Bx];
            auto& Byp = attribs[PIdx::By];
            auto& Bzp = attribs[PIdx::Bz];

            const long np = pti.numParticles();

	    // Data on the grid
	    const FArrayBox& exfab = Ex[pti];
	    const FArrayBox& eyfab = Ey[pti];
	    const FArrayBox& ezfab = Ez[pti];
	    const FArrayBox& bxfab = Bx[pti];
	    const FArrayBox& byfab = By[pti];
	    const FArrayBox& bzfab = Bz[pti];
	    FArrayBox&       jxfab = jx[pti];
	    FArrayBox&       jyfab = jy[pti];
	    FArrayBox&       jzfab = jz[pti];

	    Exp.assign(np,0.0);
	    Eyp.assign(np,0.0);
	    Ezp.assign(np,0.0);
	    Bxp.assign(np,0.0);
	    Byp.assign(np,0.0);
	    Bzp.assign(np,0.0);

	    giv.resize(np);

	    //
	    // copy data from particle container to temp arrays
	    //
	    BL_PROFILE_VAR_START(blp_copy);
#if (BL_SPACEDIM == 3)
            pti.GetPosition(xp, yp, zp);
#elif (BL_SPACEDIM == 2)
            pti.GetPosition(xp, zp);
            yp.resize(np, std::numeric_limits<Real>::quiet_NaN());
#endif
	    BL_PROFILE_VAR_STOP(blp_copy);

#if (BL_SPACEDIM == 3)
	    long nx = box.length(0);
	    long ny = box.length(1);
	    long nz = box.length(2);
#elif (BL_SPACEDIM == 2)
	    long nx = box.length(0);
	    long ny = 0;
	    long nz = box.length(1);
#endif
	    RealBox grid_box = RealBox( box, gm.CellSize(), gm.ProbLo() );
#if (BL_SPACEDIM == 3)
	    const Real* xyzmin = grid_box.lo();
#elif (BL_SPACEDIM == 2)
	    Real xyzmin[3] = { grid_box.lo(0), std::numeric_limits<Real>::quiet_NaN(), grid_box.lo(1) };
#endif

	    //
	    // Field Gather
	    //
	    const int ll4symtry          = false;
	    const int l_lower_order_in_v = true;
            long lvect_fieldgathe = 64;
	    BL_PROFILE_VAR_START(blp_pxr_fg);
	    warpx_geteb_energy_conserving(&np, xp.data(), yp.data(), zp.data(),
					  Exp.data(),Eyp.data(),Ezp.data(),
					  Bxp.data(),Byp.data(),Bzp.data(),
					  &xyzmin[0], &xyzmin[1], &xyzmin[2],
					  &dx[0], &dx[1], &dx[2],
					  &nx, &ny, &nz, &ngx_eb, &ngy_eb, &ngz_eb,
					  &WarpX::nox, &WarpX::noy, &WarpX::noz,
					  exfab.dataPtr(), eyfab.dataPtr(), ezfab.dataPtr(),
					  bxfab.dataPtr(), byfab.dataPtr(), bzfab.dataPtr(),
					  &ll4symtry, &l_lower_order_in_v,
                                          &lvect_fieldgathe,
		                          &WarpX::field_gathering_algo);
	    BL_PROFILE_VAR_STOP(blp_pxr_fg);

	    //
	    // Particle Push
	    //
	    BL_PROFILE_VAR_START(blp_pxr_pp);
	    warpx_particle_pusher(&np, xp.data(), yp.data(), zp.data(),
				  uxp.data(), uyp.data(), uzp.data(), giv.data(),
				  Exp.dataPtr(), Eyp.dataPtr(), Ezp.dataPtr(),
				  Bxp.dataPtr(), Byp.dataPtr(), Bzp.dataPtr(),
				  &this->charge, &this->mass, &dt,
                                  &WarpX::particle_pusher_algo);
	    BL_PROFILE_VAR_STOP(blp_pxr_pp);

	    //
	    // Current Deposition
	    // xxxxx this part needs to be thread safe if we have OpenMP over tiles
	    //
	    long lvect = 8;
	    BL_PROFILE_VAR_START(blp_pxr_cd);
	    warpx_current_deposition(jxfab.dataPtr(), jyfab.dataPtr(), jzfab.dataPtr(),
				     &np, xp.data(), yp.data(), zp.data(),
				     uxp.data(), uyp.data(), uzp.data(),
				     giv.data(), wp.data(), &this->charge,
				     &xyzmin[0], &xyzmin[1], &xyzmin[2],
				     &dt, &dx[0], &dx[1], &dx[2], &nx, &ny, &nz,
				     &ngx_j, &ngy_j, &ngz_j,
                                     &WarpX::nox,&WarpX::noy,&WarpX::noz,
				     &lvect,&WarpX::current_deposition_algo);
	    BL_PROFILE_VAR_STOP(blp_pxr_cd);

	    //
	    // copy particle data back
	    //
	    BL_PROFILE_VAR_START(blp_copy);
#if (BL_SPACEDIM == 3)
            pti.SetPosition(xp, yp, zp);
#elif (BL_SPACEDIM == 2)
            pti.SetPosition(xp, zp);
#endif
            BL_PROFILE_VAR_STOP(blp_copy);
	}
    }
}<|MERGE_RESOLUTION|>--- conflicted
+++ resolved
@@ -31,95 +31,9 @@
 }
 
 void
-<<<<<<< HEAD
-PhysicalParticleContainer::AddNRandomUniformPerCell (int lev, Box part_box) {
-    BL_PROFILE("PhysicalParticleContainer::AddNRandomPerCell()");
-
-    charge = plasma_injector->getCharge();
-    mass = plasma_injector->getMass();
-
-    const Geometry& geom = Geom(lev);
-    const Real* dx  = geom.CellSize();
-
-    if (!part_box.ok()) part_box = geom.Domain();
-
-    Real scale_fac;
-    int n_part_per_cell = plasma_injector->numParticlesPerCell();
-
-#if BL_SPACEDIM==3
-    scale_fac = dx[0]*dx[1]*dx[2]/n_part_per_cell;
-#elif BL_SPACEDIM==2
-    scale_fac = dx[0]*dx[1]/n_part_per_cell;
-#endif
-
-    std::array<Real,PIdx::nattribs> attribs;
-    attribs.fill(0.0);
-
-    // Initialize random generator for normal distribution
-    std::default_random_engine generator;
-    std::uniform_real_distribution<Real> position_distribution(0.0,1.0);
-    for (MFIter mfi = MakeMFIter(lev); mfi.isValid(); ++mfi)
-    {
-        const Box& tile_box = mfi.tilebox();
-        const Box& intersectBox = tile_box & part_box;
-        if (!intersectBox.ok()) continue;
-
-        RealBox tile_real_box { intersectBox, dx, geom.ProbLo() };
-
-        const int grid_id = mfi.index();
-        const int tile_id = mfi.LocalTileIndex();
-
-        const auto& boxlo = intersectBox.smallEnd();
-        for (IntVect iv = intersectBox.smallEnd(); iv <= intersectBox.bigEnd(); intersectBox.next(iv))
-        {
-            for (int i_part=0; i_part<n_part_per_cell;i_part++)
-            {
-                // Randomly generate the positions (uniformly inside each cell)
-                Real particle_shift_x = position_distribution(generator);
-                Real particle_shift_y = position_distribution(generator);
-                Real particle_shift_z = position_distribution(generator);
-
-#if (BL_SPACEDIM == 3)
-                Real x = tile_real_box.lo(0) + (iv[0]-boxlo[0] + particle_shift_x)*dx[0];
-                Real y = tile_real_box.lo(1) + (iv[1]-boxlo[1] + particle_shift_y)*dx[1];
-                Real z = tile_real_box.lo(2) + (iv[2]-boxlo[2] + particle_shift_z)*dx[2];
-#elif (BL_SPACEDIM == 2)
-                Real x = tile_real_box.lo(0) + (iv[0]-boxlo[0] + particle_shift_x)*dx[0];
-                Real y = 0.0;
-                Real z = tile_real_box.lo(1) + (iv[1]-boxlo[1] + particle_shift_z)*dx[1];
-#endif
-
-                if (plasma_injector->insideBounds(x, y, z)) {
-                    Real weight;
-                    std::array<Real, 3> u;
-                    weight = plasma_injector->getDensity(x, y, z) * scale_fac;
-                    plasma_injector->getMomentum(u);
-                    attribs[PIdx::w ] = weight;
-                    attribs[PIdx::ux] = u[0];
-                    attribs[PIdx::uy] = u[1];
-                    attribs[PIdx::uz] = u[2];
-                    AddOneParticle(lev, grid_id, tile_id, x, y, z, attribs);
-                }
-            }
-        }
-    }
-}
-
-void
-PhysicalParticleContainer::AddNRandomNormal (int lev, Box part_box) {
-    BL_PROFILE("PhysicalParticleContainer::AddNRandomNormal()");
-    amrex::Abort("PhysicalParticleContainer::AddNRandomNormal() not implemented yet.");
-}
-
-void
-PhysicalParticleContainer::AddNDiagPerCell (int lev, Box part_box) {
-    BL_PROFILE("PhysicalParticleContainer::AddNDiagPerCell()");
-
-=======
 PhysicalParticleContainer::AddParticles (int lev, Box part_box) {
     BL_PROFILE("PhysicalParticleContainer::AddParticles()");
 
->>>>>>> 6f022b08
     charge = plasma_injector->getCharge();
     mass = plasma_injector->getMass();
 
@@ -130,14 +44,6 @@
     if (!part_box.ok()) part_box = geom.Domain();
 
     Real scale_fac;
-<<<<<<< HEAD
-//    int n_part_per_cell_x = plasma_injector->numParticlesPerCellX();
-//    int n_part_per_cell_y = plasma_injector->numParticlesPerCellY();
-//    int n_part_per_cell_z = plasma_injector->numParticlesPerCellZ();
-//    int n_part_per_cell = n_part_per_cell_x * n_part_per_cell_y * n_part_per_cell_z;
-    int n_part_per_cell = plasma_injector->numParticlesPerCell();
-=======
->>>>>>> 6f022b08
 
 #if BL_SPACEDIM==3
     scale_fac = dx[0]*dx[1]*dx[2]/num_ppc;
@@ -189,82 +95,6 @@
     }
 }
 
-<<<<<<< HEAD
-void
-PhysicalParticleContainer::AddNUniformPerCell (int lev, Box part_box) {
-    BL_PROFILE("PhysicalParticleContainer::AddNUniformPerCell()");
-
-    charge = plasma_injector->getCharge();
-    mass = plasma_injector->getMass();
-
-    const Geometry& geom = Geom(lev);
-    const Real* dx  = geom.CellSize();
-
-    if (!part_box.ok()) part_box = geom.Domain();
-
-    Real scale_fac;
-    int n_part_per_cell = plasma_injector->numParticlesPerCell();
-
-#if BL_SPACEDIM==3
-    scale_fac = dx[0]*dx[1]*dx[2]/n_part_per_cell;
-#elif BL_SPACEDIM==2
-    scale_fac = dx[0]*dx[1]/n_part_per_cell;
-#endif
-
-    std::array<Real,PIdx::nattribs> attribs;
-    attribs.fill(0.0);
-    for (MFIter mfi = MakeMFIter(lev); mfi.isValid(); ++mfi) {
-        const Box& tile_box = mfi.tilebox();
-        const Box& intersectBox = tile_box & part_box;
-        if (!intersectBox.ok()) continue;
-
-        RealBox tile_real_box { intersectBox, dx, geom.ProbLo() };
-
-        const int grid_id = mfi.index();
-        const int tile_id = mfi.LocalTileIndex();
-
-        const auto& boxlo = intersectBox.smallEnd();
-        for (IntVect iv = intersectBox.smallEnd(); iv <= intersectBox.bigEnd(); intersectBox.next(iv))
-        {
-            for (int i_part_x=0; i_part_x<n_part_per_cell;i_part_x++)
-            {
-              Real particle_shift_x = (0.5+i_part_x)/n_part_per_cell;
-              for (int i_part_y=0; i_part_y<n_part_per_cell;i_part_y++)
-              {
-                Real particle_shift_y = (0.5+i_part_y)/n_part_per_cell;
-                for (int i_part_z=0; i_part_z<n_part_per_cell;i_part_z++)
-                {
-                  Real particle_shift_z = (0.5+i_part_z)/n_part_per_cell;
-#if (BL_SPACEDIM == 3)
-                  Real x = tile_real_box.lo(0) + (iv[0]-boxlo[0] + particle_shift_x)*dx[0];
-                  Real y = tile_real_box.lo(1) + (iv[1]-boxlo[1] + particle_shift_y)*dx[1];
-                  Real z = tile_real_box.lo(2) + (iv[2]-boxlo[2] + particle_shift_z)*dx[2];
-#elif (BL_SPACEDIM == 2)
-                  Real x = tile_real_box.lo(0) + (iv[0]-boxlo[0] + particle_shift_x)*dx[0];
-                  Real y = 0.0;
-                  Real z = tile_real_box.lo(1) + (iv[1]-boxlo[1] + particle_shift_z)*dx[1];
-#endif
-
-                  if (plasma_injector->insideBounds(x, y, z)) {
-                      Real weight;
-                      std::array<Real, 3> u;
-                      weight = plasma_injector->getDensity(x, y, z) * scale_fac;
-                      plasma_injector->getMomentum(u);
-                      attribs[PIdx::w ] = weight;
-                      attribs[PIdx::ux] = u[0];
-                      attribs[PIdx::uy] = u[1];
-                      attribs[PIdx::uz] = u[2];
-                      AddOneParticle(lev, grid_id, tile_id, x, y, z, attribs);
-                  }
-                }
-              }
-            }
-        }
-    }
-}
-
-=======
->>>>>>> 6f022b08
 void
 PhysicalParticleContainer::FieldGather (int lev,
                                         const MultiFab& Ex, const MultiFab& Ey, const MultiFab& Ez,
@@ -373,22 +203,6 @@
 }
 
 void
-<<<<<<< HEAD
-PhysicalParticleContainer::AddParticles (int lev, Box part_box)
-{
-    if (plasma_injector->injection_style == "ndiagpercell")
-        AddNDiagPerCell(lev, part_box);
-    else if (plasma_injector->injection_style == "nrandomuniformpercell")
-        AddNRandomUniformPerCell(lev, part_box);
-    else if (plasma_injector->injection_style == "nrandomnormal")
-        AddNRandomNormal(lev, part_box);
-    else if (plasma_injector->injection_style == "nuniformpercell")
-        AddNUniformPerCell(lev, part_box);
-}
-
-void
-=======
->>>>>>> 6f022b08
 PhysicalParticleContainer::Evolve (int lev,
 				   const MultiFab& Ex, const MultiFab& Ey, const MultiFab& Ez,
 				   const MultiFab& Bx, const MultiFab& By, const MultiFab& Bz,
