#ifndef WARPX_breit_wheeler_engine_innards_h_
#define WARPX_breit_wheeler_engine_innards_h_

#include "QedWrapperCommons.H"

#include <AMReX_Gpu.H>

//This includes only the definition of a simple datastructure
//used to control the Breit Wheeler engine.
#include <breit_wheeler_engine_ctrl.h>

/**
 * This structure holds all the parameters required to use the
 * Breit Wheeler engine: a POD control structure and lookup
 * tables data.
 */
struct BreitWheelerEngineInnards
{
    // Control parameters (a POD struct)
    // ctrl contains several parameters:
    // - chi_phot_min : the minium chi parameter to be
    //   considered by the engine
    // - chi_phot_tdndt_min : minimun chi for sub-table 1 (1D)
    // - chi_phot_tdndt_max : maximum chi for sub-table 1 (1D)
    // - chi_phot_tdndt_how_many : how many points to use for sub-table 1 (1D)
    // - chi_phot_tpair_min : minimun chi for sub-table 2 (1D)
    // - chi_phot_tpair_max : maximum chi for sub-table 2 (1D)
    // - chi_phot_tpair_how_many : how many points to use for chi for sub-table 2 (2D)
    // - chi_frac_tpair_how_many : how many points to use for the second axis of sub-table 2 (2D)
    picsar::multi_physics::breit_wheeler_engine_ctrl<amrex::Real> ctrl;

    //Lookup table data
<<<<<<< HEAD
=======
    //---sub-table 1 (1D)
>>>>>>> f19c4560
    amrex::Gpu::ManagedVector<amrex::Real> TTfunc_coords;
    amrex::Gpu::ManagedVector<amrex::Real> TTfunc_data;
    //---

    //---sub-table 2 (2D)
    amrex::Gpu::ManagedVector<amrex::Real> cum_distrib_coords_1;
    amrex::Gpu::ManagedVector<amrex::Real> cum_distrib_coords_2;
    amrex::Gpu::ManagedVector<amrex::Real> cum_distrib_data;
    //______
};
//==========================================================

#endif //WARPX_breit_wheeler_engine_innards_h_<|MERGE_RESOLUTION|>--- conflicted
+++ resolved
@@ -30,10 +30,7 @@
     picsar::multi_physics::breit_wheeler_engine_ctrl<amrex::Real> ctrl;
 
     //Lookup table data
-<<<<<<< HEAD
-=======
     //---sub-table 1 (1D)
->>>>>>> f19c4560
     amrex::Gpu::ManagedVector<amrex::Real> TTfunc_coords;
     amrex::Gpu::ManagedVector<amrex::Real> TTfunc_data;
     //---
