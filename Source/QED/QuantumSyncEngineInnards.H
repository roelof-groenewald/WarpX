#ifndef WARPX_quantum_sync_engine_innards_h_
#define WARPX_quantum_sync_engine_innards_h_

#include "QedWrapperCommons.H"

#include <AMReX_Gpu.H>

//This includes only the definition of a simple datastructure
//used to control the Quantum Synchrotron engine.
#include <quantum_sync_engine_ctrl.h>

/**
 * This structure holds all the parameters required to use the
 * Quantum Synchrotron engine: a POD control structure and lookup
 * tables data.
 */
struct QuantumSynchrotronEngineInnards
{
    // Control parameters (a POD struct)
    // ctrl contains several parameters:
    // - chi_part_min : the minium chi parameter to be
    //   considered by the engine
    // - chi_part_tdndt_min : minimun chi for sub-table 1 (1D)
    // - chi_part_tdndt_max : maximum chi for sub-table 1 (1D)
    // - chi_part_tdndt_how_many : how many points to use for sub-table 1 (1D)
    // - chi_part_tem_min : minimun chi for sub-table 2 (1D)
    // - chi_part_tem_max : maximum chi for sub-table 2 (1D)
    // - chi_part_tem_how_many : how many points to use for chi for sub-table 2 (2D)
    // - prob_tem_how_many : how many points to use for the second axis of sub-table 2 (2D)
    picsar::multi_physics::quantum_synchrotron_engine_ctrl<amrex::Real> ctrl;

<<<<<<< HEAD
    //Lookup table data (should stay on GPU)
    amrex::Gpu::ManagedVector<amrex::Real> KKfunc_coords;
    amrex::Gpu::ManagedVector<amrex::Real> KKfunc_data;
=======
    //Lookup table data
    //---sub-table 1 (1D)
    amrex::Gpu::ManagedDeviceVector<amrex::Real> KKfunc_coords;
    amrex::Gpu::ManagedDeviceVector<amrex::Real> KKfunc_data;
    //---
>>>>>>> f19c4560

    //---sub-table 2 (2D)
    amrex::Gpu::ManagedVector<amrex::Real> cum_distrib_coords_1;
    amrex::Gpu::ManagedVector<amrex::Real> cum_distrib_coords_2;
    amrex::Gpu::ManagedVector<amrex::Real> cum_distrib_data;
    //______
};
//==========================================================

#endif //WARPX_quantum_sync_engine_innards_h_<|MERGE_RESOLUTION|>--- conflicted
+++ resolved
@@ -29,17 +29,11 @@
     // - prob_tem_how_many : how many points to use for the second axis of sub-table 2 (2D)
     picsar::multi_physics::quantum_synchrotron_engine_ctrl<amrex::Real> ctrl;
 
-<<<<<<< HEAD
-    //Lookup table data (should stay on GPU)
-    amrex::Gpu::ManagedVector<amrex::Real> KKfunc_coords;
-    amrex::Gpu::ManagedVector<amrex::Real> KKfunc_data;
-=======
     //Lookup table data
     //---sub-table 1 (1D)
     amrex::Gpu::ManagedDeviceVector<amrex::Real> KKfunc_coords;
     amrex::Gpu::ManagedDeviceVector<amrex::Real> KKfunc_data;
     //---
->>>>>>> f19c4560
 
     //---sub-table 2 (2D)
     amrex::Gpu::ManagedVector<amrex::Real> cum_distrib_coords_1;
