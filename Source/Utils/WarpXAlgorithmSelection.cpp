--- conflicted
+++ resolved
@@ -28,10 +28,7 @@
     {"ckc",     ElectromagneticSolverAlgo::CKC },
     {"psatd",   ElectromagneticSolverAlgo::PSATD },
     {"ect",     ElectromagneticSolverAlgo::ECT },
-<<<<<<< HEAD
     {"hybrid",  ElectromagneticSolverAlgo::Hybrid },
-=======
->>>>>>> 7d187fa9
     {"default", ElectromagneticSolverAlgo::Yee }
 };
 
