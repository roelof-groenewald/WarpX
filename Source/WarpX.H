/* Copyright 2016-2020 Andrew Myers, Ann Almgren, Aurore Blelly
 *                     Axel Huebl, Burlen Loring, David Grote
 *                     Glenn Richardson, Junmin Gu, Luca Fedeli
 *                     Mathieu Lobet, Maxence Thevenet, Michael Rowan
 *                     Remi Lehe, Revathi Jambunathan, Weiqun Zhang
 *                     Yinjian Zhao
 *
 * This file is part of WarpX.
 *
 * License: BSD-3-Clause-LBNL
 */
#ifndef WARPX_H_
#define WARPX_H_

#include "BoundaryConditions/PML_fwd.H"
#include "Diagnostics/MultiDiagnostics_fwd.H"
#include "Diagnostics/ReducedDiags/MultiReducedDiags_fwd.H"
#include "EmbeddedBoundary/WarpXFaceInfoBox_fwd.H"
#include "FieldSolver/FiniteDifferenceSolver/FiniteDifferenceSolver_fwd.H"
#include "FieldSolver/FiniteDifferenceSolver/MacroscopicProperties/MacroscopicProperties_fwd.H"
#include "FieldSolver/FiniteDifferenceSolver/HybridModel/HybridModel_fwd.H"
#include "Filter/NCIGodfreyFilter_fwd.H"
#include "Particles/ParticleBoundaryBuffer_fwd.H"
#include "Particles/MultiParticleContainer_fwd.H"
#include "Particles/WarpXParticleContainer_fwd.H"
#ifdef WARPX_USE_PSATD
#   ifdef WARPX_DIM_RZ
#       include "FieldSolver/SpectralSolver/SpectralSolverRZ_fwd.H"
#       include "BoundaryConditions/PML_RZ_fwd.H"
#   else
#       include "FieldSolver/SpectralSolver/SpectralSolver_fwd.H"
#   endif
#endif
#include "Evolve/WarpXDtType.H"
#include "FieldSolver/ElectrostaticSolver.H"
#include "FieldSolver/MagnetostaticSolver/MagnetostaticSolver.H"
#include "Filter/BilinearFilter.H"
#include "Parallelization/GuardCellManager.H"
#include "AcceleratorLattice/AcceleratorLattice.H"
#include "Utils/Parser/IntervalsParser.H"
#include "Utils/WarpXAlgorithmSelection.H"

#include <AMReX.H>
#include <AMReX_AmrCore.H>
#include <AMReX_Array.H>
#include <AMReX_Config.H>
#ifdef AMREX_USE_EB
#   include <AMReX_EBFabFactory.H>
#endif
#include <AMReX_GpuContainers.H>
#include <AMReX_IntVect.H>
#include <AMReX_LayoutData.H>
#include <AMReX_Parser.H>
#include <AMReX_REAL.H>
#include <AMReX_RealBox.H>
#include <AMReX_RealVect.H>
#include <AMReX_Vector.H>
#include <AMReX_VisMF.H>

#include <AMReX_BaseFwd.H>
#include <AMReX_AmrCoreFwd.H>

#include <array>
#include <iostream>
#include <limits>
#include <memory>
#include <optional>
#include <string>
#include <vector>
#include <map>

enum struct PatchType : int
{
    fine,
    coarse
};

class WarpX
    : public amrex::AmrCore
{
public:

    friend class PML;

    static WarpX& GetInstance ();
    static void ResetInstance ();

    WarpX ();
    ~WarpX ();

    static std::string Version (); //!< Version of WarpX executable
    static std::string PicsarVersion (); //!< Version of PICSAR dependency

    int Verbose () const { return verbose; }

    void InitData ();

    void Evolve (int numsteps = -1);

    MultiParticleContainer& GetPartContainer () { return *mypc; }
    MacroscopicProperties& GetMacroscopicProperties () { return *m_macroscopic_properties; }
<<<<<<< HEAD
    HybridModel& GetHybridModel () { return *m_hybrid_model; }
=======
    MultiDiagnostics& GetMultiDiags () {return *multi_diags;}
>>>>>>> 014f9e3c

    ParticleBoundaryBuffer& GetParticleBoundaryBuffer () { return *m_particle_boundary_buffer; }

    static void shiftMF (amrex::MultiFab& mf, const amrex::Geometry& geom,
                         int num_shift, int dir, const int lev, bool update_cost_flag,
                         amrex::Real external_field=0.0, bool useparser = false,
                         amrex::ParserExecutor<3> const& field_parser={});

    static void GotoNextLine (std::istream& is);

    //! Author of an input file / simulation setup
    static std::string authors;

    //! Initial electric field on the grid
    static amrex::Vector<amrex::Real> E_external_grid;
    //! Initial magnetic field on the grid
    static amrex::Vector<amrex::Real> B_external_grid;

    //! Initialization type for external magnetic field on the grid
    static std::string B_ext_grid_s;
    //! Initialization type for external electric field on the grid
    static std::string E_ext_grid_s;

    //! String storing parser function to initialize x-component of the magnetic field on the grid
    static std::string str_Bx_ext_grid_function;
    //! String storing parser function to initialize y-component of the magnetic field on the grid
    static std::string str_By_ext_grid_function;
    //! String storing parser function to initialize z-component of the magnetic field on the grid
    static std::string str_Bz_ext_grid_function;
    //! String storing parser function to initialize x-component of the electric field on the grid
    static std::string str_Ex_ext_grid_function;
    //! String storing parser function to initialize y-component of the electric field on the grid
    static std::string str_Ey_ext_grid_function;
    //! String storing parser function to initialize z-component of the electric field on the grid
    static std::string str_Ez_ext_grid_function;

    //! User-defined parser to initialize x-component of the magnetic field on the grid
    std::unique_ptr<amrex::Parser> Bxfield_parser;
    //! User-defined parser to initialize y-component of the magnetic field on the grid
    std::unique_ptr<amrex::Parser> Byfield_parser;
    //! User-defined parser to initialize z-component of the magnetic field on the grid
    std::unique_ptr<amrex::Parser> Bzfield_parser;
    //! User-defined parser to initialize x-component of the electric field on the grid
    std::unique_ptr<amrex::Parser> Exfield_parser;
    //! User-defined parser to initialize y-component of the electric field on the grid
    std::unique_ptr<amrex::Parser> Eyfield_parser;
    //! User-defined parser to initialize z-component of the electric field on the grid
    std::unique_ptr<amrex::Parser> Ezfield_parser;

    // Algorithms
    //! Integer that corresponds to the current deposition algorithm (Esirkepov, direct, Vay)
    static short current_deposition_algo;
    //! Integer that corresponds to the charge deposition algorithm (only standard deposition)
    static short charge_deposition_algo;
    //! Integer that corresponds to the field gathering algorithm (energy-conserving, momentum-conserving)
    static short field_gathering_algo;
    //! Integer that corresponds to the particle push algorithm (Boris, Vay, Higuera-Cary)
    static short particle_pusher_algo;
    //! Integer that corresponds to the type of Maxwell solver (Yee, CKC, PSATD, ECT)
    static short electromagnetic_solver_id;
    /** Records a number corresponding to the load balance cost update strategy
     *  being used (0, 1, 2 corresponding to timers, heuristic, or gpuclock).
     */
    static short load_balance_costs_update_algo;
    //! Integer that corresponds to electromagnetic Maxwell solver (vacuum - 0, macroscopic - 1)
    static int em_solver_medium;
    /** Integer that correspond to macroscopic Maxwell solver algorithm
     *  (BackwardEuler - 0, Lax-Wendroff - 1)
     */
    static int macroscopic_solver_algo;
    /** Integers that correspond to boundary condition applied to fields at the
     *  lower domain boundaries
     *  (0 to 6 correspond to PML, Periodic, PEC, PMC, Damped, Absorbing Silver-Mueller, None)
     */
    static amrex::Vector<int> field_boundary_lo;
    /** Integers that correspond to boundary condition applied to fields at the
     *  upper domain boundaries
     *  (0 to 6 correspond to PML, Periodic, PEC, PMC, Damped, Absorbing Silver-Mueller, None)
     */
    static amrex::Vector<int> field_boundary_hi;
    /** Integers that correspond to boundary condition applied to particles at the
     *  lower domain boundaries
     *  (0 to 3 correspond to Absorbing, Open, Reflecting, Periodic)
     */
    static amrex::Vector<ParticleBoundaryType> particle_boundary_lo;
    /** Integers that correspond to boundary condition applied to particles at the
     *  upper domain boundaries
     *  (0 to 3 correspond to Absorbing, Open, Reflecting, Periodic)
     */
    static amrex::Vector<ParticleBoundaryType> particle_boundary_hi;

    //! Integer that corresponds to the order of the PSATD solution
    //! (whether the PSATD equations are derived from first-order or
    //! second-order solution)
    static short psatd_solution_type;

    //! Integers that correspond to the time dependency of J (constant, linear)
    //! and rho (linear, quadratic) for the PSATD algorithm
    static short J_in_time;
    static short rho_in_time;

    //! If true, the current is deposited on a nodal grid and then centered onto a staggered grid
    //! using finite centering of order given by #current_centering_nox, #current_centering_noy,
    //! and #current_centering_noz
    static bool do_current_centering;

    //! If true, a correction is applied to the current in Fourier space,
    //  to satisfy the continuity equation and charge conservation
    bool current_correction;

    //! If true, the PSATD update equation for E contains both J and rho
    //! (default is false for standard PSATD and true for Galilean PSATD)
    bool update_with_rho = false;

    //! perform field communications in single precision
    static bool do_single_precision_comms;

    //! Whether to fill guard cells when computing inverse FFTs of fields
    static amrex::IntVect m_fill_guards_fields;

    //! Whether to fill guard cells when computing inverse FFTs of currents
    static amrex::IntVect m_fill_guards_current;

    //! Solve additional Maxwell equation for F in order to control errors in Gauss' law
    //! (useful when using current deposition algorithms that are not charge-conserving)
    static bool do_dive_cleaning;
    //! Solve additional Maxwell equation for G in order to control errors in magnetic Gauss' law
    static bool do_divb_cleaning;

    //! Order of the particle shape factors (splines) along x
    static int nox;
    //! Order of the particle shape factors (splines) along y
    static int noy;
    //! Order of the particle shape factors (splines) along z
    static int noz;

    //! Order of finite centering of fields (from staggered grid to nodal grid), along x
    static int field_centering_nox;
    //! Order of finite centering of fields (from staggered grid to nodal grid), along y
    static int field_centering_noy;
    //! Order of finite centering of fields (from staggered grid to nodal grid), along z
    static int field_centering_noz;

    //! Order of finite centering of currents (from nodal grid to staggered grid), along x
    static int current_centering_nox;
    //! Order of finite centering of currents (from nodal grid to staggered grid), along y
    static int current_centering_noy;
    //! Order of finite centering of currents (from nodal grid to staggered grid), along z
    static int current_centering_noz;

    //! Number of modes for the RZ multi-mode version
    static int n_rz_azimuthal_modes;
    //! Number of MultiFab components
    //! (with the RZ multi-mode version, each mode has a real and imaginary component,
    //! except mode 0 which is purely real: component 0 is mode 0, odd components are
    //! the real parts, even components are the imaginary parts)
    static int ncomps;

    //! If true, a Numerical Cherenkov Instability (NCI) corrector is applied
    //! (for simulations using the FDTD Maxwell solver)
    static bool use_fdtd_nci_corr;
    //! If true (Galerkin method): The fields are interpolated directly from the staggered
    //! grid to the particle positions (with reduced interpolation order in the parallel
    //! direction). This scheme is energy conserving in the limit of infinitely small time
    //! steps.
    //! Otherwise, "momentum conserving" (in the same limit): The fields are first
    //! interpolated from the staggered grid points to the corners of each cell, and then
    //! from the cell corners to the particle position (with the same order of interpolation
    //! in all directions). This scheme is momentum conserving in the limit of infinitely
    //! small time steps.
    static bool galerkin_interpolation;

    //! If true, a bilinear filter is used to smooth charge and currents
    static bool use_filter;
    //! If true, the bilinear filtering of charge and currents is done in Fourier space
    static bool use_kspace_filter;
    //! If true, a compensation step is added to the bilinear filtering of charge and currents
    static bool use_filter_compensation;

    //! If true, the initial conditions from random number generators are serialized (useful for reproducible testing with OpenMP)
    static bool serialize_initial_conditions;

    //! Lorentz factor of the boosted frame in which a boosted-frame simulation is run
    static amrex::Real gamma_boost;
    //! Beta value corresponding to the Lorentz factor of the boosted frame of the simulation
    static amrex::Real beta_boost;
    //! Direction of the Lorentz transform that defines the boosted frame of the simulation
    static amrex::Vector<int> boost_direction;
    //! If specified, the maximum number of iterations is computed automatically so that
    //! the lower end of the simulation domain along z reaches #zmax_plasma_to_compute_max_step
    //! in the boosted frame
    static amrex::Real zmax_plasma_to_compute_max_step;
    //! Set to true if #zmax_plasma_to_compute_max_step is specified, in which case
    //! the maximum number of iterations is computed automatically so that the lower end of the
    //! simulation domain along z reaches #zmax_plasma_to_compute_max_step in the boosted frame
    static bool do_compute_max_step_from_zmax;
    //! store initial value of zmin_domain_boost because WarpX::computeMaxStepBoostAccelerator
    //! needs the initial value of zmin_domain_boost, even if restarting from a checkpoint file
    static amrex::Real zmin_domain_boost_step_0;

    //! If true, the code will compute max_step from the back transformed diagnostics
    static bool compute_max_step_from_btd;

    static bool do_dynamic_scheduling;
    static bool refine_plasma;

    static utils::parser::IntervalsParser sort_intervals;
    static amrex::IntVect sort_bin_size;

    //! If true, particles will be sorted in the order x -> y -> z -> ppc for faster deposition
    static bool sort_particles_for_deposition;
    //! Specifies the type of grid used for the above sorting, i.e. cell-centered, nodal, or mixed
    static amrex::IntVect sort_idx_type;

    static bool do_subcycling;
    static bool do_multi_J;
    static int do_multi_J_n_depositions;

    static bool do_device_synchronize;
    static bool safe_guard_cells;

    //! With mesh refinement, particles located inside a refinement patch, but within
    //! #n_field_gather_buffer cells of the edge of the patch, will gather the fields
    //! from the lower refinement level instead of the refinement patch itself
    static int n_field_gather_buffer;
    //! With mesh refinement, particles located inside a refinement patch, but within
    //! #n_current_deposition_buffer cells of the edge of the patch, will deposit their charge
    //! and current onto the lower refinement level instead of the refinement patch itself
    static int n_current_deposition_buffer;

    //! Integer that corresponds to the type of grid used in the simulation
    //! (collocated, staggered, hybrid)
    static short grid_type;

    // Global rho nodal flag to know about rho index type when rho MultiFab is not allocated
    amrex::IntVect m_rho_nodal_flag;

    /**
     * \brief
     * Allocate and optionally initialize the MultiFab. This also adds the MultiFab
     * to the map of MultiFabs (used to ease the access to MultiFabs from the Python
     * interface
     *
     * \param[out] mf The MultiFab unique pointer to be allocated
     * \param[in] ba The BoxArray describing the MultiFab
     * \param[in] dm The DistributionMapping describing the MultiFab
     * \param[in] ncomp The number of components in the MultiFab
     * \param[in] ngrow The number of guard cells in the MultiFab
     * \param[in] name The name of the MultiFab to use in the map
     * \param[in] initial_value The optional initial value
     */
    static void AllocInitMultiFab (
        std::unique_ptr<amrex::MultiFab>& mf,
        const amrex::BoxArray& ba,
        const amrex::DistributionMapping& dm,
        const int ncomp,
        const amrex::IntVect& ngrow,
        const std::string& name,
        std::optional<const amrex::Real> initial_value = {});

    /**
     * \brief
     * Allocate and optionally initialize the iMultiFab. This also adds the iMultiFab
     * to the map of MultiFabs (used to ease the access to MultiFabs from the Python
     * interface
     *
     * \param[out] mf The iMultiFab unique pointer to be allocated
     * \param[in] ba The BoxArray describing the iMultiFab
     * \param[in] dm The DistributionMapping describing the iMultiFab
     * \param[in] ncomp The number of components in the iMultiFab
     * \param[in] ngrow The number of guard cells in the iMultiFab
     * \param[in] name The name of the iMultiFab to use in the map
     * \param[in] initial_value The optional initial value
     */
    static void AllocInitMultiFab (
        std::unique_ptr<amrex::iMultiFab>& mf,
        const amrex::BoxArray& ba,
        const amrex::DistributionMapping& dm,
        const int ncomp,
        const amrex::IntVect& ngrow,
        const std::string& name,
        std::optional<const int> initial_value = {});

    /**
     * \brief
     * Create an alias of a MultiFab, adding the alias to the MultiFab map
     * \param[out] mf The MultiFab to create
     * \param[in] mf_to_alias The MultiFab to alias
     * \param[in] scomp The starting component to be aliased
     * \param[in] ncomp The number of components to alias
     * \param[in] name The name of the MultiFab to use in the map
     * \param[in] initial_value optional initial value for MultiFab
     */
    static void AliasInitMultiFab (
        std::unique_ptr<amrex::MultiFab>& mf,
        const amrex::MultiFab& mf_to_alias,
        const int scomp,
        const int ncomp,
        const std::string& name,
        std::optional<const amrex::Real> initial_value);

    // Maps of all of the MultiFabs and iMultiFabs used (this can include MFs from other classes)
    // This is a convenience for the Python interface, allowing all MultiFabs
    // to be easily referenced from Python.
    static std::map<std::string, amrex::MultiFab *> multifab_map;
    static std::map<std::string, amrex::iMultiFab *> imultifab_map;

    /**
     * \brief
     * Add the MultiFab to the map of MultiFabs
     * \param name The name of the MultiFab use to reference the MultiFab
     * \param mf The MultiFab to be added to the map (via a pointer to it)
     */
    static void AddToMultiFabMap(const std::string& name, const std::unique_ptr<amrex::MultiFab>& mf) {
        multifab_map[name] = mf.get();
    }

    /**
     * \brief
     * Add the iMultiFab to the map of MultiFabs
     * \param name The name of the iMultiFab use to reference the iMultiFab
     * \param mf The iMultiFab to be added to the map (via a pointer to it)
     */
    static void AddToMultiFabMap(const std::string& name, const std::unique_ptr<amrex::iMultiFab>& mf) {
        imultifab_map[name] = mf.get();
    }

    std::array<const amrex::MultiFab* const, 3>
    get_array_Bfield_aux  (const int lev) const {
        return {
            Bfield_aux[lev][0].get(),
            Bfield_aux[lev][1].get(),
            Bfield_aux[lev][2].get()
        };
    }
    std::array<const amrex::MultiFab* const, 3>
    get_array_Efield_aux  (const int lev) const {
        return {
            Efield_aux[lev][0].get(),
            Efield_aux[lev][1].get(),
            Efield_aux[lev][2].get()
        };
    }

    amrex::MultiFab * get_pointer_Efield_aux  (int lev, int direction) const { return Efield_aux[lev][direction].get(); }
    amrex::MultiFab * get_pointer_Bfield_aux  (int lev, int direction) const { return Bfield_aux[lev][direction].get(); }

    amrex::MultiFab * get_pointer_Efield_fp  (int lev, int direction) const { return Efield_fp[lev][direction].get(); }
    amrex::MultiFab * get_pointer_Bfield_fp  (int lev, int direction) const { return Bfield_fp[lev][direction].get(); }
    amrex::MultiFab * get_pointer_current_fp  (int lev, int direction) const { return current_fp[lev][direction].get(); }
    amrex::MultiFab * get_pointer_current_fp_nodal  (int lev, int direction) const { return current_fp_nodal[lev][direction].get(); }
    amrex::MultiFab * get_pointer_current_fp_ampere  (int lev, int direction) const { return current_fp_ampere[lev][direction].get(); }
    amrex::MultiFab * get_pointer_rho_fp  (int lev) const { return rho_fp[lev].get(); }
    amrex::MultiFab * get_pointer_F_fp  (int lev) const { return F_fp[lev].get(); }
    amrex::MultiFab * get_pointer_G_fp  (int lev) const { return G_fp[lev].get(); }
    amrex::MultiFab * get_pointer_phi_fp  (int lev) const { return phi_fp[lev].get(); }
    amrex::MultiFab * get_pointer_vector_potential_fp  (int lev, int direction) const { return vector_potential_fp_nodal[lev][direction].get(); }
    amrex::MultiFab * get_pointer_electron_pressure_fp  (int lev) const { return electron_pressure_fp[lev].get(); }

    amrex::MultiFab * get_pointer_Efield_cp  (int lev, int direction) const { return Efield_cp[lev][direction].get(); }
    amrex::MultiFab * get_pointer_Bfield_cp  (int lev, int direction) const { return Bfield_cp[lev][direction].get(); }
    amrex::MultiFab * get_pointer_current_cp  (int lev, int direction) const { return current_cp[lev][direction].get(); }
    amrex::MultiFab * get_pointer_rho_cp  (int lev) const { return rho_cp[lev].get(); }
    amrex::MultiFab * get_pointer_F_cp  (int lev) const { return F_cp[lev].get(); }
    amrex::MultiFab * get_pointer_G_cp  (int lev) const { return G_cp[lev].get(); }

    amrex::MultiFab * get_pointer_edge_lengths  (int lev, int direction) const { return m_edge_lengths[lev][direction].get(); }
    amrex::MultiFab * get_pointer_face_areas  (int lev, int direction) const { return m_face_areas[lev][direction].get(); }

    const amrex::MultiFab& getEfield  (int lev, int direction) {return *Efield_aux[lev][direction];}
    const amrex::MultiFab& getBfield  (int lev, int direction) {return *Bfield_aux[lev][direction];}

    const amrex::MultiFab& getcurrent_cp (int lev, int direction) {return *current_cp[lev][direction];}
    const amrex::MultiFab& getEfield_cp  (int lev, int direction) {return  *Efield_cp[lev][direction];}
    const amrex::MultiFab& getBfield_cp  (int lev, int direction) {return  *Bfield_cp[lev][direction];}
    const amrex::MultiFab& getrho_cp (int lev) {return  *rho_cp[lev];}
    const amrex::MultiFab& getF_cp (int lev) {return *F_cp[lev];}
    const amrex::MultiFab& getG_cp (int lev) {return *G_cp[lev];}

    const amrex::MultiFab& getcurrent_fp (int lev, int direction) {return *current_fp[lev][direction];}
    const amrex::MultiFab& getEfield_fp  (int lev, int direction) {return *Efield_fp[lev][direction];}
    const amrex::MultiFab& getBfield_fp  (int lev, int direction) {return *Bfield_fp[lev][direction];}
    const amrex::MultiFab& getrho_fp (int lev) {return *rho_fp[lev];}
    const amrex::MultiFab& getphi_fp (int lev) {return *phi_fp[lev];}
    const amrex::MultiFab& getF_fp (int lev) {return *F_fp[lev];}
    const amrex::MultiFab& getG_fp (int lev) {return *G_fp[lev];}

    const amrex::MultiFab& getEfield_avg_fp (int lev, int direction) {return *Efield_avg_fp[lev][direction];}
    const amrex::MultiFab& getBfield_avg_fp (int lev, int direction) {return *Bfield_avg_fp[lev][direction];}
    const amrex::MultiFab& getEfield_avg_cp (int lev, int direction) {return *Efield_avg_cp[lev][direction];}
    const amrex::MultiFab& getBfield_avg_cp (int lev, int direction) {return *Bfield_avg_cp[lev][direction];}

    bool DoPML () const {return do_pml;}

#if (defined WARPX_DIM_RZ) && (defined WARPX_USE_PSATD)
    const PML_RZ* getPMLRZ() {return pml_rz[0].get();}
#endif

    /** get low-high-low-high-... vector for each direction indicating if mother grid PMLs are enabled */
    std::vector<bool> getPMLdirections() const;

    static amrex::LayoutData<amrex::Real>* getCosts (int lev);

    void setLoadBalanceEfficiency (const int lev, const amrex::Real efficiency)
    {
        if (m_instance)
        {
            m_instance->load_balance_efficiency[lev] = efficiency;
        } else
        {
            return;
        }
    }

    amrex::Real getLoadBalanceEfficiency (const int lev)
    {
        if (m_instance)
        {
            return m_instance->load_balance_efficiency[lev];
        } else
        {
            return -1;
        }
    }

    static amrex::IntVect filter_npass_each_dir;
    BilinearFilter bilinear_filter;
    amrex::Vector< std::unique_ptr<NCIGodfreyFilter> > nci_godfrey_filter_exeybz;
    amrex::Vector< std::unique_ptr<NCIGodfreyFilter> > nci_godfrey_filter_bxbyez;

    amrex::Real time_of_last_gal_shift = 0;
    amrex::Vector<amrex::Real> m_v_galilean = amrex::Vector<amrex::Real>(3, amrex::Real(0.));
    amrex::Array<amrex::Real,3> m_galilean_shift = {{0}};

    amrex::Vector<amrex::Real> m_v_comoving = amrex::Vector<amrex::Real>(3, amrex::Real(0.));

    static int num_mirrors;
    amrex::Vector<amrex::Real> mirror_z;
    amrex::Vector<amrex::Real> mirror_z_width;
    amrex::Vector<int> mirror_z_npoints;

    /// object with all reduced diagnotics, similar to MultiParticleContainer for species.
    std::unique_ptr<MultiReducedDiags> reduced_diags;

    void applyMirrors(amrex::Real time);

    /** Determine the timestep of the simulation. */
    void ComputeDt ();

    /** Print main PIC parameters to stdout */
    void PrintMainPICparameters ();

    /** Write a file that record all inputs: inputs file + command line options */
    void WriteUsedInputsFile () const;

    /** Print dt and dx,dy,dz */
    void PrintDtDxDyDz ();

    /**
     * \brief
     * Compute the last time step of the simulation
     * Calls computeMaxStepBoostAccelerator() if required.
     */
    void ComputeMaxStep ();
    // Compute max_step automatically for simulations in a boosted frame.
    void computeMaxStepBoostAccelerator();

    /** \brief Move the moving window
     * \param step Time step
     * \param move_j whether the current (and the charge, if allocated) is shifted or not
     */
    int  MoveWindow (const int step, bool move_j);

    /**
     * \brief
     * This function shifts the boundary of the grid by 'm_v_galilean*dt'.
     * In doding so, only positions attributes are changed while fields remain unchanged.
     */
    void ShiftGalileanBoundary ();
    void UpdatePlasmaInjectionPosition (amrex::Real dt);
    void ResetProbDomain (const amrex::RealBox& rb);
    void EvolveE (         amrex::Real dt);
    void EvolveE (int lev, amrex::Real dt);
    void EvolveB (         amrex::Real dt, DtType dt_type);
    void EvolveB (int lev, amrex::Real dt, DtType dt_type);
    void EvolveF (         amrex::Real dt, DtType dt_type);
    void EvolveF (int lev, amrex::Real dt, DtType dt_type);
    void EvolveG (         amrex::Real dt, DtType dt_type);
    void EvolveG (int lev, amrex::Real dt, DtType dt_type);
    void EvolveB (int lev, PatchType patch_type, amrex::Real dt, DtType dt_type);
    void EvolveE (int lev, PatchType patch_type, amrex::Real dt);
    void EvolveF (int lev, PatchType patch_type, amrex::Real dt, DtType dt_type);
    void EvolveG (int lev, PatchType patch_type, amrex::Real dt, DtType dt_type);

    void MacroscopicEvolveE (         amrex::Real dt);
    void MacroscopicEvolveE (int lev, amrex::Real dt);
    void MacroscopicEvolveE (int lev, PatchType patch_type, amrex::Real dt);

    /**
     * \brief
     * Function to update the E-field using Ohm's law.
     */
    void HybridSolveE (                               DtType dt_type);
    void HybridSolveE (int lev,                       DtType dt_type);
    void HybridSolveE (int lev, PatchType patch_type, DtType dt_type);

    /**
     * \brief
     * Function to calculate the total current based on Ampere's law while
     * neglecting displacement current (J = curl x B). Used in the Ohm's law
     * solver (kinetic-fluid hybrid model).
     */
    void CalculateCurrentAmpere ();
    void CalculateCurrentAmpere (int lev);

    /**
     * \brief
     * Function to calculate the electron pressure at a given timestep type
     * using the simulation charge density. Used in the Ohm's law solver
     * (kinetic-fluid hybrid model).
     */
    void CalculateElectronPressure (DtType a_dt_type);

    /**
     * \brief
     * This function contains the logic involved in evolving the electric and
     * magnetic fields in the hybrid PIC algorithm.
     */
    void HybridEvolveFields ();

    /** apply QED correction on electric field
     *
     * \param dt vector of time steps (for all levels)
     */
    void Hybrid_QED_Push (         amrex::Vector<amrex::Real> dt);

    /** apply QED correction on electric field for level lev
     *
     * \param lev mesh refinement level
     * \param dt time step
     */
    void Hybrid_QED_Push (int lev, amrex::Real dt);

    /** apply QED correction on electric field for level lev and patch type patch_type
     *
     * \param lev mesh refinement level
     * \param patch_type which MR patch: PatchType::fine or PatchType::coarse
     * \param dt time step
     */
    void Hybrid_QED_Push (int lev, PatchType patch_type, amrex::Real dt);

    static amrex::Real quantum_xi_c2;

    /** \brief perform load balance; compute and communicate new `amrex::DistributionMapping`
     */
    void LoadBalance ();
    /** \brief resets costs to zero
     */
    void ResetCosts ();

    /** \brief returns the load balance interval
     */
    utils::parser::IntervalsParser get_load_balance_intervals () const
    {
        return load_balance_intervals;
    }

    /**
     * \brief Private function for spectral solver
     * Applies a damping factor in the guards cells that extend
     * beyond the extent of the domain, reducing fluctuations that
     * can appear in parallel simulations. This will be called
     * when FieldBoundaryType is set to damped. Vector version.
     */
    void DampFieldsInGuards (const int lev,
                             const std::array<std::unique_ptr<amrex::MultiFab>,3>& Efield,
                             const std::array<std::unique_ptr<amrex::MultiFab>,3>& Bfield);

    /**
     * \brief Private function for spectral solver
     * Applies a damping factor in the guards cells that extend
     * beyond the extent of the domain, reducing fluctuations that
     * can appear in parallel simulations. This will be called
     * when FieldBoundaryType is set to damped. Scalar version.
     */
    void DampFieldsInGuards (const int lev, std::unique_ptr<amrex::MultiFab>& mf);

#ifdef WARPX_DIM_RZ
    void ApplyInverseVolumeScalingToCurrentDensity(amrex::MultiFab* Jx,
                                                   amrex::MultiFab* Jy,
                                                   amrex::MultiFab* Jz,
                                                   int lev);

    void ApplyInverseVolumeScalingToChargeDensity(amrex::MultiFab* Rho,
                                                  int lev);
#endif

    /**
     * \brief Depending on the boundary conditions used, the charge and current
     * density deposited in the guard cells may have to be reflected back into
     * the simulation domain. These function perform that logic.
     */
    void ApplyRhofieldBoundary (const int lev, amrex::MultiFab* Rho);
    void ApplyJfieldBoundary (const int lev, amrex::MultiFab* Jx,
                              amrex::MultiFab* Jy, amrex::MultiFab* Jz);

    void ApplyEfieldBoundary (const int lev, PatchType patch_type);
    void ApplyBfieldBoundary (const int lev, PatchType patch_type, DtType dt_type);

    /**
     * \brief When the Ohm's law solver is used, the elctron pressure values
     * on PEC boundaries are set to enforce a zero derivative Neumann condition,
     * otherwise the E_perp values have large spikes (that grows as 1/dx). This
     * has to be done since the E-field is algebraically calculated instead of
     * evolved which means the 1/dx growth is not avoided by multiplication
     * with dt as happens in the B-field evolve.
     */
    void ApplyElectronPressureBoundary (const int lev, PatchType patch_type);

    void DampPML ();
    void DampPML (const int lev);
    void DampPML (const int lev, PatchType patch_type);
    void DampPML_Cartesian (const int lev, PatchType patch_type);

    void DampJPML ();
    void DampJPML (int lev);
    void DampJPML (int lev, PatchType patch_type);

    void CopyJPML ();
    bool isAnyBoundaryPML();

    /**
     * \brief Synchronize the nodal points of the PML MultiFabs
     */
    void NodalSyncPML ();

    /**
     * \brief Synchronize the nodal points of the PML MultiFabs for given MR level
     */
    void NodalSyncPML (int lev);

    /**
     * \brief Synchronize the nodal points of the PML MultiFabs for given MR level and patch
     */
    void NodalSyncPML (int lev, PatchType patch_type);

    PML* GetPML (int lev);
#if (defined WARPX_DIM_RZ) && (defined WARPX_USE_PSATD)
    PML_RZ* GetPML_RZ (int lev);
#endif

    /** Run the ionization module on all species */
    void doFieldIonization ();
    /** Run the ionization module on all species at level lev
     * \param lev level
     */
    void doFieldIonization (int lev);

#ifdef WARPX_QED
    /** Run the QED module on all species */
    void doQEDEvents ();
    /** Run the QED module on all species at level lev
     * \param lev level
     */
    void doQEDEvents (int lev);
#endif

    void PushParticlesandDepose (int lev, amrex::Real cur_time, DtType a_dt_type=DtType::Full, bool skip_current=false);
    void PushParticlesandDepose (         amrex::Real cur_time, bool skip_current=false);

    // This function does aux(lev) = fp(lev) + I(aux(lev-1)-cp(lev)).
    // Caller must make sure fp and cp have ghost cells filled.
    void UpdateAuxilaryData ();
    void UpdateAuxilaryDataStagToNodal ();
    void UpdateAuxilaryDataSameType ();

    /**
     * \brief This function is called if \c warpx.do_current_centering = 1 and
     * it centers the currents from a nodal grid to a staggered grid (Yee) using
     * finite-order interpolation based on the Fornberg coefficients.
     *
     * \param[in,out] dst destination \c MultiFab where the results of the finite-order centering are stored
     * \param[in] src source \c MultiFab that contains the values of the nodal current to be centered
     */
    void UpdateCurrentNodalToStag (amrex::MultiFab& dst, amrex::MultiFab const& src);

    // Fill boundary cells including coarse/fine boundaries
    void FillBoundaryB   (amrex::IntVect ng, std::optional<bool> nodal_sync = std::nullopt);
    void FillBoundaryE   (amrex::IntVect ng, std::optional<bool> nodal_sync = std::nullopt);
    void FillBoundaryB_avg   (amrex::IntVect ng);
    void FillBoundaryE_avg   (amrex::IntVect ng);

    void FillBoundaryF   (amrex::IntVect ng, std::optional<bool> nodal_sync = std::nullopt);
    void FillBoundaryG   (amrex::IntVect ng, std::optional<bool> nodal_sync = std::nullopt);
    void FillBoundaryAux (amrex::IntVect ng);
    void FillBoundaryE   (int lev, amrex::IntVect ng, std::optional<bool> nodal_sync = std::nullopt);
    void FillBoundaryB   (int lev, amrex::IntVect ng, std::optional<bool> nodal_sync = std::nullopt);
    void FillBoundaryE_avg   (int lev, amrex::IntVect ng);
    void FillBoundaryB_avg   (int lev, amrex::IntVect ng);

    void FillBoundaryF   (int lev, amrex::IntVect ng, std::optional<bool> nodal_sync = std::nullopt);
    void FillBoundaryG   (int lev, amrex::IntVect ng, std::optional<bool> nodal_sync = std::nullopt);
    void FillBoundaryAux (int lev, amrex::IntVect ng);

    /**
     * \brief Synchronize J and rho:
     * filter (if used), exchange guard cells, interpolate across MR levels.
     * Contains separate calls to WarpX::SyncCurrent and WarpX::SyncRho.
     */
    void SyncCurrentAndRho ();

    /**
     * \brief Apply filter and sum guard cells across MR levels.
     * If current centering is used, center the current from a nodal grid
     * to a staggered grid. For each MR level beyond level 0, interpolate
     * the fine-patch current onto the coarse-patch current at the same level.
     * Then, for each MR level, including level 0, apply filter and sum guard
     * cells across levels.
     *
     * \param[in,out] J_fp reference to fine-patch current \c MultiFab (all MR levels)
     * \param[in,out] J_cp reference to coarse-patch current \c MultiFab (all MR levels)
     */
    void SyncCurrent (
        const amrex::Vector<std::array<std::unique_ptr<amrex::MultiFab>,3>>& J_fp,
        const amrex::Vector<std::array<std::unique_ptr<amrex::MultiFab>,3>>& J_cp);

    void SyncRho ();

    amrex::Vector<int> getnsubsteps () const {return nsubsteps;}
    int getnsubsteps (int lev) const {return nsubsteps[lev];}
    amrex::Vector<int> getistep () const {return istep;}
    int getistep (int lev) const {return istep[lev];}
    void setistep (int lev, int ii) {istep[lev] = ii;}
    amrex::Vector<amrex::Real> gett_old () const {return t_old;}
    amrex::Real gett_old (int lev) const {return t_old[lev];}
    amrex::Vector<amrex::Real> gett_new () const {return t_new;}
    amrex::Real gett_new (int lev) const {return t_new[lev];}
    void sett_new (int lev, amrex::Real time) {t_new[lev] = time;}
    amrex::Vector<amrex::Real> getdt () const {return dt;}
    amrex::Real getdt (int lev) const {return dt[lev];}
    int getdo_moving_window() const {return do_moving_window;}
    amrex::Real getmoving_window_x() const {return moving_window_x;}
    amrex::Real getcurrent_injection_position () const {return current_injection_position;}
    bool getis_synchronized() const {return is_synchronized;}

    int maxStep () const {return max_step;}
    void updateMaxStep (const int new_max_step) {max_step = new_max_step;}
    amrex::Real stopTime () const {return stop_time;}
    void updateStopTime (const amrex::Real new_stop_time) {stop_time = new_stop_time;}

    void AverageAndPackFields( amrex::Vector<std::string>& varnames,
        amrex::Vector<amrex::MultiFab>& mf_avg, const amrex::IntVect ngrow) const;

    void prepareFields( int const step, amrex::Vector<std::string>& varnames,
        amrex::Vector<amrex::MultiFab>& mf_avg,
        amrex::Vector<const amrex::MultiFab*>& output_mf,
        amrex::Vector<amrex::Geometry>& output_geom ) const;

    static std::array<amrex::Real,3> CellSize (int lev);
    static amrex::RealBox getRealBox(const amrex::Box& bx, int lev);

    /**
     * \brief Return the lower corner of the box in real units.
     * \param bx The box
     * \param lev The refinement level of the box
     * \param time_shift_delta The time relative to the current time at which to calculate the position
     *                         (when v_galilean is not zero)
     * \return An array of the position coordinates
     */
    static std::array<amrex::Real,3> LowerCorner (const amrex::Box& bx, const int lev, const amrex::Real time_shift_delta);
    /**
     * \brief Return the upper corner of the box in real units.
     * \param bx The box
     * \param lev The refinement level of the box
     * \param time_shift_delta The time relative to the current time at which to calculate the position
     *                         (when v_galilean is not zero)
     * \return An array of the position coordinates
     */
    static std::array<amrex::Real,3> UpperCorner (const amrex::Box& bx, const int lev, const amrex::Real time_shift_delta);

    static amrex::IntVect RefRatio (int lev);

    static const amrex::iMultiFab* CurrentBufferMasks (int lev);
    static const amrex::iMultiFab* GatherBufferMasks (int lev);

    static int electrostatic_solver_id;

    // Parameters for lab frame electrostatic
    static amrex::Real self_fields_required_precision;
    static amrex::Real self_fields_absolute_tolerance;
    static int self_fields_max_iters;
    static int self_fields_verbosity;

    static int do_moving_window; // boolean
    static int start_moving_window_step; // the first step to move window
    static int end_moving_window_step; // the last step to move window
    /** Returns true if the moving window is active for the provided step
     *
     * @param step time step
     * @return true if active, else false
     */
    static int moving_window_active (int const step) {
        bool const step_before_end = (step < end_moving_window_step) || (end_moving_window_step < 0);
        bool const step_after_start = (step >= start_moving_window_step);
        return do_moving_window && step_before_end && step_after_start;
    }
    static int moving_window_dir;
    static amrex::Real moving_window_v;
    static bool fft_do_time_averaging;

    // these should be private, but can't due to Cuda limitations
    static void ComputeDivB (amrex::MultiFab& divB, int const dcomp,
                             const std::array<const amrex::MultiFab* const, 3>& B,
                             const std::array<amrex::Real,3>& dx);

    static void ComputeDivB (amrex::MultiFab& divB, int const dcomp,
                             const std::array<const amrex::MultiFab* const, 3>& B,
                             const std::array<amrex::Real,3>& dx, amrex::IntVect const ngrow);

    void ComputeDivE(amrex::MultiFab& divE, const int lev);

    const amrex::IntVect getngEB() const { return guard_cells.ng_alloc_EB; }
    const amrex::IntVect getngF() const { return guard_cells.ng_alloc_F; }
    const amrex::IntVect getngUpdateAux() const { return guard_cells.ng_UpdateAux; }
    const amrex::IntVect get_ng_depos_J() const {return guard_cells.ng_depos_J;}
    const amrex::IntVect get_ng_depos_rho() const {return guard_cells.ng_depos_rho;}
    const amrex::IntVect get_ng_fieldgather () const {return guard_cells.ng_FieldGather;}

    /** Coarsest-level Domain Decomposition
     *
     * If specified, the domain will be chopped into the exact number
     * of pieces in each dimension as specified by this parameter.
     *
     * @return the number of MPI processes per dimension if specified, otherwise a 0-vector
     */
    const amrex::IntVect get_numprocs() const {return numprocs;}

    ElectrostaticSolver::PoissonBoundaryHandler m_poisson_boundary_handler;
    void ComputeSpaceChargeField (bool const reset_fields);
    void AddBoundaryField ();
    void AddSpaceChargeField (WarpXParticleContainer& pc);
    void AddSpaceChargeFieldLabFrame ();
    void computePhi (const amrex::Vector<std::unique_ptr<amrex::MultiFab> >& rho,
                     amrex::Vector<std::unique_ptr<amrex::MultiFab> >& phi,
                     std::array<amrex::Real, 3> const beta = {{0,0,0}},
                     amrex::Real const required_precision=amrex::Real(1.e-11),
                     amrex::Real absolute_tolerance=amrex::Real(0.0),
                     const int max_iters=200,
                     const int verbosity=2) const;

    void setPhiBC (amrex::Vector<std::unique_ptr<amrex::MultiFab> >& phi ) const;

    void computeE (amrex::Vector<std::array<std::unique_ptr<amrex::MultiFab>, 3> >& E,
                   const amrex::Vector<std::unique_ptr<amrex::MultiFab> >& phi,
                   std::array<amrex::Real, 3> const beta = {{0,0,0}} ) const;
    void computeB (amrex::Vector<std::array<std::unique_ptr<amrex::MultiFab>, 3> >& B,
                   const amrex::Vector<std::unique_ptr<amrex::MultiFab> >& phi,
                   std::array<amrex::Real, 3> const beta = {{0,0,0}} ) const;
    void computePhiTriDiagonal (const amrex::Vector<std::unique_ptr<amrex::MultiFab> >& rho,
                                      amrex::Vector<std::unique_ptr<amrex::MultiFab> >& phi) const;

    // Magnetostatic Solver Interface
    MagnetostaticSolver::VectorPoissonBoundaryHandler m_vector_poisson_boundary_handler;
    void ComputeMagnetostaticField ();
    void AddMagnetostaticFieldLabFrame ();
    void computeVectorPotential (const amrex::Vector<amrex::Array<std::unique_ptr<amrex::MultiFab>, 3> >& curr,
                                 amrex::Vector<amrex::Array<std::unique_ptr<amrex::MultiFab>, 3> >& A,
                                 amrex::Real const required_precision=amrex::Real(1.e-11),
                                 amrex::Real absolute_tolerance=amrex::Real(0.0),
                                 const int max_iters=200,
                                 const int verbosity=2) const;

    void setVectorPotentialBC (amrex::Vector<amrex::Array<std::unique_ptr<amrex::MultiFab>, 3> >& A) const;

    /**
     * \brief
     * This function initializes the E and B fields on each level
     * using the parser and the user-defined function for the external fields.
     * The subroutine will parse the x_/y_z_external_grid_function and
     * then, the field multifab is initialized based on the (x,y,z) position
     * on the staggered yee-grid or cell-centered grid, in the interior cells
     * and guard cells.
     *
     * \param[in] mfx x-component of the field to be initialized
     * \param[in] mfy y-component of the field to be initialized
     * \param[in] mfz z-component of the field to be initialized
     * \param[in] xfield_parser parser function to initialize x-field
     * \param[in] yfield_parser parser function to initialize y-field
     * \param[in] zfield_parser parser function to initialize z-field
     * \param[in] edge_lengths edge lengths information
     * \param[in] face_areas face areas information
     * \param[in] field flag indicating which field is being initialized ('E' for electric, 'B' for magnetic)
     * \param[in] lev level of the Multifabs that is initialized
     * \param[in] patch_type PatchType on which the field is initialized (fine or coarse)
     */
    void InitializeExternalFieldsOnGridUsingParser (
         amrex::MultiFab *mfx, amrex::MultiFab *mfy, amrex::MultiFab *mfz,
         amrex::ParserExecutor<3> const& xfield_parser,
         amrex::ParserExecutor<3> const& yfield_parser,
         amrex::ParserExecutor<3> const& zfield_parser,
         std::array< std::unique_ptr<amrex::MultiFab>, 3 > const& edge_lengths,
         std::array< std::unique_ptr<amrex::MultiFab>, 3 > const& face_areas,
         const char field,
         const int lev, PatchType patch_type);

    /**
     * \brief
     * This function initializes and calculates grid quantities used along with
     * EBs such as edge lengths, face areas, distance to EB, etc. It also
     * appropriately communicates EB data to guard cells.
     *
     * \param[in] lev level of the Multifabs that is initialized
     */
    void InitializeEBGridData(int lev);

    /** \brief adds particle and cell contributions in cells to compute heuristic
     * cost in each box on each level, and records in `costs`
     * @param[in] costs vector of (`unique_ptr` to) vectors; expected to be initialized
     * to correct number of boxes and boxes per level
     */
    void ComputeCostsHeuristic (amrex::Vector<std::unique_ptr<amrex::LayoutData<amrex::Real> > >& costs);

    void ApplyFilterandSumBoundaryRho (int lev, int glev, amrex::MultiFab& rho, int icomp, int ncomp);

    /**
     * \brief Returns an array of coefficients (Fornberg coefficients), corresponding
     * to the weight of each point in a finite-difference approximation of a derivative
     * (up to order \c n_order).
     *
     * \param[in] n_order order of the finite-difference approximation
     * \param[in] a_grid_type type of grid (collocated or not)
     */
    static amrex::Vector<amrex::Real> getFornbergStencilCoefficients(const int n_order, const short a_grid_type);

    // Device vectors of stencil coefficients used for finite-order centering of fields
    amrex::Gpu::DeviceVector<amrex::Real> device_field_centering_stencil_coeffs_x;
    amrex::Gpu::DeviceVector<amrex::Real> device_field_centering_stencil_coeffs_y;
    amrex::Gpu::DeviceVector<amrex::Real> device_field_centering_stencil_coeffs_z;

    // Device vectors of stencil coefficients used for finite-order centering of currents
    amrex::Gpu::DeviceVector<amrex::Real> device_current_centering_stencil_coeffs_x;
    amrex::Gpu::DeviceVector<amrex::Real> device_current_centering_stencil_coeffs_y;
    amrex::Gpu::DeviceVector<amrex::Real> device_current_centering_stencil_coeffs_z;

    // This needs to be public for CUDA.
    //! Tagging cells for refinement
    virtual void ErrorEst (int lev, amrex::TagBoxArray& tags, amrex::Real time, int /*ngrow*/) final;

    // Return the accelerator lattice instance defined at the given refinement level
    const AcceleratorLattice& get_accelerator_lattice (int lev) {return *(m_accelerator_lattice[lev]);}

protected:

    /**
     * \brief
     *  This function initializes E, B, rho, and F, at all the levels
     *  of the multifab. rho and F are initialized with 0.
     *  The E and B fields are initialized using user-defined inputs.
     *  The initialization type is set using "B_ext_grid_init_style"
     *  and "E_ext_grid_init_style". The initialization style is set to "default"
     *  if not explicitly defined by the user, and the E and B fields are
     *  initialized with E_external_grid and B_external_grid, respectively, each with
     *  a default value of 0.
     *  If the initialization type for the E and B field is "constant",
     *  then, the E and B fields at all the levels are initialized with
     *  user-defined values for E_external_grid and B_external_grid.
     *  If the initialization type for B-field is set to
     *  "parse_B_ext_grid_function", then, the parser is used to read
     *  Bx_external_grid_function(x,y,z), By_external_grid_function(x,y,z),
     *  and Bz_external_grid_function(x,y,z).
     *  Similarly, if the E-field initialization type is set to
     *  "parse_E_ext_grid_function", then, the parser is used to read
     *  Ex_external_grid_function(x,y,z), Ey_external_grid_function(x,y,z),
     *  and Ex_external_grid_function(x,y,z). The parser for the E and B
     *  initialization assumes that the function has three independent
     *  variables, at max, namely, x, y, z. However, any number of constants
     *  can be used in the function used to define the E and B fields on the grid.
     */
    void InitLevelData (int lev, amrex::Real time);

    //! Use this function to override the Level 0 grids made by AMReX.
    //! This function is called in amrex::AmrCore::InitFromScratch.
    virtual void PostProcessBaseGrids (amrex::BoxArray& ba0) const final;

    //! Make a new level from scratch using provided BoxArray and
    //! DistributionMapping.  Only used during initialization.  Called
    //! by AmrCoreInitFromScratch.
    virtual void MakeNewLevelFromScratch (int lev, amrex::Real time, const amrex::BoxArray& ba,
                                          const amrex::DistributionMapping& dm) final;

    //! Make a new level using provided BoxArray and
    //! DistributionMapping and fill with interpolated coarse level
    //! data.  Called by AmrCore::regrid.
    virtual void MakeNewLevelFromCoarse (int /*lev*/, amrex::Real /*time*/, const amrex::BoxArray& /*ba*/,
                                         const amrex::DistributionMapping& /*dm*/) final;

    //! Remake an existing level using provided BoxArray and
    //! DistributionMapping and fill with existing fine and coarse
    //! data.  Called by AmrCore::regrid.
    virtual void RemakeLevel (int lev, amrex::Real time, const amrex::BoxArray& ba,
                              const amrex::DistributionMapping& dm) final;

    //! Delete level data.  Called by AmrCore::regrid.
    virtual void ClearLevel (int lev) final;

private:

    // Singleton is used when the code is run from python
    static WarpX* m_instance;

    //! Check and clear signal flags and asynchronously broadcast them from process 0
    static void CheckSignals ();
    //! Complete the asynchronous broadcast of signal flags, and initiate a checkpoint if requested
    void HandleSignals ();

    ///
    /// Advance the simulation by numsteps steps, electromagnetic case.
    ///
    void EvolveEM(int numsteps);

    void FillBoundaryB (const int lev, const PatchType patch_type, const amrex::IntVect ng, std::optional<bool> nodal_sync = std::nullopt);
    void FillBoundaryE (const int lev, const PatchType patch_type, const amrex::IntVect ng, std::optional<bool> nodal_sync = std::nullopt);
    void FillBoundaryF (int lev, PatchType patch_type, amrex::IntVect ng, std::optional<bool> nodal_sync = std::nullopt);
    void FillBoundaryG (int lev, PatchType patch_type, amrex::IntVect ng, std::optional<bool> nodal_sync = std::nullopt);

    void FillBoundaryB_avg (int lev, PatchType patch_type, amrex::IntVect ng);
    void FillBoundaryE_avg (int lev, PatchType patch_type, amrex::IntVect ng);

    void OneStep_nosub (amrex::Real t);
    void OneStep_sub1 (amrex::Real t);

    /**
     * \brief Perform one PIC iteration, with the multiple J deposition per time step
     */
    void OneStep_multiJ (const amrex::Real t);

    void RestrictCurrentFromFineToCoarsePatch (
        const amrex::Vector<std::array<std::unique_ptr<amrex::MultiFab>,3>>& J_fp,
        const amrex::Vector<std::array<std::unique_ptr<amrex::MultiFab>,3>>& J_cp,
        const int lev);
    void AddCurrentFromFineLevelandSumBoundary (
        const amrex::Vector<std::array<std::unique_ptr<amrex::MultiFab>,3>>& J_fp,
        const amrex::Vector<std::array<std::unique_ptr<amrex::MultiFab>,3>>& J_cp,
        const int lev);
    void StoreCurrent (const int lev);
    void RestoreCurrent (const int lev);
    void ApplyFilterJ (
        const amrex::Vector<std::array<std::unique_ptr<amrex::MultiFab>,3>>& current,
        const int lev,
        const int idim);
    void ApplyFilterJ (
        const amrex::Vector<std::array<std::unique_ptr<amrex::MultiFab>,3>>& current,
        const int lev);
    void SumBoundaryJ (
        const amrex::Vector<std::array<std::unique_ptr<amrex::MultiFab>,3>>& current,
        const int lev,
        const int idim,
        const amrex::Periodicity& period);
    void SumBoundaryJ (
        const amrex::Vector<std::array<std::unique_ptr<amrex::MultiFab>,3>>& current,
        const int lev,
        const amrex::Periodicity& period);
    void NodalSyncJ (
        const amrex::Vector<std::array<std::unique_ptr<amrex::MultiFab>,3>>& J_fp,
        const amrex::Vector<std::array<std::unique_ptr<amrex::MultiFab>,3>>& J_cp,
        const int lev,
        PatchType patch_type);

    void RestrictRhoFromFineToCoarsePatch (
        const amrex::Vector<std::unique_ptr<amrex::MultiFab>>& charge_fp,
        const amrex::Vector<std::unique_ptr<amrex::MultiFab>>& charge_cp,
        const int lev);
    void ApplyFilterandSumBoundaryRho (
        const amrex::Vector<std::unique_ptr<amrex::MultiFab>>& charge_fp,
        const amrex::Vector<std::unique_ptr<amrex::MultiFab>>& charge_cp,
        const int lev,
        PatchType patch_type,
        const int icomp,
        const int ncomp);
    void AddRhoFromFineLevelandSumBoundary (
        const amrex::Vector<std::unique_ptr<amrex::MultiFab>>& charge_fp,
        const amrex::Vector<std::unique_ptr<amrex::MultiFab>>& charge_cp,
        const int lev,
        const int icomp,
        const int ncomp);
    void NodalSyncRho (
        const amrex::Vector<std::unique_ptr<amrex::MultiFab>>& charge_fp,
        const amrex::Vector<std::unique_ptr<amrex::MultiFab>>& charge_cp,
        const int lev,
        PatchType patch_type,
        const int icomp,
        const int ncomp);

    void ReadParameters ();

    /** This function queries deprecated input parameters and abort
     *  the run if one of them is specified. */
    void BackwardCompatibility ();

    void InitFromScratch ();

    void AllocLevelData (int lev, const amrex::BoxArray& new_grids,
                         const amrex::DistributionMapping& new_dmap);

    amrex::DistributionMapping
    GetRestartDMap (const std::string& chkfile, const amrex::BoxArray& ba, int lev) const;

    void InitFromCheckpoint ();
    void PostRestart ();

    void InitPML ();
    void ComputePMLFactors ();

    void InitFilter ();

    void InitDiagnostics ();

    void InitNCICorrector ();

    /**
     * \brief Check that the number of guard cells is smaller than the number of valid cells,
     * for all available MultiFabs, and abort otherwise.
     */
    void CheckGuardCells();

    /**
     * \brief Check that the number of guard cells is smaller than the number of valid cells,
     * for a given MultiFab, and abort otherwise.
     */
    void CheckGuardCells(amrex::MultiFab const& mf);

    /**
     * \brief Checks for known numerical issues involving different WarpX modules
     */
    void CheckKnownIssues();

    /** Check the requested resources and write performance hints */
    void PerformanceHints ();

    void BuildBufferMasks ();
    void BuildBufferMasksInBox ( const amrex::Box tbx, amrex::IArrayBox &buffer_mask,
                                 const amrex::IArrayBox &guard_mask, const int ng );
    const amrex::iMultiFab* getCurrentBufferMasks (int lev) const {
        return current_buffer_masks[lev].get();
    }
    const amrex::iMultiFab* getGatherBufferMasks (int lev) const {
        return gather_buffer_masks[lev].get();
    }

    /**
     * \brief Re-orders the Fornberg coefficients so that they can be used more conveniently for
     * finite-order centering operations. For example, for finite-order centering of order 6,
     * the Fornberg coefficients \c (c_0,c_1,c_2) are re-ordered as \c (c_2,c_1,c_0,c_0,c_1,c_2).
     *
     * \param[in,out] ordered_coeffs host vector where the re-ordered Fornberg coefficients will be stored
     * \param[in] unordered_coeffs host vector storing the original sequence of Fornberg coefficients
     * \param[in] order order of the finite-order centering along a given direction
     */
    void ReorderFornbergCoefficients (amrex::Vector<amrex::Real>& ordered_coeffs,
                                      amrex::Vector<amrex::Real>& unordered_coeffs,
                                      const int order);
    /**
     * \brief Allocates and initializes the stencil coefficients used for the finite-order centering
     * of fields and currents, and stores them in the given device vectors.
     *
     * \param[in,out] device_centering_stencil_coeffs_x device vector where the stencil coefficients along x will be stored
     * \param[in,out] device_centering_stencil_coeffs_y device vector where the stencil coefficients along y will be stored
     * \param[in,out] device_centering_stencil_coeffs_z device vector where the stencil coefficients along z will be stored
     * \param[in] centering_nox order of the finite-order centering along x
     * \param[in] centering_noy order of the finite-order centering along y
     * \param[in] centering_noz order of the finite-order centering along z
     * \param[in] a_grid_type type of grid (collocated or not)
     */
    void AllocateCenteringCoefficients (amrex::Gpu::DeviceVector<amrex::Real>& device_centering_stencil_coeffs_x,
                                        amrex::Gpu::DeviceVector<amrex::Real>& device_centering_stencil_coeffs_y,
                                        amrex::Gpu::DeviceVector<amrex::Real>& device_centering_stencil_coeffs_z,
                                        const int centering_nox,
                                        const int centering_noy,
                                        const int centering_noz,
                                        const short a_grid_type);

    void AllocLevelMFs (int lev, const amrex::BoxArray& ba, const amrex::DistributionMapping& dm,
                        const amrex::IntVect& ngEB, amrex::IntVect& ngJ,
                        const amrex::IntVect& ngRho, const amrex::IntVect& ngF,
                        const amrex::IntVect& ngG, const bool aux_is_nodal);

#ifdef WARPX_USE_PSATD
#   ifdef WARPX_DIM_RZ
    void AllocLevelSpectralSolverRZ (amrex::Vector<std::unique_ptr<SpectralSolverRZ>>& spectral_solver,
                                     const int lev,
                                     const amrex::BoxArray& realspace_ba,
                                     const amrex::DistributionMapping& dm,
                                     const std::array<amrex::Real,3>& dx);
#   else
    void AllocLevelSpectralSolver (amrex::Vector<std::unique_ptr<SpectralSolver>>& spectral_solver,
                                   const int lev,
                                   const amrex::BoxArray& realspace_ba,
                                   const amrex::DistributionMapping& dm,
                                   const std::array<amrex::Real,3>& dx,
                                   const bool pml_flag=false);
#   endif
#endif

    amrex::Vector<int> istep;      // which step?
    amrex::Vector<int> nsubsteps;  // how many substeps on each level?

    amrex::Vector<amrex::Real> t_new;
    amrex::Vector<amrex::Real> t_old;
    amrex::Vector<amrex::Real> dt;

    // Particle container
    std::unique_ptr<MultiParticleContainer> mypc;
    std::unique_ptr<MultiDiagnostics> multi_diags;

    //
    // Fields: First array for level, second for direction
    //

    // Full solution
    amrex::Vector<std::array< std::unique_ptr<amrex::MultiFab>, 3 > > Efield_aux;
    amrex::Vector<std::array< std::unique_ptr<amrex::MultiFab>, 3 > > Bfield_aux;

    // Fine patch
    amrex::Vector<            std::unique_ptr<amrex::MultiFab>      > F_fp;
    amrex::Vector<            std::unique_ptr<amrex::MultiFab>      > G_fp;
    amrex::Vector<            std::unique_ptr<amrex::MultiFab>      > rho_fp;
    amrex::Vector<            std::unique_ptr<amrex::MultiFab>      > phi_fp;
    amrex::Vector<            std::unique_ptr<amrex::MultiFab>      > electron_pressure_fp;
    amrex::Vector<std::array< std::unique_ptr<amrex::MultiFab>, 3 > > current_fp;
    amrex::Vector<std::array< std::unique_ptr<amrex::MultiFab>, 3 > > current_fp_temp;
    amrex::Vector<std::array< std::unique_ptr<amrex::MultiFab>, 3 > > current_fp_ampere;
    amrex::Vector<std::array< std::unique_ptr<amrex::MultiFab>, 3 > > current_fp_vay;
    amrex::Vector<std::array< std::unique_ptr<amrex::MultiFab>, 3 > > Efield_fp;
    amrex::Vector<std::array< std::unique_ptr<amrex::MultiFab>, 3 > > Bfield_fp;
    amrex::Vector<std::array< std::unique_ptr<amrex::MultiFab>, 3 > > Efield_avg_fp;
    amrex::Vector<std::array< std::unique_ptr<amrex::MultiFab>, 3 > > Bfield_avg_fp;

    // Memory buffers for computing magnetostatic fields
    // Vector Potential A and previous step.  Time buffer needed for computing dA/dt to first order
    amrex::Vector<std::array< std::unique_ptr<amrex::MultiFab>, 3 > > vector_potential_fp_nodal;
    amrex::Vector<std::array< std::unique_ptr<amrex::MultiFab>, 3 > > vector_potential_grad_buf_e_stag;
    amrex::Vector<std::array< std::unique_ptr<amrex::MultiFab>, 3 > > vector_potential_grad_buf_b_stag;

    //! EB: Lengths of the mesh edges
    amrex::Vector<std::array< std::unique_ptr<amrex::MultiFab>, 3 > > m_edge_lengths;
    //! EB: Areas of the mesh faces
    amrex::Vector<std::array< std::unique_ptr<amrex::MultiFab>, 3 > > m_face_areas;

    /** EB: for every mesh face flag_info_face contains a:
     *          * 0 if the face needs to be extended
     *          * 1 if the face is large enough to lend area to other faces
     *          * 2 if the face is actually intruded by other face
     * It is initialized in WarpX::MarkCells
     * This is only used for the ECT solver.*/
    amrex::Vector<std::array< std::unique_ptr<amrex::iMultiFab>, 3 > > m_flag_info_face;
    /** EB: for every mesh face face flag_ext_face contains a:
     *          * 1 if the face needs to be extended
     *          * 0 otherwise
     * It is initialized in WarpX::MarkCells and then modified in WarpX::ComputeOneWayExtensions
     * and in WarpX::ComputeEightWaysExtensions
     * This is only used for the ECT solver.*/
    amrex::Vector<std::array< std::unique_ptr<amrex::iMultiFab>, 3 > > m_flag_ext_face;
    /** EB: m_area_mod contains the modified areas of the mesh faces, i.e. if a face is enlarged it
     * contains the area of the enlarged face
     * This is only used for the ECT solver.*/
    amrex::Vector<std::array< std::unique_ptr<amrex::MultiFab>, 3 > > m_area_mod;
    /** EB: m_borrowing contains the info about the enlarged cells, i.e. for every enlarged cell it
     * contains the info of which neighbors are being intruded (and the amount of borrowed area).
     * This is only used for the ECT solver.*/
    amrex::Vector<std::array< std::unique_ptr<amrex::LayoutData<FaceInfoBox> >, 3 > > m_borrowing;

    /** ECTRhofield is needed only by the ect
     * solver and it contains the electromotive force density for every mesh face.
     * The name ECTRhofield has been used to comply with the notation of the paper
     * https://ieeexplore.ieee.org/stamp/stamp.jsp?tp=&arnumber=4463918 (page 9, equation 4
     * and below).
     * Although it's called rho it has nothing to do with the charge density!
     * This is only used for the ECT solver.*/
    amrex::Vector<std::array< std::unique_ptr<amrex::MultiFab>, 3 > > ECTRhofield;
    /** Venl contains the electromotive force for every mesh face, i.e. every entry is
     * the corresponding entry in ECTRhofield multiplied by the total area (possibly with enlargement)
     * This is only used for the ECT solver.*/
    amrex::Vector<std::array< std::unique_ptr<amrex::MultiFab>, 3 > > Venl;

    //EB level set
    amrex::Vector<std::unique_ptr<amrex::MultiFab> > m_distance_to_eb;

    // store fine patch
    amrex::Vector<std::array< std::unique_ptr<amrex::MultiFab>, 3 > > current_store;

    // Nodal MultiFab for nodal current deposition if warpx.do_current_centering = 1
    amrex::Vector<std::array<std::unique_ptr<amrex::MultiFab>,3>> current_fp_nodal;

    // Coarse patch
    amrex::Vector<            std::unique_ptr<amrex::MultiFab>      > F_cp;
    amrex::Vector<            std::unique_ptr<amrex::MultiFab>      > G_cp;
    amrex::Vector<            std::unique_ptr<amrex::MultiFab>      > rho_cp;
    amrex::Vector<std::array< std::unique_ptr<amrex::MultiFab>, 3 > > current_cp;
    amrex::Vector<std::array< std::unique_ptr<amrex::MultiFab>, 3 > > Efield_cp;
    amrex::Vector<std::array< std::unique_ptr<amrex::MultiFab>, 3 > > Bfield_cp;
    amrex::Vector<std::array< std::unique_ptr<amrex::MultiFab>, 3 > > Efield_avg_cp;
    amrex::Vector<std::array< std::unique_ptr<amrex::MultiFab>, 3 > > Bfield_avg_cp;

    // Copy of the coarse aux
    amrex::Vector<std::array<std::unique_ptr<amrex::MultiFab>, 3 > > Efield_cax;
    amrex::Vector<std::array<std::unique_ptr<amrex::MultiFab>, 3 > > Bfield_cax;
    amrex::Vector<std::unique_ptr<amrex::iMultiFab> > current_buffer_masks;
    amrex::Vector<std::unique_ptr<amrex::iMultiFab> > gather_buffer_masks;

    // If charge/current deposition buffers are used
    amrex::Vector<std::array< std::unique_ptr<amrex::MultiFab>, 3 > > current_buf;
    amrex::Vector<std::unique_ptr<amrex::MultiFab> > charge_buf;

    // PML
    int do_pml = 0;
    int do_silver_mueller = 0;
    int pml_ncell = 10;
    int pml_delta = 10;
    int pml_has_particles = 0;
    int do_pml_j_damping = 0;
    int do_pml_in_domain = 0;
    static int do_similar_dm_pml;
    bool do_pml_dive_cleaning; // default set in WarpX.cpp
    bool do_pml_divb_cleaning; // default set in WarpX.cpp
    amrex::Vector<amrex::IntVect> do_pml_Lo;
    amrex::Vector<amrex::IntVect> do_pml_Hi;
    amrex::Vector<std::unique_ptr<PML> > pml;
#if (defined WARPX_DIM_RZ) && (defined WARPX_USE_PSATD)
    amrex::Vector<std::unique_ptr<PML_RZ> > pml_rz;
#endif
    amrex::Real v_particle_pml;

    amrex::Real moving_window_x = std::numeric_limits<amrex::Real>::max();
    amrex::Real current_injection_position = 0;

    // Plasma injection parameters
    int warpx_do_continuous_injection = 0;
    int num_injected_species = -1;
    amrex::Vector<int> injected_plasma_species;

    std::optional<amrex::Real> m_const_dt;

    // Macroscopic properties
    std::unique_ptr<MacroscopicProperties> m_macroscopic_properties;

    // Hybrid PIC algorithm parameters
    std::unique_ptr<HybridModel> m_hybrid_model;

    // Load balancing
    /** Load balancing intervals that reads the "load_balance_intervals" string int the input file
     * for getting steps at which load balancing is performed */
    utils::parser::IntervalsParser load_balance_intervals;
    /** Collection of LayoutData to keep track of weights used in load balancing
     * routines. Contains timer-based or heuristic-based costs depending on input option */
    amrex::Vector<std::unique_ptr<amrex::LayoutData<amrex::Real> > > costs;
    /** Load balance with 'space filling curve' strategy. */
    int load_balance_with_sfc = 0;
    /** Controls the maximum number of boxes that can be assigned to a rank during
     * load balance via the 'knapsack' strategy; e.g., if there are 4 boxes per rank,
     * `load_balance_knapsack_factor=2` limits the maximum number of boxes that can
     * be assigned to a rank to 8. */
    amrex::Real load_balance_knapsack_factor = amrex::Real(1.24);
    /** Threshold value that controls whether to adopt the proposed distribution
     * mapping during load balancing.  The new distribution mapping is adopted
     * if the ratio of proposed distribution mapping efficiency to current
     * distribution mapping efficiency is larger than the threshold; 'efficiency'
     * here means the average cost per MPI rank.  */
    amrex::Real load_balance_efficiency_ratio_threshold = amrex::Real(1.1);
    /** Current load balance efficiency for each level.  */
    amrex::Vector<amrex::Real> load_balance_efficiency;
    /** Weight factor for cells in `Heuristic` costs update.
     * Default values on GPU are determined from single-GPU tests on Summit.
     * The problem setup for these tests is an empty (i.e. no particles) domain
     * of size 256 by 256 by 256 cells, from which the average time per iteration
     * per cell is computed. */
    amrex::Real costs_heuristic_cells_wt = amrex::Real(0);
    /** Weight factor for particles in `Heuristic` costs update.
     * Default values on GPU are determined from single-GPU tests on Summit.
     * The problem setup for these tests is a high-ppc (27 particles per cell)
     * uniform plasma on a domain of size 128 by 128 by 128, from which the approximate
     * time per iteration per particle is computed. */
    amrex::Real costs_heuristic_particles_wt = amrex::Real(0);

    // Determines timesteps for override sync
    utils::parser::IntervalsParser override_sync_intervals;

    // Other runtime parameters
    int verbose = 1;

    bool use_hybrid_QED = 0;

    int max_step   = std::numeric_limits<int>::max();
    amrex::Real stop_time = std::numeric_limits<amrex::Real>::max();

    int regrid_int = -1;

    amrex::Real cfl = amrex::Real(0.999);

    std::string restart_chkfile;

    amrex::VisMF::Header::Version plotfile_headerversion  = amrex::VisMF::Header::Version_v1;
    amrex::VisMF::Header::Version slice_plotfile_headerversion  = amrex::VisMF::Header::Version_v1;

    bool use_single_read = true;
    bool use_single_write = true;
    int mffile_nstreams = 4;
    int field_io_nfiles = 1024;
    int particle_io_nfiles = 1024;

    amrex::RealVect fine_tag_lo;
    amrex::RealVect fine_tag_hi;

    bool is_synchronized = true;

    // Synchronization of nodal points
    const bool sync_nodal_points = true;

    guardCellManager guard_cells;

    //Slice Parameters
    int slice_max_grid_size;
    int slice_plot_int = -1;
    amrex::RealBox slice_realbox;
    amrex::IntVect slice_cr_ratio;
    amrex::Vector<            std::unique_ptr<amrex::MultiFab>      > F_slice;
    amrex::Vector<            std::unique_ptr<amrex::MultiFab>      > G_slice;
    amrex::Vector<            std::unique_ptr<amrex::MultiFab>      > rho_slice;
    amrex::Vector<std::array< std::unique_ptr<amrex::MultiFab>, 3 > > current_slice;
    amrex::Vector<std::array< std::unique_ptr<amrex::MultiFab>, 3 > > Efield_slice;
    amrex::Vector<std::array< std::unique_ptr<amrex::MultiFab>, 3 > > Bfield_slice;

    bool fft_periodic_single_box = false;
    int nox_fft = 16;
    int noy_fft = 16;
    int noz_fft = 16;

    //! Domain decomposition on Level 0
    amrex::IntVect numprocs{0};

    //! particle buffer for scraped particles on the boundaries
    std::unique_ptr<ParticleBoundaryBuffer> m_particle_boundary_buffer;

    // Accelerator lattice elements
    amrex::Vector< std::unique_ptr<AcceleratorLattice> > m_accelerator_lattice;

    //
    // Embedded Boundary
    //

    // Factory for field data
    amrex::Vector<std::unique_ptr<amrex::FabFactory<amrex::FArrayBox> > > m_field_factory;

    amrex::FabFactory<amrex::FArrayBox> const& fieldFactory (int lev) const noexcept {
        return *m_field_factory[lev];
    }
#ifdef AMREX_USE_EB
public:
    amrex::EBFArrayBoxFactory const& fieldEBFactory (int lev) const noexcept {
        return static_cast<amrex::EBFArrayBoxFactory const&>(*m_field_factory[lev]);
    }
#endif

public:
    void InitEB ();
    /**
    * \brief Compute the length of the mesh edges. Here the length is a value in [0, 1].
    *        An edge of length 0 is fully covered.
    */

public:
#ifdef AMREX_USE_EB
    static void ComputeEdgeLengths (std::array< std::unique_ptr<amrex::MultiFab>, 3 >& edge_lengths,
                                    const amrex::EBFArrayBoxFactory& eb_fact);
    /**
    * \brief Compute the area of the mesh faces. Here the area is a value in [0, 1].
    *        An edge of area 0 is fully covered.
    */
    static void ComputeFaceAreas (std::array< std::unique_ptr<amrex::MultiFab>, 3 >& face_areas,
                                  const amrex::EBFArrayBoxFactory& eb_fact);

    /**
    * \brief Scale the edges lengths by the mesh width to obtain the real lengths.
    */
    static void ScaleEdges (std::array< std::unique_ptr<amrex::MultiFab>, 3 >& edge_lengths,
                            const std::array<amrex::Real,3>& cell_size);
    /**
    * \brief Scale the edges areas by the mesh width to obtain the real areas.
    */
    static void ScaleAreas (std::array< std::unique_ptr<amrex::MultiFab>, 3 >& face_areas,
                            const std::array<amrex::Real,3>& cell_size);
    /**
    * \brief Initialize information for cell extensions.
    *        The flags convention for m_flag_info_face is as follows
    *          - 0 for unstable cells
    *          - 1 for stable cells which have not been intruded
    *          - 2 for stable cells which have been intruded
    *        Here we cannot know if a cell is intruded or not so we initialize all stable cells with 1
    */
    void MarkCells();
    /**
    * \brief Compute the level set function used for particle-boundary interaction.
    */
#endif
    void ComputeDistanceToEB ();
    /**
    * \brief Auxiliary function to count the amount of faces which still need to be extended
    */
    amrex::Array1D<int, 0, 2> CountExtFaces();
    /**
    * \brief Main function computing the cell extension. Where possible it computes one-way
    *       extensions and, when this is not possible, it does eight-ways extensions.
    */
    void ComputeFaceExtensions();
    /**
    * \brief Initialize the memory for the FaceInfoBoxes
    */
    void InitBorrowing();
    /**
    * \brief Shrink the vectors in the FaceInfoBoxes
    */
    void ShrinkBorrowing();
    /**
    * \brief Do the one-way extension
    */
    void ComputeOneWayExtensions();
    /**
    * \brief Do the eight-ways extension
    */
    void ComputeEightWaysExtensions();
    /**
    * \brief Whenever an unstable cell cannot be extended we increase its area to be the minimal for stability.
    *        This is the method Benkler-Chavannes-Kuster method and it is less accurate than the regular ECT but it
    *        still works better than staircasing. (see https://ieeexplore.ieee.org/document/1638381)
    *
    * @param idim Integer indicating the dimension (x->0, y->1, z->2) for which the BCK correction is done
    *
    */
    void ApplyBCKCorrection(const int idim);

    /**
     * \brief Subtract the average of the cumulative sums of the preliminary current D
     *        from the current J (computed from D according to the Vay deposition scheme)
     */
    void PSATDSubtractCurrentPartialSumsAvg ();

private:
    void ScrapeParticles ();

    void PushPSATD ();

#ifdef WARPX_USE_PSATD

    /**
     * \brief Forward FFT of E,B on all mesh refinement levels
     *
     * \param E_fp Vector of three-dimensional arrays (for each level)
     *             storing the fine patch electric field to be transformed
     * \param B_fp Vector of three-dimensional arrays (for each level)
     *             storing the fine patch magnetic field to be transformed
     * \param E_cp Vector of three-dimensional arrays (for each level)
     *             storing the coarse patch electric field to be transformed
     * \param B_cp Vector of three-dimensional arrays (for each level)
     *             storing the coarse patch magnetic field to be transformed
     */
    void PSATDForwardTransformEB (
        const amrex::Vector<std::array<std::unique_ptr<amrex::MultiFab>,3>>& E_fp,
        const amrex::Vector<std::array<std::unique_ptr<amrex::MultiFab>,3>>& B_fp,
        const amrex::Vector<std::array<std::unique_ptr<amrex::MultiFab>,3>>& E_cp,
        const amrex::Vector<std::array<std::unique_ptr<amrex::MultiFab>,3>>& B_cp);

    /**
     * \brief Backward FFT of E,B on all mesh refinement levels,
     *        with field damping in the guard cells (if needed)
     *
     * \param E_fp Vector of three-dimensional arrays (for each level)
     *             storing the fine patch electric field to be transformed
     * \param B_fp Vector of three-dimensional arrays (for each level)
     *             storing the fine patch magnetic field to be transformed
     * \param E_cp Vector of three-dimensional arrays (for each level)
     *             storing the coarse patch electric field to be transformed
     * \param B_cp Vector of three-dimensional arrays (for each level)
     *             storing the coarse patch magnetic field to be transformed
     */
    void PSATDBackwardTransformEB (
        const amrex::Vector<std::array<std::unique_ptr<amrex::MultiFab>,3>>& E_fp,
        const amrex::Vector<std::array<std::unique_ptr<amrex::MultiFab>,3>>& B_fp,
        const amrex::Vector<std::array<std::unique_ptr<amrex::MultiFab>,3>>& E_cp,
        const amrex::Vector<std::array<std::unique_ptr<amrex::MultiFab>,3>>& B_cp);

    /**
     * \brief Backward FFT of averaged E,B on all mesh refinement levels
     *
     * \param E_avg_fp Vector of three-dimensional arrays (for each level)
     *                 storing the fine patch averaged electric field to be transformed
     * \param B_avg_fp Vector of three-dimensional arrays (for each level)
     *                 storing the fine patch averaged magnetic field to be transformed
     * \param E_avg_cp Vector of three-dimensional arrays (for each level)
     *                 storing the coarse patch averaged electric field to be transformed
     * \param B_avg_cp Vector of three-dimensional arrays (for each level)
     *                 storing the coarse patch averaged magnetic field to be transformed
     */
    void PSATDBackwardTransformEBavg (
        const amrex::Vector<std::array<std::unique_ptr<amrex::MultiFab>,3>>& E_avg_fp,
        const amrex::Vector<std::array<std::unique_ptr<amrex::MultiFab>,3>>& B_avg_fp,
        const amrex::Vector<std::array<std::unique_ptr<amrex::MultiFab>,3>>& E_avg_cp,
        const amrex::Vector<std::array<std::unique_ptr<amrex::MultiFab>,3>>& B_avg_cp);

    /**
     * \brief Forward FFT of J on all mesh refinement levels,
     *        with k-space filtering (if needed)
     *
     * \param J_fp Vector of three-dimensional arrays (for each level)
     *             storing the fine patch current to be transformed
     * \param J_cp Vector of three-dimensional arrays (for each level)
     *             storing the coarse patch current to be transformed
     * \param[in] apply_kspace_filter Control whether to apply filtering
     *                                (only used in RZ geometry to avoid double filtering)
     */
    void PSATDForwardTransformJ (
        const amrex::Vector<std::array<std::unique_ptr<amrex::MultiFab>,3>>& J_fp,
        const amrex::Vector<std::array<std::unique_ptr<amrex::MultiFab>,3>>& J_cp,
        const bool apply_kspace_filter=true);

    /**
     * \brief Backward FFT of J on all mesh refinement levels
     *
     * \param J_fp Vector of three-dimensional arrays (for each level)
     *             storing the fine patch current to be transformed
     * \param J_cp Vector of three-dimensional arrays (for each level)
     *             storing the coarse patch current to be transformed
     */
    void PSATDBackwardTransformJ (
        const amrex::Vector<std::array<std::unique_ptr<amrex::MultiFab>,3>>& J_fp,
        const amrex::Vector<std::array<std::unique_ptr<amrex::MultiFab>,3>>& J_cp);

    /**
     * \brief Forward FFT of rho on all mesh refinement levels,
     *        with k-space filtering (if needed)
     *
     * \param charge_fp Vector (for each level) storing the fine patch charge to be transformed
     * \param charge_cp Vector (for each level) storing the coarse patch charge to be transformed
     * \param[in] icomp index of fourth component (0 for rho_old, 1 for rho_new)
     * \param[in] dcomp index of spectral component (0 for rho_old, 1 for rho_new)
     * \param[in] apply_kspace_filter Control whether to apply filtering
     *                                (only used in RZ geometry to avoid double filtering)
     */
    void PSATDForwardTransformRho (
        const amrex::Vector<std::unique_ptr<amrex::MultiFab>>& charge_fp,
        const amrex::Vector<std::unique_ptr<amrex::MultiFab>>& charge_cp,
        const int icomp, const int dcomp, const bool apply_kspace_filter=true);

    /**
     * \brief Copy rho_new to rho_old in spectral space (when rho is linear in time)
     */
    void PSATDMoveRhoNewToRhoOld ();

    /**
     * \brief Copy J_new to J_old in spectral space (when J is linear in time)
     */
    void PSATDMoveJNewToJOld ();

    /**
     * \brief Forward FFT of F on all mesh refinement levels
     */
    void PSATDForwardTransformF ();

    /**
     * \brief Backward FFT of F on all mesh refinement levels
     */
    void PSATDBackwardTransformF ();

    /**
     * \brief Forward FFT of G on all mesh refinement levels
     */
    void PSATDForwardTransformG ();

    /**
     * \brief Backward FFT of G on all mesh refinement levels
     */
    void PSATDBackwardTransformG ();

    /**
     * \brief Correct current in Fourier space so that the continuity equation is satisfied
     */
    void PSATDCurrentCorrection ();

    /**
     * \brief Vay deposition in Fourier space (https://doi.org/10.1016/j.jcp.2013.03.010)
     */
    void PSATDVayDeposition ();

    /**
     * \brief Update all necessary fields in spectral space
     */
    void PSATDPushSpectralFields ();

    /**
     * \brief Scale averaged E,B fields to account for time integration
     *
     * \param[in] scale_factor scalar to multiply each field component by
     */
    void PSATDScaleAverageFields (const amrex::Real scale_factor);

    /**
     * \brief Set averaged E,B fields to zero before new iteration
     */
    void PSATDEraseAverageFields ();

#   ifdef WARPX_DIM_RZ
        amrex::Vector<std::unique_ptr<SpectralSolverRZ>> spectral_solver_fp;
        amrex::Vector<std::unique_ptr<SpectralSolverRZ>> spectral_solver_cp;
#   else
        amrex::Vector<std::unique_ptr<SpectralSolver>> spectral_solver_fp;
        amrex::Vector<std::unique_ptr<SpectralSolver>> spectral_solver_cp;
#   endif

public:

#   ifdef WARPX_DIM_RZ
        SpectralSolverRZ&
#   else
        SpectralSolver&
#   endif
            get_spectral_solver_fp (int lev) {return *spectral_solver_fp[lev];}
#endif

private:
    amrex::Vector<std::unique_ptr<FiniteDifferenceSolver>> m_fdtd_solver_fp;
    amrex::Vector<std::unique_ptr<FiniteDifferenceSolver>> m_fdtd_solver_cp;
};

#endif<|MERGE_RESOLUTION|>--- conflicted
+++ resolved
@@ -99,11 +99,8 @@
 
     MultiParticleContainer& GetPartContainer () { return *mypc; }
     MacroscopicProperties& GetMacroscopicProperties () { return *m_macroscopic_properties; }
-<<<<<<< HEAD
     HybridModel& GetHybridModel () { return *m_hybrid_model; }
-=======
     MultiDiagnostics& GetMultiDiags () {return *multi_diags;}
->>>>>>> 014f9e3c
 
     ParticleBoundaryBuffer& GetParticleBoundaryBuffer () { return *m_particle_boundary_buffer; }
 
