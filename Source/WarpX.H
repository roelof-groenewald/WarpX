--- conflicted
+++ resolved
@@ -503,14 +503,10 @@
     // PML
     int do_pml = 1;
     int pml_ncell = 10;
-<<<<<<< HEAD
-    int pml_delta = 5;
+    int pml_delta = 10;
     int pml_has_particles = 0;
     int do_pml_j_damping = 0;
     int do_pml_in_domain = 0;
-=======
-    int pml_delta = 10;
->>>>>>> 239f2949
     amrex::IntVect do_pml_Lo = amrex::IntVect::TheUnitVector();
     amrex::IntVect do_pml_Hi = amrex::IntVect::TheUnitVector();
     amrex::Vector<std::unique_ptr<PML> > pml;
