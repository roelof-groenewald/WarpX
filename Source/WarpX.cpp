/* Copyright 2016-2020 Andrew Myers, Ann Almgren, Aurore Blelly
 * Axel Huebl, Burlen Loring, David Grote
 * Glenn Richardson, Jean-Luc Vay, Junmin Gu
 * Mathieu Lobet, Maxence Thevenet, Michael Rowan
 * Remi Lehe, Revathi Jambunathan, Weiqun Zhang
 * Yinjian Zhao, levinem
 *
 * This file is part of WarpX.
 *
 * License: BSD-3-Clause-LBNL
 */
#include "WarpX.H"

#include "BoundaryConditions/PML.H"
#include "Diagnostics/MultiDiagnostics.H"
#include "Diagnostics/ReducedDiags/MultiReducedDiags.H"
#include "EmbeddedBoundary/Enabled.H"
#include "EmbeddedBoundary/WarpXFaceInfoBox.H"
<<<<<<< HEAD
#include "FieldSolver/ElectrostaticSolver/SemiImplicitSolver.H"
=======
#include "FieldSolver/ElectrostaticSolvers/ElectrostaticSolver.H"
#include "FieldSolver/ElectrostaticSolvers/LabFrameExplicitES.H"
#include "FieldSolver/ElectrostaticSolvers/RelativisticExplicitES.H"
>>>>>>> eef12e96
#include "FieldSolver/FiniteDifferenceSolver/FiniteDifferenceSolver.H"
#include "FieldSolver/FiniteDifferenceSolver/MacroscopicProperties/MacroscopicProperties.H"
#include "FieldSolver/FiniteDifferenceSolver/HybridPICModel/HybridPICModel.H"
#ifdef WARPX_USE_FFT
#   include "FieldSolver/SpectralSolver/SpectralKSpace.H"
#   ifdef WARPX_DIM_RZ
#       include "FieldSolver/SpectralSolver/SpectralSolverRZ.H"
#       include "BoundaryConditions/PML_RZ.H"
#   else
#       include "FieldSolver/SpectralSolver/SpectralSolver.H"
#   endif // RZ ifdef
#endif // use PSATD ifdef
#include "FieldSolver/WarpX_FDTD.H"
#include "Filter/NCIGodfreyFilter.H"
#include "Initialization/ExternalField.H"
#include "Particles/MultiParticleContainer.H"
#include "Fluids/MultiFluidContainer.H"
#include "Fluids/WarpXFluidContainer.H"
#include "Particles/ParticleBoundaryBuffer.H"
#include "AcceleratorLattice/AcceleratorLattice.H"
#include "Utils/TextMsg.H"
#include "Utils/WarpXAlgorithmSelection.H"
#include "Utils/WarpXConst.H"
#include "Utils/WarpXProfilerWrapper.H"
#include "Utils/WarpXUtil.H"

#include "FieldSolver/ImplicitSolvers/ImplicitSolverLibrary.H"

#include <ablastr/utils/SignalHandling.H>
#include <ablastr/warn_manager/WarnManager.H>

#ifdef AMREX_USE_SENSEI_INSITU
#   include <AMReX_AmrMeshInSituBridge.H>
#endif
#include <AMReX_Array4.H>
#include <AMReX_BLassert.H>
#include <AMReX_Box.H>
#include <AMReX_BoxArray.H>
#include <AMReX_Dim3.H>
#ifdef AMREX_USE_EB
#   include <AMReX_EBFabFactory.H>
#   include <AMReX_EBSupport.H>
#endif
#include <AMReX_FArrayBox.H>
#include <AMReX_FabArray.H>
#include <AMReX_FabFactory.H>
#include <AMReX_Geometry.H>
#include <AMReX_GpuControl.H>
#include <AMReX_GpuDevice.H>
#include <AMReX_GpuLaunch.H>
#include <AMReX_GpuQualifiers.H>
#include <AMReX_IArrayBox.H>
#include <AMReX_LayoutData.H>
#include <AMReX_MFIter.H>
#include <AMReX_MakeType.H>
#include <AMReX_MultiFab.H>
#include <AMReX_ParallelDescriptor.H>
#include <AMReX_ParmParse.H>
#include <AMReX_Print.H>
#include <AMReX_Random.H>
#include <AMReX_SPACE.H>
#include <AMReX_iMultiFab.H>

#include <algorithm>
#include <cmath>
#include <limits>
#include <optional>
#include <random>
#include <stdexcept>
#include <string>
#include <utility>

using namespace amrex;
using warpx::fields::FieldType;

int WarpX::do_moving_window = 0;
int WarpX::start_moving_window_step = 0;
int WarpX::end_moving_window_step = -1;
int WarpX::moving_window_dir = -1;
Real WarpX::moving_window_v = std::numeric_limits<amrex::Real>::max();

bool WarpX::fft_do_time_averaging = false;

amrex::IntVect WarpX::m_fill_guards_fields  = amrex::IntVect(0);
amrex::IntVect WarpX::m_fill_guards_current = amrex::IntVect(0);

Real WarpX::gamma_boost = 1._rt;
Real WarpX::beta_boost = 0._rt;
Vector<int> WarpX::boost_direction = {0,0,0};
bool WarpX::do_compute_max_step_from_zmax = false;
bool WarpX::compute_max_step_from_btd = false;
Real WarpX::zmax_plasma_to_compute_max_step = 0._rt;
Real WarpX::zmin_domain_boost_step_0 = 0._rt;

int WarpX::max_particle_its_in_implicit_scheme = 21;
ParticleReal WarpX::particle_tol_in_implicit_scheme = 1.e-10;
bool WarpX::do_dive_cleaning = false;
bool WarpX::do_divb_cleaning = false;
bool WarpX::do_divb_cleaning_external = false;
bool WarpX::do_single_precision_comms = false;

bool WarpX::do_shared_mem_charge_deposition = false;
bool WarpX::do_shared_mem_current_deposition = false;
#if defined(WARPX_DIM_3D)
amrex::IntVect WarpX::shared_tilesize(AMREX_D_DECL(6,6,8));
#elif (AMREX_SPACEDIM == 2)
amrex::IntVect WarpX::shared_tilesize(AMREX_D_DECL(14,14,0));
#else
//Have not experimented with good tilesize here because expect use case to be low
amrex::IntVect WarpX::shared_tilesize(AMREX_D_DECL(1,1,1));
#endif
int WarpX::shared_mem_current_tpb = 128;

int WarpX::n_rz_azimuthal_modes = 1;
int WarpX::ncomps = 1;

// This will be overwritten by setting nox = noy = noz = algo.particle_shape
int WarpX::nox = 0;
int WarpX::noy = 0;
int WarpX::noz = 0;

// Order of finite-order centering of fields (staggered to nodal)
int WarpX::field_centering_nox = 2;
int WarpX::field_centering_noy = 2;
int WarpX::field_centering_noz = 2;

// Order of finite-order centering of currents (nodal to staggered)
int WarpX::current_centering_nox = 2;
int WarpX::current_centering_noy = 2;
int WarpX::current_centering_noz = 2;

bool WarpX::use_fdtd_nci_corr = false;
bool WarpX::galerkin_interpolation = true;

bool WarpX::verboncoeur_axis_correction = true;

bool WarpX::use_filter = true;
bool WarpX::use_kspace_filter       = true;
bool WarpX::use_filter_compensation = false;

bool WarpX::serialize_initial_conditions = false;
bool WarpX::refine_plasma     = false;

int WarpX::num_mirrors = 0;

utils::parser::IntervalsParser WarpX::sort_intervals;
amrex::IntVect WarpX::sort_bin_size(AMREX_D_DECL(1,1,1));

#if defined(AMREX_USE_CUDA)
bool WarpX::sort_particles_for_deposition = true;
#else
bool WarpX::sort_particles_for_deposition = false;
#endif

amrex::IntVect WarpX::sort_idx_type(AMREX_D_DECL(0,0,0));

bool WarpX::do_dynamic_scheduling = true;

bool WarpX::do_subcycling = false;
bool WarpX::do_multi_J = false;
int WarpX::do_multi_J_n_depositions;
bool WarpX::safe_guard_cells = false;

utils::parser::IntervalsParser WarpX::dt_update_interval;

std::map<std::string, amrex::MultiFab *> WarpX::multifab_map;
std::map<std::string, amrex::iMultiFab *> WarpX::imultifab_map;

IntVect WarpX::filter_npass_each_dir(1);

int WarpX::n_field_gather_buffer = -1;
int WarpX::n_current_deposition_buffer = -1;

amrex::IntVect m_rho_nodal_flag;

WarpX* WarpX::m_instance = nullptr;

void WarpX::MakeWarpX ()
{
    ParseGeometryInput();

    ReadMovingWindowParameters(
        do_moving_window, start_moving_window_step, end_moving_window_step,
        moving_window_dir, moving_window_v);

    ConvertLabParamsToBoost();
    ReadBCParams();

#ifdef WARPX_DIM_RZ
    CheckGriddingForRZSpectral();
#endif

    m_instance = new WarpX();
}

WarpX&
WarpX::GetInstance ()
{
    if (!m_instance) {
        MakeWarpX();
    }
    return *m_instance;
}

void
WarpX::ResetInstance ()
{
    if (m_instance){
        delete m_instance;
        m_instance = nullptr;
    }
}

void
WarpX::Finalize()
{
    WarpX::ResetInstance();
}

WarpX::WarpX ()
{
    ReadParameters();

    BackwardCompatibility();

    if (EB::enabled()) { InitEB(); }

    ablastr::utils::SignalHandling::InitSignalHandling();

    // Geometry on all levels has been defined already.
    // No valid BoxArray and DistributionMapping have been defined.
    // But the arrays for them have been resized.

    const int nlevs_max = maxLevel() + 1;

    istep.resize(nlevs_max, 0);
    nsubsteps.resize(nlevs_max, 1);
#if 0
    // no subcycling yet
    for (int lev = 1; lev < nlevs_max; ++lev) {
        nsubsteps[lev] = MaxRefRatio(lev-1);
    }
#endif

    t_new.resize(nlevs_max, 0.0);
    t_old.resize(nlevs_max, std::numeric_limits<Real>::lowest());
    dt.resize(nlevs_max, std::numeric_limits<Real>::max());

    mypc = std::make_unique<MultiParticleContainer>(this);

    // Loop over species (particles and lasers)
    // and set current injection position per species
    if (do_moving_window){
        const int n_containers = mypc->nContainers();
        for (int i=0; i<n_containers; i++)
        {
            WarpXParticleContainer& pc = mypc->GetParticleContainer(i);

            // Storing injection position for all species, regardless of whether
            // they are continuously injected, since it makes looping over the
            // elements of current_injection_position easier elsewhere in the code.
            if (moving_window_v > 0._rt)
            {
                // Inject particles continuously from the right end of the box
                pc.m_current_injection_position = geom[0].ProbHi(moving_window_dir);
            }
            else if (moving_window_v < 0._rt)
            {
                // Inject particles continuously from the left end of the box
                pc.m_current_injection_position = geom[0].ProbLo(moving_window_dir);
            }
        }
    }

    // Particle Boundary Buffer (i.e., scraped particles on boundary)
    m_particle_boundary_buffer = std::make_unique<ParticleBoundaryBuffer>();

    // Fluid Container
    if (do_fluid_species) {
        myfl = std::make_unique<MultiFluidContainer>();
    }

    Efield_dotMask.resize(nlevs_max);
    Bfield_dotMask.resize(nlevs_max);
    Afield_dotMask.resize(nlevs_max);
    phi_dotMask.resize(nlevs_max);

<<<<<<< HEAD
    // Initialize the semi-implicit electrostatic solver if required
    if (electrostatic_solver_id == ElectrostaticSolverAlgo::LabFrameSemiImplicit)
    {
        m_semi_implicit_solver = std::make_unique<SemiImplicitSolver>(nlevs_max);
    }

    if (fft_do_time_averaging)
    {
        Efield_avg_fp.resize(nlevs_max);
        Bfield_avg_fp.resize(nlevs_max);
    }

    // Same as Bfield_fp/Efield_fp for reading external field data
    Bfield_fp_external.resize(nlevs_max);
    Efield_fp_external.resize(nlevs_max);
    B_external_particle_field.resize(1);
    E_external_particle_field.resize(1);

    m_edge_lengths.resize(nlevs_max);
    m_face_areas.resize(nlevs_max);
    m_distance_to_eb.resize(nlevs_max);
=======
>>>>>>> eef12e96
    m_flag_info_face.resize(nlevs_max);
    m_flag_ext_face.resize(nlevs_max);
    m_borrowing.resize(nlevs_max);

    // Create Electrostatic Solver object if needed
    if ((WarpX::electrostatic_solver_id == ElectrostaticSolverAlgo::LabFrame)
        || (WarpX::electrostatic_solver_id == ElectrostaticSolverAlgo::LabFrameElectroMagnetostatic))
    {
        m_electrostatic_solver = std::make_unique<LabFrameExplicitES>(nlevs_max);
    }
    else
    {
        m_electrostatic_solver = std::make_unique<RelativisticExplicitES>(nlevs_max);
    }

    if (WarpX::electromagnetic_solver_id == ElectromagneticSolverAlgo::HybridPIC)
    {
        // Create hybrid-PIC model object if needed
        m_hybrid_pic_model = std::make_unique<HybridPICModel>();
    }

    current_buffer_masks.resize(nlevs_max);
    gather_buffer_masks.resize(nlevs_max);

    pml.resize(nlevs_max);
#if (defined WARPX_DIM_RZ) && (defined WARPX_USE_FFT)
    pml_rz.resize(nlevs_max);
#endif

    do_pml_Lo.resize(nlevs_max);
    do_pml_Hi.resize(nlevs_max);

    costs.resize(nlevs_max);
    load_balance_efficiency.resize(nlevs_max);

    m_field_factory.resize(nlevs_max);

    if (em_solver_medium == MediumForEM::Macroscopic) {
        // create object for macroscopic solver
        m_macroscopic_properties = std::make_unique<MacroscopicProperties>();
    }

    // Set default values for particle and cell weights for costs update;
    // Default values listed here for the case AMREX_USE_GPU are determined
    // from single-GPU tests on Summit.
    if (costs_heuristic_cells_wt<=0. && costs_heuristic_particles_wt<=0.
        && WarpX::load_balance_costs_update_algo==LoadBalanceCostsUpdateAlgo::Heuristic)
    {
#ifdef AMREX_USE_GPU
        if (WarpX::electromagnetic_solver_id == ElectromagneticSolverAlgo::PSATD) {
            switch (WarpX::nox)
            {
                case 1:
                    costs_heuristic_cells_wt = 0.575_rt;
                    costs_heuristic_particles_wt = 0.425_rt;
                    break;
                case 2:
                    costs_heuristic_cells_wt = 0.405_rt;
                    costs_heuristic_particles_wt = 0.595_rt;
                    break;
                case 3:
                    costs_heuristic_cells_wt = 0.250_rt;
                    costs_heuristic_particles_wt = 0.750_rt;
                    break;
                case 4:
                    // this is only a guess
                    costs_heuristic_cells_wt = 0.200_rt;
                    costs_heuristic_particles_wt = 0.800_rt;
                    break;
            }
        } else { // FDTD
            switch (WarpX::nox)
            {
                case 1:
                    costs_heuristic_cells_wt = 0.401_rt;
                    costs_heuristic_particles_wt = 0.599_rt;
                    break;
                case 2:
                    costs_heuristic_cells_wt = 0.268_rt;
                    costs_heuristic_particles_wt = 0.732_rt;
                    break;
                case 3:
                    costs_heuristic_cells_wt = 0.145_rt;
                    costs_heuristic_particles_wt = 0.855_rt;
                    break;
                case 4:
                    // this is only a guess
                    costs_heuristic_cells_wt = 0.100_rt;
                    costs_heuristic_particles_wt = 0.900_rt;
                    break;
            }
        }
#else // CPU
        costs_heuristic_cells_wt = 0.1_rt;
        costs_heuristic_particles_wt = 0.9_rt;
#endif // AMREX_USE_GPU
    }

    // Allocate field solver objects
#ifdef WARPX_USE_FFT
    if (WarpX::electromagnetic_solver_id == ElectromagneticSolverAlgo::PSATD) {
        spectral_solver_fp.resize(nlevs_max);
        spectral_solver_cp.resize(nlevs_max);
    }
#endif
    if (WarpX::electromagnetic_solver_id != ElectromagneticSolverAlgo::PSATD) {
        m_fdtd_solver_fp.resize(nlevs_max);
        m_fdtd_solver_cp.resize(nlevs_max);
    }

    // NCI Godfrey filters can have different stencils
    // at different levels (the stencil depends on c*dt/dz)
    nci_godfrey_filter_exeybz.resize(nlevs_max);
    nci_godfrey_filter_bxbyez.resize(nlevs_max);

    // Sanity checks. Must be done after calling the MultiParticleContainer
    // constructor, as it reads additional parameters
    // (e.g., use_fdtd_nci_corr)
    if (WarpX::electromagnetic_solver_id == ElectromagneticSolverAlgo::PSATD) {
        AMREX_ALWAYS_ASSERT(use_fdtd_nci_corr == 0);
        AMREX_ALWAYS_ASSERT(do_subcycling == 0);
    }

    if (WarpX::current_deposition_algo != CurrentDepositionAlgo::Esirkepov) {
        WARPX_ALWAYS_ASSERT_WITH_MESSAGE(
            use_fdtd_nci_corr == 0,
            "The NCI corrector should only be used with Esirkepov deposition");
    }

    m_accelerator_lattice.resize(nlevs_max);

}

WarpX::~WarpX ()
{
    const int nlevs_max = maxLevel() +1;
    for (int lev = 0; lev < nlevs_max; ++lev) {
        ClearLevel(lev);
    }
}

void
WarpX::ReadParameters ()
{
    // Ensure that geometry.dims is set properly.
    CheckDims();

    {
        const ParmParse pp;// Traditionally, max_step and stop_time do not have prefix.
        utils::parser::queryWithParser(pp, "max_step", max_step);
        utils::parser::queryWithParser(pp, "stop_time", stop_time);
        pp.query("authors", m_authors);
    }

    {
        const ParmParse pp_amr("amr");

        pp_amr.query("restart", restart_chkfile);
    }

    {
        const ParmParse pp_algo("algo");
        pp_algo.query_enum_sloppy("maxwell_solver", electromagnetic_solver_id, "-_");
        if (electromagnetic_solver_id == ElectromagneticSolverAlgo::ECT && !EB::enabled()) {
            throw std::runtime_error("ECP Solver requires to enable embedded boundaries at runtime.");
        }
    }

    {
        ParmParse const pp_warpx("warpx");

        //"Synthetic" warning messages may be injected in the Warning Manager via
        // inputfile for debug&testing purposes.
        ablastr::warn_manager::GetWMInstance().debug_read_warnings_from_input(pp_warpx);

        // Set the flag to control if WarpX has to emit a warning message as soon as a warning is recorded
        bool always_warn_immediately = false;
        pp_warpx.query("always_warn_immediately", always_warn_immediately);
        ablastr::warn_manager::GetWMInstance().SetAlwaysWarnImmediately(always_warn_immediately);

        // Set the WarnPriority threshold to decide if WarpX has to abort when a warning is recorded
        if(std::string str_abort_on_warning_threshold;
            pp_warpx.query("abort_on_warning_threshold", str_abort_on_warning_threshold)){
            std::optional<ablastr::warn_manager::WarnPriority> abort_on_warning_threshold = std::nullopt;
            if (str_abort_on_warning_threshold == "high") {
                abort_on_warning_threshold = ablastr::warn_manager::WarnPriority::high;
            } else if (str_abort_on_warning_threshold == "medium" ) {
                abort_on_warning_threshold = ablastr::warn_manager::WarnPriority::medium;
            } else if (str_abort_on_warning_threshold == "low") {
                abort_on_warning_threshold = ablastr::warn_manager::WarnPriority::low;
            } else {
                WARPX_ABORT_WITH_MESSAGE(str_abort_on_warning_threshold
                    +"is not a valid option for warpx.abort_on_warning_threshold (use: low, medium or high)");
            }
            ablastr::warn_manager::GetWMInstance().SetAbortThreshold(abort_on_warning_threshold);
        }

        std::vector<int> numprocs_in;
        utils::parser::queryArrWithParser(
            pp_warpx, "numprocs", numprocs_in, 0, AMREX_SPACEDIM);

        if (not numprocs_in.empty()) {
#ifdef WARPX_DIM_RZ
            if (electromagnetic_solver_id == ElectromagneticSolverAlgo::PSATD) {
                WARPX_ALWAYS_ASSERT_WITH_MESSAGE(numprocs_in[0] == 1,
                    "Domain decomposition in RZ with spectral solvers works only along z direction");
            }
#endif
            WARPX_ALWAYS_ASSERT_WITH_MESSAGE
                (numprocs_in.size() == AMREX_SPACEDIM,
                 "warpx.numprocs, if specified, must have AMREX_SPACEDIM numbers");
            WARPX_ALWAYS_ASSERT_WITH_MESSAGE
                (ParallelDescriptor::NProcs() == AMREX_D_TERM(numprocs_in[0],
                                                             *numprocs_in[1],
                                                             *numprocs_in[2]),
                 "warpx.numprocs, if specified, its product must be equal to the number of processes");
            for (int idim = 0; idim < AMREX_SPACEDIM; ++idim) {
                numprocs[idim] = numprocs_in[idim];
            }
        }

        using ablastr::utils::SignalHandling;
        std::vector<std::string> signals_in;
        pp_warpx.queryarr("break_signals", signals_in);

#if defined(__linux__) || defined(__APPLE__)
        for (const std::string &str : signals_in) {
            const int sig = SignalHandling::parseSignalNameToNumber(str);
            SignalHandling::signal_conf_requests[SignalHandling::SIGNAL_REQUESTS_BREAK][sig] = true;
        }
        signals_in.clear();
#else
        WARPX_ALWAYS_ASSERT_WITH_MESSAGE(signals_in.empty(),
                                         "Signal handling requested in input, but is not supported on this platform");
#endif

        bool have_checkpoint_diagnostic = false;

        const ParmParse pp("diagnostics");
        std::vector<std::string> diags_names;
        pp.queryarr("diags_names", diags_names);

        for (const auto &diag : diags_names) {
            const ParmParse dd(diag);
            std::string format;
            dd.query("format", format);
            if (format == "checkpoint") {
                have_checkpoint_diagnostic = true;
                break;
            }
        }

        pp_warpx.query("write_diagnostics_on_restart", write_diagnostics_on_restart);

        pp_warpx.queryarr("checkpoint_signals", signals_in);
#if defined(__linux__) || defined(__APPLE__)
        for (const std::string &str : signals_in) {
            const int sig = SignalHandling::parseSignalNameToNumber(str);
            SignalHandling::signal_conf_requests[SignalHandling::SIGNAL_REQUESTS_CHECKPOINT][sig] = true;
            WARPX_ALWAYS_ASSERT_WITH_MESSAGE(have_checkpoint_diagnostic,
                                             "Signal handling was requested to checkpoint, but no checkpoint diagnostic is configured");
        }
#else
        WARPX_ALWAYS_ASSERT_WITH_MESSAGE(signals_in.empty(),
                                         "Signal handling requested in input, but is not supported on this platform");
#endif

        // set random seed
        std::string random_seed = "default";
        pp_warpx.query("random_seed", random_seed);
        if ( random_seed != "default" ) {
            const unsigned long myproc_1 = ParallelDescriptor::MyProc() + 1;
            if ( random_seed == "random" ) {
                std::random_device rd;
                std::uniform_int_distribution<int> dist(2, INT_MAX);
                const unsigned long cpu_seed = myproc_1 * dist(rd);
                const unsigned long gpu_seed = myproc_1 * dist(rd);
                ResetRandomSeed(cpu_seed, gpu_seed);
            } else if ( std::stoi(random_seed) > 0 ) {
                const unsigned long nprocs = ParallelDescriptor::NProcs();
                const unsigned long seed_long = std::stoul(random_seed);
                const unsigned long cpu_seed = myproc_1 * seed_long;
                const unsigned long gpu_seed = (myproc_1 + nprocs) * seed_long;
                ResetRandomSeed(cpu_seed, gpu_seed);
            } else {
                WARPX_ABORT_WITH_MESSAGE(
                    "warpx.random_seed must be \"default\", \"random\" or an integer > 0.");
            }
        }

        utils::parser::queryWithParser(pp_warpx, "cfl", cfl);
        pp_warpx.query("verbose", verbose);
        utils::parser::queryWithParser(pp_warpx, "regrid_int", regrid_int);
        pp_warpx.query("do_subcycling", do_subcycling);
        pp_warpx.query("do_multi_J", do_multi_J);
        if (do_multi_J)
        {
            utils::parser::getWithParser(
                pp_warpx, "do_multi_J_n_depositions", do_multi_J_n_depositions);
        }
        pp_warpx.query("use_hybrid_QED", use_hybrid_QED);
        pp_warpx.query("safe_guard_cells", safe_guard_cells);
        std::vector<std::string> override_sync_intervals_string_vec = {"1"};
        pp_warpx.queryarr("override_sync_intervals", override_sync_intervals_string_vec);
        override_sync_intervals =
            utils::parser::IntervalsParser(override_sync_intervals_string_vec);

        WARPX_ALWAYS_ASSERT_WITH_MESSAGE(do_subcycling != 1 || max_level <= 1,
                                         "Subcycling method 1 only works for 2 levels.");

        ReadBoostedFrameParameters(gamma_boost, beta_boost, boost_direction);

        // queryWithParser returns 1 if argument zmax_plasma_to_compute_max_step is
        // specified by the user, 0 otherwise.
        do_compute_max_step_from_zmax = utils::parser::queryWithParser(
            pp_warpx, "zmax_plasma_to_compute_max_step",
            zmax_plasma_to_compute_max_step);

        pp_warpx.query("compute_max_step_from_btd",
            compute_max_step_from_btd);

        if (do_moving_window) {
            WARPX_ALWAYS_ASSERT_WITH_MESSAGE(
                Geom(0).isPeriodic(moving_window_dir) == 0,
                "The problem must be non-periodic in the moving window direction");
            moving_window_x = geom[0].ProbLo(moving_window_dir);
        }

        m_p_ext_field_params = std::make_unique<ExternalFieldParams>(pp_warpx);
        if (m_p_ext_field_params->B_ext_grid_type == ExternalFieldType::read_from_file ||
            m_p_ext_field_params->E_ext_grid_type == ExternalFieldType::read_from_file){
            WARPX_ALWAYS_ASSERT_WITH_MESSAGE(max_level == 0,
                "External field reading is not implemented for more than one level");
        }

        maxlevel_extEMfield_init = maxLevel();
        pp_warpx.query("maxlevel_extEMfield_init", maxlevel_extEMfield_init);

        pp_warpx.query_enum_sloppy("do_electrostatic", electrostatic_solver_id, "-_");
        // if an electrostatic solver is used, set the Maxwell solver to None
        if (electrostatic_solver_id != ElectrostaticSolverAlgo::None) {
            electromagnetic_solver_id = ElectromagneticSolverAlgo::None;
        }

<<<<<<< HEAD
        if (electrostatic_solver_id == ElectrostaticSolverAlgo::LabFrame ||
            electrostatic_solver_id == ElectrostaticSolverAlgo::LabFrameElectroMagnetostatic ||
            electrostatic_solver_id == ElectrostaticSolverAlgo::LabFrameSemiImplicit)
        {
            // Note that with the relativistic version, these parameters would be
            // input for each species.
            utils::parser::queryWithParser(
                pp_warpx, "self_fields_required_precision", self_fields_required_precision);
            utils::parser::queryWithParser(
                pp_warpx, "self_fields_absolute_tolerance", self_fields_absolute_tolerance);
            utils::parser::queryWithParser(
                pp_warpx, "self_fields_max_iters", self_fields_max_iters);
            pp_warpx.query("self_fields_verbosity", self_fields_verbosity);
        }

        poisson_solver_id = GetAlgorithmInteger(pp_warpx, "poisson_solver");
=======
        pp_warpx.query_enum_sloppy("poisson_solver", poisson_solver_id, "-_");
>>>>>>> eef12e96
#ifndef WARPX_DIM_3D
        WARPX_ALWAYS_ASSERT_WITH_MESSAGE(
        poisson_solver_id!=PoissonSolverAlgo::IntegratedGreenFunction,
        "The FFT Poisson solver only works in 3D.");
#endif
#ifndef WARPX_USE_FFT
        WARPX_ALWAYS_ASSERT_WITH_MESSAGE(
        poisson_solver_id!=PoissonSolverAlgo::IntegratedGreenFunction,
        "To use the FFT Poisson solver, compile with WARPX_USE_FFT=ON.");
#endif

        WARPX_ALWAYS_ASSERT_WITH_MESSAGE(
        (
            electrostatic_solver_id!=ElectrostaticSolverAlgo::LabFrameElectroMagnetostatic ||
            poisson_solver_id!=PoissonSolverAlgo::IntegratedGreenFunction
        ),
        "The FFT Poisson solver is not implemented in labframe-electromagnetostatic mode yet."
        );

        [[maybe_unused]] bool const eb_enabled = EB::enabled();
#if !defined(AMREX_USE_EB)
        WARPX_ALWAYS_ASSERT_WITH_MESSAGE(
            !eb_enabled,
            "Embedded boundaries are requested via warpx.eb_enabled but were not compiled!"
        );
#endif

#ifdef WARPX_DIM_RZ
        const ParmParse pp_boundary("boundary");
        pp_boundary.query("verboncoeur_axis_correction", verboncoeur_axis_correction);
#endif

        // Read timestepping options
        utils::parser::queryWithParser(pp_warpx, "const_dt", m_const_dt);
        utils::parser::queryWithParser(pp_warpx, "max_dt", m_max_dt);
        std::vector<std::string> dt_interval_vec = {"-1"};
        pp_warpx.queryarr("dt_update_interval", dt_interval_vec);
        dt_update_interval = utils::parser::IntervalsParser(dt_interval_vec);

        // Filter currently not working with FDTD solver in RZ geometry: turn OFF by default
        // (see https://github.com/ECP-WarpX/WarpX/issues/1943)
#ifdef WARPX_DIM_RZ
        if (WarpX::electromagnetic_solver_id != ElectromagneticSolverAlgo::PSATD) { WarpX::use_filter = false; }
#endif

        // Read filter and fill IntVect filter_npass_each_dir with
        // proper size for AMREX_SPACEDIM
        pp_warpx.query("use_filter", use_filter);
        pp_warpx.query("use_filter_compensation", use_filter_compensation);
        Vector<int> parse_filter_npass_each_dir(AMREX_SPACEDIM,1);
        utils::parser::queryArrWithParser(
            pp_warpx, "filter_npass_each_dir", parse_filter_npass_each_dir, 0, AMREX_SPACEDIM);
        filter_npass_each_dir[0] = parse_filter_npass_each_dir[0];
#if (AMREX_SPACEDIM >= 2)
        filter_npass_each_dir[1] = parse_filter_npass_each_dir[1];
#endif
#if defined(WARPX_DIM_3D)
        filter_npass_each_dir[2] = parse_filter_npass_each_dir[2];
#endif

        // TODO When k-space filtering will be implemented also for Cartesian geometries,
        // this code block will have to be applied in all cases (remove #ifdef condition)
#ifdef WARPX_DIM_RZ
        if (WarpX::electromagnetic_solver_id == ElectromagneticSolverAlgo::PSATD) {
            // With RZ spectral, only use k-space filtering
            use_kspace_filter = use_filter;
            use_filter = false;
        }
        else // FDTD
        {
            // Filter currently not working with FDTD solver in RZ geometry along R
            // (see https://github.com/ECP-WarpX/WarpX/issues/1943)
            WARPX_ALWAYS_ASSERT_WITH_MESSAGE(!use_filter || filter_npass_each_dir[0] == 0,
                "In RZ geometry with FDTD, filtering can only be apply along z. This can be controlled by setting warpx.filter_npass_each_dir");
        }
#endif

        utils::parser::queryWithParser(
            pp_warpx, "num_mirrors", num_mirrors);
        if (num_mirrors>0){
            mirror_z.resize(num_mirrors);
            utils::parser::getArrWithParser(
                pp_warpx, "mirror_z", mirror_z, 0, num_mirrors);
            mirror_z_width.resize(num_mirrors);
            utils::parser::getArrWithParser(
                pp_warpx, "mirror_z_width", mirror_z_width, 0, num_mirrors);
            mirror_z_npoints.resize(num_mirrors);
            utils::parser::getArrWithParser(
                pp_warpx, "mirror_z_npoints", mirror_z_npoints, 0, num_mirrors);
        }

        pp_warpx.query("do_single_precision_comms", do_single_precision_comms);
#ifdef AMREX_USE_FLOAT
        if (do_single_precision_comms) {
            do_single_precision_comms = false;
            ablastr::warn_manager::WMRecordWarning(
                "comms",
                "Overwrote warpx.do_single_precision_comms to be 0, since WarpX was built in single precision.",
                ablastr::warn_manager::WarnPriority::low);
        }
#endif
        pp_warpx.query("do_shared_mem_charge_deposition", do_shared_mem_charge_deposition);
        pp_warpx.query("do_shared_mem_current_deposition", do_shared_mem_current_deposition);
#if !(defined(AMREX_USE_HIP) || defined(AMREX_USE_CUDA))
        WARPX_ALWAYS_ASSERT_WITH_MESSAGE(!do_shared_mem_current_deposition,
                "requested shared memory for current deposition, but shared memory is only available for CUDA or HIP");
#endif
        pp_warpx.query("shared_mem_current_tpb", shared_mem_current_tpb);

        // initialize the shared tilesize
        Vector<int> vect_shared_tilesize(AMREX_SPACEDIM, 1);
        const bool shared_tilesize_is_specified = utils::parser::queryArrWithParser(pp_warpx, "shared_tilesize",
                                                            vect_shared_tilesize, 0, AMREX_SPACEDIM);
        if (shared_tilesize_is_specified){
            for (int i=0; i<AMREX_SPACEDIM; i++) {
                shared_tilesize[i] = vect_shared_tilesize[i];
            }
        }

        pp_warpx.query("serialize_initial_conditions", serialize_initial_conditions);
        pp_warpx.query("refine_plasma", refine_plasma);
        pp_warpx.query("do_dive_cleaning", do_dive_cleaning);
        pp_warpx.query("do_divb_cleaning", do_divb_cleaning);

        utils::parser::queryWithParser(
            pp_warpx, "n_field_gather_buffer", n_field_gather_buffer);
        utils::parser::queryWithParser(
            pp_warpx, "n_current_deposition_buffer", n_current_deposition_buffer);

        //Default value for the quantum parameter used in Maxwell’s QED equations
        m_quantum_xi_c2 = PhysConst::xi_c2;

        amrex::Real quantum_xi_tmp;
        const auto quantum_xi_is_specified =
            utils::parser::queryWithParser(pp_warpx, "quantum_xi", quantum_xi_tmp);
        if (quantum_xi_is_specified) {
            double const quantum_xi = quantum_xi_tmp;
            m_quantum_xi_c2 = static_cast<amrex::Real>(quantum_xi * PhysConst::c * PhysConst::c);
        }

        const auto at_least_one_boundary_is_pml =
            (std::any_of(WarpX::field_boundary_lo.begin(), WarpX::field_boundary_lo.end(),
                [](const auto& cc){return cc == FieldBoundaryType::PML;})
            ||
            std::any_of(WarpX::field_boundary_hi.begin(), WarpX::field_boundary_hi.end(),
                [](const auto& cc){return cc == FieldBoundaryType::PML;})
            );

        const auto at_least_one_boundary_is_silver_mueller =
            (std::any_of(WarpX::field_boundary_lo.begin(), WarpX::field_boundary_lo.end(),
                [](const auto& cc){return cc == FieldBoundaryType::Absorbing_SilverMueller;})
            ||
            std::any_of(WarpX::field_boundary_hi.begin(), WarpX::field_boundary_hi.end(),
                [](const auto& cc){return cc == FieldBoundaryType::Absorbing_SilverMueller;})
            );

        WARPX_ALWAYS_ASSERT_WITH_MESSAGE(
            !(at_least_one_boundary_is_pml && at_least_one_boundary_is_silver_mueller),
            "PML and Silver-Mueller boundary conditions cannot be activated at the same time.");

        WARPX_ALWAYS_ASSERT_WITH_MESSAGE(
            (!at_least_one_boundary_is_silver_mueller) ||
            (electromagnetic_solver_id == ElectromagneticSolverAlgo::Yee),
            "The Silver-Mueller boundary condition can only be used with the Yee solver.");

        utils::parser::queryWithParser(pp_warpx, "pml_ncell", pml_ncell);
        utils::parser::queryWithParser(pp_warpx, "pml_delta", pml_delta);
        pp_warpx.query("pml_has_particles", pml_has_particles);
        pp_warpx.query("do_pml_j_damping", do_pml_j_damping);
        pp_warpx.query("do_pml_in_domain", do_pml_in_domain);
        pp_warpx.query("do_similar_dm_pml", do_similar_dm_pml);
        // Read `v_particle_pml` in units of the speed of light
        v_particle_pml = 1._rt;
        utils::parser::queryWithParser(pp_warpx, "v_particle_pml", v_particle_pml);
        WARPX_ALWAYS_ASSERT_WITH_MESSAGE(0._rt < v_particle_pml && v_particle_pml <= 1._rt,
            "Input value for the velocity warpx.v_particle_pml of the macroparticle must be in (0,1] (in units of c).");
        // Scale by the speed of light
        v_particle_pml = v_particle_pml * PhysConst::c;

        // Default values of WarpX::do_pml_dive_cleaning and WarpX::do_pml_divb_cleaning:
        // true for Cartesian PSATD solver, false otherwise
        do_pml_dive_cleaning = false;
        do_pml_divb_cleaning = false;
#ifndef WARPX_DIM_RZ
        if (electromagnetic_solver_id == ElectromagneticSolverAlgo::PSATD)
        {
            do_pml_dive_cleaning = true;
            do_pml_divb_cleaning = true;
        }

        // If WarpX::do_dive_cleaning = true, set also WarpX::do_pml_dive_cleaning = true
        // (possibly overwritten by users in the input file, see query below)
        if (do_dive_cleaning) { do_pml_dive_cleaning = true; }

        // If WarpX::do_divb_cleaning = true, set also WarpX::do_pml_divb_cleaning = true
        // (possibly overwritten by users in the input file, see query below)
        // TODO Implement div(B) cleaning in PML with FDTD and remove second if condition
        if (do_divb_cleaning && electromagnetic_solver_id == ElectromagneticSolverAlgo::PSATD) { do_pml_divb_cleaning = true; }
#endif

        // Query input parameters to use div(E) and div(B) cleaning in PMLs
        pp_warpx.query("do_pml_dive_cleaning", do_pml_dive_cleaning);
        pp_warpx.query("do_pml_divb_cleaning", do_pml_divb_cleaning);

        // TODO Implement div(B) cleaning in PML with FDTD and remove ASSERT
        if (electromagnetic_solver_id != ElectromagneticSolverAlgo::PSATD)
        {
            WARPX_ALWAYS_ASSERT_WITH_MESSAGE(
                do_pml_divb_cleaning == false,
                "warpx.do_pml_divb_cleaning = true not implemented for FDTD solver");
        }

        // Divergence cleaning in PMLs for PSATD solver implemented only
        // for both div(E) and div(B) cleaning
        if (electromagnetic_solver_id == ElectromagneticSolverAlgo::PSATD)
        {
            WARPX_ALWAYS_ASSERT_WITH_MESSAGE(
                do_pml_dive_cleaning == do_pml_divb_cleaning,
                "warpx.do_pml_dive_cleaning = "
                + std::to_string(do_pml_dive_cleaning)
                +" and warpx.do_pml_divb_cleaning = "
                + std::to_string(do_pml_divb_cleaning)
                + ": this case is not implemented yet,"
                + " please set both parameters to the same value"
            );
        }

#ifdef WARPX_DIM_RZ
        WARPX_ALWAYS_ASSERT_WITH_MESSAGE( isAnyBoundaryPML() == false || electromagnetic_solver_id == ElectromagneticSolverAlgo::PSATD,
            "PML are not implemented in RZ geometry with FDTD; please set a different boundary condition using boundary.field_lo and boundary.field_hi.");
        WARPX_ALWAYS_ASSERT_WITH_MESSAGE( field_boundary_lo[1] != FieldBoundaryType::PML && field_boundary_hi[1] != FieldBoundaryType::PML,
            "PML are not implemented in RZ geometry along z; please set a different boundary condition using boundary.field_lo and boundary.field_hi.");
        WARPX_ALWAYS_ASSERT_WITH_MESSAGE( (do_pml_dive_cleaning == false && do_pml_divb_cleaning == false),
            "do_pml_dive_cleaning and do_pml_divb_cleaning are not implemented in RZ geometry." );
#endif

        WARPX_ALWAYS_ASSERT_WITH_MESSAGE(
            (do_pml_j_damping==0)||(do_pml_in_domain==1),
            "J-damping can only be done when PML are inside simulation domain (do_pml_in_domain=1)"
        );

        {
            // Parameters below control all plotfile diagnostics
            bool plotfile_min_max = true;
            pp_warpx.query("plotfile_min_max", plotfile_min_max);
            if (plotfile_min_max) {
                plotfile_headerversion = amrex::VisMF::Header::Version_v1;
            } else {
                plotfile_headerversion = amrex::VisMF::Header::NoFabHeader_v1;
            }
            pp_warpx.query("usesingleread", use_single_read);
            pp_warpx.query("usesinglewrite", use_single_write);
            ParmParse pp_vismf("vismf");
            pp_vismf.add("usesingleread", use_single_read);
            pp_vismf.add("usesinglewrite", use_single_write);
            utils::parser::queryWithParser(pp_warpx, "mffile_nstreams", mffile_nstreams);
            VisMF::SetMFFileInStreams(mffile_nstreams);
            utils::parser::queryWithParser(pp_warpx, "field_io_nfiles", field_io_nfiles);
            VisMF::SetNOutFiles(field_io_nfiles);
            utils::parser::queryWithParser(pp_warpx, "particle_io_nfiles", particle_io_nfiles);
            ParmParse pp_particles("particles");
            pp_particles.add("particles_nfiles", particle_io_nfiles);
        }

        if (maxLevel() > 0) {
            Vector<Real> lo, hi;
            const bool fine_tag_lo_specified = utils::parser::queryArrWithParser(pp_warpx, "fine_tag_lo", lo);
            const bool fine_tag_hi_specified = utils::parser::queryArrWithParser(pp_warpx, "fine_tag_hi", hi);
            std::string ref_patch_function;
            const bool parser_specified = pp_warpx.query("ref_patch_function(x,y,z)",ref_patch_function);
            WARPX_ALWAYS_ASSERT_WITH_MESSAGE( ((fine_tag_lo_specified && fine_tag_hi_specified) ||
                                                parser_specified ),
                                                "For max_level > 0, you need to either set\
                                                warpx.fine_tag_lo and warpx.fine_tag_hi\
                                                or warpx.ref_patch_function(x,y,z)");

            if ( (fine_tag_lo_specified && fine_tag_hi_specified) && parser_specified) {
               ablastr::warn_manager::WMRecordWarning("Refined patch", "Both fine_tag_lo,fine_tag_hi\
                   and ref_patch_function(x,y,z) are provided. Note that fine_tag_lo/fine_tag_hi will\
                   override the ref_patch_function(x,y,z) for defining the refinement patches");
            }
            if (fine_tag_lo_specified && fine_tag_hi_specified) {
                fine_tag_lo = RealVect{lo};
                fine_tag_hi = RealVect{hi};
            } else {
                utils::parser::Store_parserString(pp_warpx, "ref_patch_function(x,y,z)", ref_patch_function);
                ref_patch_parser = std::make_unique<amrex::Parser>(
                    utils::parser::makeParser(ref_patch_function,{"x","y","z"}));
            }
        }

        pp_warpx.query("do_dynamic_scheduling", do_dynamic_scheduling);

        // Integer that corresponds to the type of grid used in the simulation
        // (collocated, staggered, hybrid)
        pp_warpx.query_enum_sloppy("grid_type", grid_type, "-_");

        // Use same shape factors in all directions, for gathering
        if (grid_type == GridType::Collocated) { galerkin_interpolation = false; }

#ifdef WARPX_DIM_RZ
        // Only needs to be set with WARPX_DIM_RZ, otherwise defaults to 1
        utils::parser::queryWithParser(pp_warpx, "n_rz_azimuthal_modes", n_rz_azimuthal_modes);
        WARPX_ALWAYS_ASSERT_WITH_MESSAGE( n_rz_azimuthal_modes > 0,
            "The number of azimuthal modes (n_rz_azimuthal_modes) must be at least 1");
#endif

        // Check whether fluid species will be used
        {
            const ParmParse pp_fluids("fluids");
            std::vector<std::string> fluid_species_names = {};
            pp_fluids.queryarr("species_names", fluid_species_names);
            do_fluid_species = !fluid_species_names.empty();
            if (do_fluid_species) {
                WARPX_ALWAYS_ASSERT_WITH_MESSAGE(max_level <= 1,
                    "Fluid species cannot currently be used with mesh refinement.");
                WARPX_ALWAYS_ASSERT_WITH_MESSAGE(
                    electrostatic_solver_id != ElectrostaticSolverAlgo::Relativistic,
                    "Fluid species cannot currently be used with the relativistic electrostatic solver.");
#ifdef WARPX_DIM_RZ
                WARPX_ALWAYS_ASSERT_WITH_MESSAGE( n_rz_azimuthal_modes <= 1,
                    "Fluid species cannot be used with more than 1 azimuthal mode.");
#endif
            }
        }

        // Set default parameters with hybrid grid (parsed later below)
        if (grid_type == GridType::Hybrid)
        {
            // Finite-order centering of fields (staggered to nodal)
            // Default field gathering algorithm will be set below
            field_centering_nox = 8;
            field_centering_noy = 8;
            field_centering_noz = 8;
            // Finite-order centering of currents (nodal to staggered)
            do_current_centering = true;
            current_centering_nox = 8;
            current_centering_noy = 8;
            current_centering_noz = 8;
        }

#ifdef WARPX_DIM_RZ
        WARPX_ALWAYS_ASSERT_WITH_MESSAGE(
            grid_type != GridType::Hybrid,
            "warpx.grid_type=hybrid is not implemented in RZ geometry");
#endif

        // Update default to external projection divb cleaner if external fields are loaded,
        // the grids are staggered, and the solver is compatible with the cleaner
        if (!do_divb_cleaning
            && m_p_ext_field_params->B_ext_grid_type != ExternalFieldType::default_zero
            && m_p_ext_field_params->B_ext_grid_type != ExternalFieldType::constant
            && grid_type != GridType::Collocated
            && (WarpX::electromagnetic_solver_id == ElectromagneticSolverAlgo::Yee
            ||  WarpX::electromagnetic_solver_id == ElectromagneticSolverAlgo::HybridPIC
            ||  ( (WarpX::electrostatic_solver_id == ElectrostaticSolverAlgo::LabFrame
                || WarpX::electrostatic_solver_id == ElectrostaticSolverAlgo::LabFrameElectroMagnetostatic)
                && WarpX::poisson_solver_id == PoissonSolverAlgo::Multigrid)))
        {
            do_divb_cleaning_external = true;
        }
        pp_warpx.query("do_divb_cleaning_external", do_divb_cleaning_external);

        // If true, the current is deposited on a nodal grid and centered onto
        // a staggered grid. Setting warpx.do_current_centering=1 makes sense
        // only if warpx.grid_type=hybrid. Instead, if warpx.grid_type=nodal or
        // warpx.grid_type=staggered, Maxwell's equations are solved either on a
        // collocated grid or on a staggered grid without current centering.
        pp_warpx.query("do_current_centering", do_current_centering);
        if (do_current_centering)
        {
            WARPX_ALWAYS_ASSERT_WITH_MESSAGE(
                grid_type == GridType::Hybrid,
                "warpx.do_current_centering=1 can be used only with warpx.grid_type=hybrid");

            utils::parser::queryWithParser(
                pp_warpx, "current_centering_nox", current_centering_nox);
            utils::parser::queryWithParser(
                pp_warpx, "current_centering_noy", current_centering_noy);
            utils::parser::queryWithParser(
                pp_warpx, "current_centering_noz", current_centering_noz);

            AllocateCenteringCoefficients(device_current_centering_stencil_coeffs_x,
                                          device_current_centering_stencil_coeffs_y,
                                          device_current_centering_stencil_coeffs_z,
                                          current_centering_nox,
                                          current_centering_noy,
                                          current_centering_noz,
                                          grid_type);
        }

        WARPX_ALWAYS_ASSERT_WITH_MESSAGE(
            maxLevel() == 0 || !do_current_centering,
            "Finite-order centering of currents is not implemented with mesh refinement"
        );
    }

    {
        const ParmParse pp_algo("algo");
#ifdef WARPX_DIM_RZ
        WARPX_ALWAYS_ASSERT_WITH_MESSAGE( electromagnetic_solver_id != ElectromagneticSolverAlgo::CKC,
            "algo.maxwell_solver = ckc is not (yet) available for RZ geometry");
#endif
#ifndef WARPX_USE_FFT
        WARPX_ALWAYS_ASSERT_WITH_MESSAGE( electromagnetic_solver_id != ElectromagneticSolverAlgo::PSATD,
            "algo.maxwell_solver = psatd is not supported because WarpX was built without spectral solvers");
#endif

#ifdef WARPX_DIM_RZ
        WARPX_ALWAYS_ASSERT_WITH_MESSAGE(Geom(0).isPeriodic(0) == 0,
            "The problem must not be periodic in the radial direction");

        // Ensure code aborts if PEC is specified at r=0 for RZ
        if (Geom(0).ProbLo(0) == 0){
            WARPX_ALWAYS_ASSERT_WITH_MESSAGE(
                WarpX::field_boundary_lo[0] == FieldBoundaryType::None,
                "Error : Field boundary at r=0 must be ``none``. \n");

            const ParmParse pp_boundary("boundary");
            if (pp_boundary.contains("particle_lo")) {
                WARPX_ALWAYS_ASSERT_WITH_MESSAGE(
                    WarpX::particle_boundary_lo[0] == ParticleBoundaryType::None,
                    "Error : Particle boundary at r=0 must be ``none``. \n");
            }

        }

        if (electromagnetic_solver_id == ElectromagneticSolverAlgo::PSATD) {
            // Force grid_type=collocated (neither staggered nor hybrid)
            // and use same shape factors in all directions for gathering
            grid_type = GridType::Collocated;
            galerkin_interpolation = false;
        }
#endif

        // note: current_deposition must be set after maxwell_solver (electromagnetic_solver_id) or
        //       do_electrostatic (electrostatic_solver_id) are already determined,
        //       because its default depends on the solver selection
        if (electromagnetic_solver_id == ElectromagneticSolverAlgo::PSATD ||
            electromagnetic_solver_id == ElectromagneticSolverAlgo::HybridPIC ||
            electrostatic_solver_id != ElectrostaticSolverAlgo::None) {
            current_deposition_algo = CurrentDepositionAlgo::Direct;
        }
        pp_algo.query_enum_sloppy("current_deposition", current_deposition_algo, "-_");
        pp_algo.query_enum_sloppy("charge_deposition", charge_deposition_algo, "-_");
        pp_algo.query_enum_sloppy("particle_pusher", particle_pusher_algo, "-_");
        pp_algo.query_enum_sloppy("evolve_scheme", evolve_scheme, "-_");

        // check for implicit evolve scheme
        if (evolve_scheme == EvolveScheme::SemiImplicitEM) {
            m_implicit_solver = std::make_unique<SemiImplicitEM>();
        }
        else if (evolve_scheme == EvolveScheme::ThetaImplicitEM) {
            m_implicit_solver = std::make_unique<ThetaImplicitEM>();
        }

        // implicit evolve schemes not setup to use mirrors
        if (evolve_scheme == EvolveScheme::SemiImplicitEM ||
            evolve_scheme == EvolveScheme::ThetaImplicitEM) {
            WARPX_ALWAYS_ASSERT_WITH_MESSAGE( num_mirrors == 0,
                "Mirrors cannot be used with Implicit evolve schemes.");
        }

        WARPX_ALWAYS_ASSERT_WITH_MESSAGE(
            current_deposition_algo != CurrentDepositionAlgo::Esirkepov ||
            !do_current_centering,
            "Current centering (nodal deposition) cannot be used with Esirkepov deposition."
            "Please set warpx.do_current_centering = 0 or algo.current_deposition = direct.");

        WARPX_ALWAYS_ASSERT_WITH_MESSAGE(
            current_deposition_algo != CurrentDepositionAlgo::Villasenor ||
            !do_current_centering,
            "Current centering (nodal deposition) cannot be used with Villasenor deposition."
            "Please set warpx.do_current_centering = 0 or algo.current_deposition = direct.");

        WARPX_ALWAYS_ASSERT_WITH_MESSAGE(
            WarpX::current_deposition_algo != CurrentDepositionAlgo::Vay ||
            !do_current_centering,
            "Vay deposition not implemented with current centering");

        WARPX_ALWAYS_ASSERT_WITH_MESSAGE(
            WarpX::current_deposition_algo != CurrentDepositionAlgo::Vay ||
            maxLevel() <= 0,
            "Vay deposition not implemented with mesh refinement");

        if (WarpX::current_deposition_algo == CurrentDepositionAlgo::Vay) {
            WARPX_ALWAYS_ASSERT_WITH_MESSAGE(
                electromagnetic_solver_id == ElectromagneticSolverAlgo::PSATD,
                "Vay deposition is implemented only for PSATD");
        }

        if (WarpX::current_deposition_algo == CurrentDepositionAlgo::Vay) {
            WARPX_ALWAYS_ASSERT_WITH_MESSAGE(
                do_multi_J == false,
                "Vay deposition not implemented with multi-J algorithm");
        }

        if (current_deposition_algo == CurrentDepositionAlgo::Villasenor) {
            WARPX_ALWAYS_ASSERT_WITH_MESSAGE(
                evolve_scheme == EvolveScheme::SemiImplicitEM ||
                evolve_scheme == EvolveScheme::ThetaImplicitEM,
                "Villasenor current deposition can only"
                "be used with Implicit evolve schemes.");
        }

        // Query algo.field_gathering from input, set field_gathering_algo to
        // "default" if not found (default defined in Utils/WarpXAlgorithmSelection.cpp)
        pp_algo.query_enum_sloppy("field_gathering", field_gathering_algo, "-_");

        // Set default field gathering algorithm for hybrid grids (momentum-conserving)
        std::string tmp_algo;
        // - algo.field_gathering not found in the input
        // - field_gathering_algo set to "default" above
        //   (default defined in Utils/WarpXAlgorithmSelection.cpp)
        // - reset default value here for hybrid grids
        if (!pp_algo.query("field_gathering", tmp_algo))
        {
            if (grid_type == GridType::Hybrid)
            {
                field_gathering_algo = GatheringAlgo::MomentumConserving;
            }
        }
        // - algo.field_gathering found in the input
        // - field_gathering_algo read above and set to user-defined value
        else
        {
            if (grid_type == GridType::Hybrid)
            {
                WARPX_ALWAYS_ASSERT_WITH_MESSAGE(
                    field_gathering_algo == GatheringAlgo::MomentumConserving,
                    "Hybrid grid (warpx.grid_type=hybrid) should be used only with "
                    "momentum-conserving field gathering algorithm "
                    "(algo.field_gathering=momentum-conserving)");
            }
        }

        // Use same shape factors in all directions
        // - with momentum-conserving field gathering
        if (field_gathering_algo == GatheringAlgo::MomentumConserving) {galerkin_interpolation = false;}
        // - with direct current deposition and the EM solver
        if( electromagnetic_solver_id != ElectromagneticSolverAlgo::None &&
            electromagnetic_solver_id != ElectromagneticSolverAlgo::HybridPIC ) {
            if (current_deposition_algo == CurrentDepositionAlgo::Direct) {
                galerkin_interpolation = false;
            }
        }

        {
            const ParmParse pp_interpolation("interpolation");
            pp_interpolation.query("galerkin_scheme",galerkin_interpolation);
        }

        // With the PSATD solver, momentum-conserving field gathering
        // combined with mesh refinement does not seem to work correctly
        // TODO Needs debugging
        if (electromagnetic_solver_id == ElectromagneticSolverAlgo::PSATD &&
            field_gathering_algo == GatheringAlgo::MomentumConserving &&
            maxLevel() > 0)
        {
            WARPX_ABORT_WITH_MESSAGE(
                "With the PSATD solver, momentum-conserving field gathering"
                " combined with mesh refinement is currently not implemented");
        }

        pp_algo.query_enum_sloppy("em_solver_medium", em_solver_medium, "-_");
        if (em_solver_medium == MediumForEM::Macroscopic ) {
            pp_algo.query_enum_sloppy("macroscopic_sigma_method",
                                      macroscopic_solver_algo, "-_");
        }

        if (evolve_scheme == EvolveScheme::SemiImplicitEM ||
            evolve_scheme == EvolveScheme::ThetaImplicitEM) {

            WARPX_ALWAYS_ASSERT_WITH_MESSAGE(
                current_deposition_algo == CurrentDepositionAlgo::Esirkepov ||
                current_deposition_algo == CurrentDepositionAlgo::Villasenor ||
                current_deposition_algo == CurrentDepositionAlgo::Direct,
                "Only Esirkepov, Villasenor, or Direct current deposition supported with the implicit and semi-implicit schemes");

            WARPX_ALWAYS_ASSERT_WITH_MESSAGE(
                electromagnetic_solver_id == ElectromagneticSolverAlgo::Yee ||
                electromagnetic_solver_id == ElectromagneticSolverAlgo::CKC,
                "Only the Yee EM solver is supported with the implicit and semi-implicit schemes");

            WARPX_ALWAYS_ASSERT_WITH_MESSAGE(
                particle_pusher_algo == ParticlePusherAlgo::Boris ||
                particle_pusher_algo == ParticlePusherAlgo::HigueraCary,
                "Only the Boris and Higuera particle pushers are supported with the implicit and semi-implicit schemes");

            WARPX_ALWAYS_ASSERT_WITH_MESSAGE(
                field_gathering_algo != GatheringAlgo::MomentumConserving,
                    "With implicit and semi-implicit schemes, the momentum conserving field gather is not supported as it would not conserve energy");
        }

        // Load balancing parameters
        std::vector<std::string> load_balance_intervals_string_vec = {"0"};
        pp_algo.queryarr("load_balance_intervals", load_balance_intervals_string_vec);
        load_balance_intervals = utils::parser::IntervalsParser(
            load_balance_intervals_string_vec);
        pp_algo.query("load_balance_with_sfc", load_balance_with_sfc);
        // Knapsack factor only used with non-SFC strategy
        if (!load_balance_with_sfc) {
            pp_algo.query("load_balance_knapsack_factor", load_balance_knapsack_factor);
        }
        utils::parser::queryWithParser(pp_algo, "load_balance_efficiency_ratio_threshold",
                        load_balance_efficiency_ratio_threshold);
        pp_algo.query_enum_sloppy("load_balance_costs_update", load_balance_costs_update_algo, "-_");
        if (WarpX::load_balance_costs_update_algo==LoadBalanceCostsUpdateAlgo::Heuristic) {
            utils::parser::queryWithParser(
                pp_algo, "costs_heuristic_cells_wt", costs_heuristic_cells_wt);
            utils::parser::queryWithParser(
                pp_algo, "costs_heuristic_particles_wt", costs_heuristic_particles_wt);
        }

        // Parse algo.particle_shape and check that input is acceptable
        // (do this only if there is at least one particle or laser species)
        const ParmParse pp_particles("particles");
        std::vector<std::string> species_names;
        pp_particles.queryarr("species_names", species_names);

        const ParmParse pp_lasers("lasers");
        std::vector<std::string> lasers_names;
        pp_lasers.queryarr("names", lasers_names);

#ifdef WARPX_DIM_RZ
        // Here we check if the simulation includes laser and the number of
        // azimuthal modes is less than 2.
        // In that case we should throw a specific warning since
        // representation of a laser pulse in cylindrical coordinates
        // requires at least 2 azimuthal modes
        if (!lasers_names.empty() && n_rz_azimuthal_modes < 2) {
            ablastr::warn_manager::WMRecordWarning("Laser",
            "Laser pulse representation in RZ requires at least 2 azimuthal modes",
            ablastr::warn_manager::WarnPriority::high);
        }
#endif

        std::vector<std::string> sort_intervals_string_vec = {"-1"};
        int particle_shape;
        if (!species_names.empty() || !lasers_names.empty()) {
            if (utils::parser::queryWithParser(pp_algo, "particle_shape", particle_shape)){
                WARPX_ALWAYS_ASSERT_WITH_MESSAGE(
                    (particle_shape >= 1) && (particle_shape <=4),
                    "algo.particle_shape can be only 1, 2, 3, or 4"
                );

                nox = particle_shape;
                noy = particle_shape;
                noz = particle_shape;
            }
            else{
                WARPX_ABORT_WITH_MESSAGE(
                    "algo.particle_shape must be set in the input file:"
                    " please set algo.particle_shape to 1, 2, 3, or 4");
            }

            if ((maxLevel() > 0) && (particle_shape > 1) && (do_pml_j_damping == 1))
            {
                ablastr::warn_manager::WMRecordWarning("Particles",
                    "When algo.particle_shape > 1,"
                    "some numerical artifact will be present at the interface between coarse and fine patch."
                    "We recommend setting algo.particle_shape = 1 in order to avoid this issue");
            }

            // default sort interval for particles if species or lasers vector is not empty
#ifdef AMREX_USE_GPU
            sort_intervals_string_vec = {"4"};
#else
            sort_intervals_string_vec = {"-1"};
#endif
        }

        const amrex::ParmParse pp_warpx("warpx");
        pp_warpx.queryarr("sort_intervals", sort_intervals_string_vec);
        sort_intervals = utils::parser::IntervalsParser(sort_intervals_string_vec);

        Vector<int> vect_sort_bin_size(AMREX_SPACEDIM,1);
        const bool sort_bin_size_is_specified =
            utils::parser::queryArrWithParser(
                pp_warpx, "sort_bin_size",
                vect_sort_bin_size, 0, AMREX_SPACEDIM);
        if (sort_bin_size_is_specified){
            for (int i=0; i<AMREX_SPACEDIM; i++) {
                sort_bin_size[i] = vect_sort_bin_size[i];
            }
        }

        pp_warpx.query("sort_particles_for_deposition",sort_particles_for_deposition);
        Vector<int> vect_sort_idx_type(AMREX_SPACEDIM,0);
        const bool sort_idx_type_is_specified =
            utils::parser::queryArrWithParser(
                pp_warpx, "sort_idx_type",
                vect_sort_idx_type, 0, AMREX_SPACEDIM);
        if (sort_idx_type_is_specified){
            for (int i=0; i<AMREX_SPACEDIM; i++) {
                sort_idx_type[i] = vect_sort_idx_type[i];
            }
        }

    }

    {
        const ParmParse pp_warpx("warpx");

        // If warpx.grid_type=staggered or warpx.grid_type=hybrid,
        // and algo.field_gathering=momentum-conserving, the fields are solved
        // on a staggered grid and centered onto a nodal grid for gathering.
        // Instead, if warpx.grid_type=collocated, the momentum-conserving and
        // energy conserving field gathering algorithms are equivalent (forces
        // gathered from the collocated grid) and no fields centering occurs.
        if ((WarpX::field_gathering_algo == GatheringAlgo::MomentumConserving
            && WarpX::grid_type != GridType::Collocated)
            || WarpX::electrostatic_solver_id == ElectrostaticSolverAlgo::LabFrameElectroMagnetostatic)
        {
            utils::parser::queryWithParser(
                pp_warpx, "field_centering_nox", field_centering_nox);
            utils::parser::queryWithParser(
                pp_warpx, "field_centering_noy", field_centering_noy);
            utils::parser::queryWithParser(
                pp_warpx, "field_centering_noz", field_centering_noz);

            AllocateCenteringCoefficients(device_field_centering_stencil_coeffs_x,
                                          device_field_centering_stencil_coeffs_y,
                                          device_field_centering_stencil_coeffs_z,
                                          field_centering_nox,
                                          field_centering_noy,
                                          field_centering_noz,
                                          grid_type);
        }

        // Finite-order centering is not implemented with mesh refinement
        // (note that when warpx.grid_type=collocated, finite-order centering is not used anyways)
        if (maxLevel() > 0 && WarpX::grid_type != GridType::Collocated)
        {
            WARPX_ALWAYS_ASSERT_WITH_MESSAGE(
                field_centering_nox == 2 && field_centering_noy == 2 && field_centering_noz == 2,
                "High-order centering of fields (order > 2) is not implemented with mesh refinement");
        }
    }

    if (electromagnetic_solver_id == ElectromagneticSolverAlgo::PSATD)
    {
        const ParmParse pp_psatd("psatd");
        pp_psatd.query("periodic_single_box_fft", fft_periodic_single_box);

        std::string nox_str;
        std::string noy_str;
        std::string noz_str;

        pp_psatd.query("nox", nox_str);
        pp_psatd.query("noy", noy_str);
        pp_psatd.query("noz", noz_str);

        if(nox_str == "inf") {
            nox_fft = -1;
        } else {
            utils::parser::queryWithParser(pp_psatd, "nox", nox_fft);
        }
        if(noy_str == "inf") {
            noy_fft = -1;
        } else {
            utils::parser::queryWithParser(pp_psatd, "noy", noy_fft);
        }
        if(noz_str == "inf") {
            noz_fft = -1;
        } else {
            utils::parser::queryWithParser(pp_psatd, "noz", noz_fft);
        }

        if (!fft_periodic_single_box) {
            WARPX_ALWAYS_ASSERT_WITH_MESSAGE(nox_fft > 0, "PSATD order must be finite unless psatd.periodic_single_box_fft is used");
            WARPX_ALWAYS_ASSERT_WITH_MESSAGE(noy_fft > 0, "PSATD order must be finite unless psatd.periodic_single_box_fft is used");
            WARPX_ALWAYS_ASSERT_WITH_MESSAGE(noz_fft > 0, "PSATD order must be finite unless psatd.periodic_single_box_fft is used");
        }

        // Integer that corresponds to the order of the PSATD solution
        // (whether the PSATD equations are derived from first-order or
        // second-order solution)
        pp_psatd.query_enum_sloppy("solution_type", psatd_solution_type, "-_");

        // Integers that correspond to the time dependency of J (constant, linear)
        // and rho (linear, quadratic) for the PSATD algorithm
        pp_psatd.query_enum_sloppy("J_in_time", J_in_time, "-_");
        pp_psatd.query_enum_sloppy("rho_in_time", rho_in_time, "-_");

        if (psatd_solution_type != PSATDSolutionType::FirstOrder || !do_multi_J)
        {
            WARPX_ALWAYS_ASSERT_WITH_MESSAGE(
                rho_in_time == RhoInTime::Linear,
                "psatd.rho_in_time=constant not yet implemented, "
                "except for psatd.solution_type=first-order and warpx.do_multi_J=1");
        }

        // Current correction activated by default, unless a charge-conserving
        // current deposition (Esirkepov, Vay) or the div(E) cleaning scheme
        // are used
        if (WarpX::current_deposition_algo == CurrentDepositionAlgo::Esirkepov ||
            WarpX::current_deposition_algo == CurrentDepositionAlgo::Villasenor ||
            WarpX::current_deposition_algo == CurrentDepositionAlgo::Vay ||
            WarpX::do_dive_cleaning)
        {
            current_correction = false;
        }

        // TODO Remove this default when current correction will
        // be implemented for the multi-J algorithm as well.
        if (do_multi_J) { current_correction = false; }

        pp_psatd.query("current_correction", current_correction);

        if (!current_correction &&
            current_deposition_algo != CurrentDepositionAlgo::Esirkepov &&
            current_deposition_algo != CurrentDepositionAlgo::Villasenor &&
            current_deposition_algo != CurrentDepositionAlgo::Vay)
        {
            ablastr::warn_manager::WMRecordWarning(
                "Algorithms",
                "The chosen current deposition algorithm does not guarantee"
                " charge conservation, and no additional current correction"
                " algorithm is activated in order to compensate for that."
                " Lack of charge conservation may negatively affect the"
                " results of the simulation.",
                ablastr::warn_manager::WarnPriority::low);
        }

        pp_psatd.query("do_time_averaging", fft_do_time_averaging);

        if (WarpX::current_deposition_algo == CurrentDepositionAlgo::Vay)
        {
            WARPX_ALWAYS_ASSERT_WITH_MESSAGE(
                !fft_periodic_single_box,
                "Option algo.current_deposition=vay must be used with psatd.periodic_single_box_fft=0.");
        }

        if (current_deposition_algo == CurrentDepositionAlgo::Vay)
        {
            WARPX_ALWAYS_ASSERT_WITH_MESSAGE(
                !current_correction,
                "Options algo.current_deposition=vay and psatd.current_correction=1 cannot be combined together.");
        }

        // Auxiliary: boosted_frame = true if WarpX::gamma_boost is set in the inputs
        const amrex::ParmParse pp_warpx("warpx");
        const bool boosted_frame = pp_warpx.query("gamma_boost", gamma_boost);

        // Check whether the default Galilean velocity should be used
        bool use_default_v_galilean = false;
        pp_psatd.query("use_default_v_galilean", use_default_v_galilean);

        WARPX_ALWAYS_ASSERT_WITH_MESSAGE(
            !use_default_v_galilean || boosted_frame,
            "psatd.use_default_v_galilean = 1 can be used only if WarpX::gamma_boost is also set"
        );

        if (use_default_v_galilean && boosted_frame)
        {
            m_v_galilean[2] = -std::sqrt(1._rt - 1._rt / (gamma_boost * gamma_boost));
        }
        else
        {
            utils::parser::queryArrWithParser(
                pp_psatd, "v_galilean", m_v_galilean, 0, 3);
        }

        // Check whether the default comoving velocity should be used
        bool use_default_v_comoving = false;
        pp_psatd.query("use_default_v_comoving", use_default_v_comoving);

        WARPX_ALWAYS_ASSERT_WITH_MESSAGE(
            !use_default_v_comoving || boosted_frame,
            "psatd.use_default_v_comoving = 1 can be used only if WarpX::gamma_boost is also set"
        );

        if (use_default_v_comoving && boosted_frame)
        {
            m_v_comoving[2] = -std::sqrt(1._rt - 1._rt / (gamma_boost * gamma_boost));
        }
        else
        {
            utils::parser::queryArrWithParser(
                pp_psatd, "v_comoving", m_v_comoving, 0, 3);
        }

        // Scale the Galilean/comoving velocity by the speed of light
        for (auto& vv : m_v_galilean) { vv*= PhysConst::c; }
        for (auto& vv : m_v_comoving) { vv*= PhysConst::c; }

        const auto v_galilean_is_zero =
            std::all_of(m_v_galilean.begin(), m_v_galilean.end(),
            [](const auto& val){return val == 0.;});

        const auto v_comoving_is_zero =
            std::all_of(m_v_comoving.begin(), m_v_comoving.end(),
            [](const auto& val){return val == 0.;});


        // Galilean and comoving algorithms should not be used together
        WARPX_ALWAYS_ASSERT_WITH_MESSAGE(
            v_galilean_is_zero || v_comoving_is_zero,
            "Galilean and comoving algorithms should not be used together"
        );


        if (current_deposition_algo == CurrentDepositionAlgo::Esirkepov ||
            current_deposition_algo == CurrentDepositionAlgo::Villasenor) {

            // The comoving PSATD algorithm is not implemented nor tested with Esirkepov current deposition
            WARPX_ALWAYS_ASSERT_WITH_MESSAGE(v_comoving_is_zero,
                "charge-conserving current depositions (Esirkepov and Villasenor) cannot be used with the comoving PSATD algorithm");

            WARPX_ALWAYS_ASSERT_WITH_MESSAGE(v_galilean_is_zero,
                "charge-conserving current depositions (Esirkepov and Villasenor) cannot be used with the Galilean algorithm.");
        }

        WARPX_ALWAYS_ASSERT_WITH_MESSAGE(
            (current_deposition_algo != CurrentDepositionAlgo::Vay) ||
            v_galilean_is_zero,
            "Vay current deposition not implemented for Galilean algorithms"
        );

#   ifdef WARPX_DIM_RZ
        update_with_rho = true;
#   else
        if (m_v_galilean[0] == 0. && m_v_galilean[1] == 0. && m_v_galilean[2] == 0. &&
            m_v_comoving[0] == 0. && m_v_comoving[1] == 0. && m_v_comoving[2] == 0.) {
            update_with_rho = do_dive_cleaning; // standard PSATD
        }
        else {
            update_with_rho = true;  // Galilean PSATD or comoving PSATD
        }
#   endif

        // Overwrite update_with_rho with value set in input file
        pp_psatd.query("update_with_rho", update_with_rho);

        WARPX_ALWAYS_ASSERT_WITH_MESSAGE(
            (!do_dive_cleaning) || update_with_rho,
            "warpx.do_dive_cleaning = 1 not implemented with psatd.update_with_rho = 0"
        );

        WARPX_ALWAYS_ASSERT_WITH_MESSAGE(
            v_comoving_is_zero || update_with_rho,
            "psatd.update_with_rho must be equal to 1 for comoving PSATD"
        );

        if (do_multi_J)
        {
            WARPX_ALWAYS_ASSERT_WITH_MESSAGE(
                v_galilean_is_zero,
                "Multi-J algorithm not implemented with Galilean PSATD"
            );
        }

        if (J_in_time == JInTime::Linear)
        {
            WARPX_ALWAYS_ASSERT_WITH_MESSAGE(
                update_with_rho,
                "psatd.update_with_rho must be set to 1 when psatd.J_in_time=linear");

            WARPX_ALWAYS_ASSERT_WITH_MESSAGE(
                v_galilean_is_zero,
                "psatd.J_in_time=linear not implemented with Galilean PSATD");

            WARPX_ALWAYS_ASSERT_WITH_MESSAGE(
                v_comoving_is_zero,
                "psatd.J_in_time=linear not implemented with comoving PSATD");

            WARPX_ALWAYS_ASSERT_WITH_MESSAGE(
                !current_correction,
                "psatd.current_correction=1 not implemented with psatd.J_in_time=linear");

            WARPX_ALWAYS_ASSERT_WITH_MESSAGE(
                current_deposition_algo != CurrentDepositionAlgo::Vay,
                "algo.current_deposition=vay not implemented with psatd.J_in_time=linear");
        }

        for (int dir = 0; dir < AMREX_SPACEDIM; dir++)
        {
            if (WarpX::field_boundary_lo[dir] == FieldBoundaryType::Damped ||
                WarpX::field_boundary_hi[dir] == FieldBoundaryType::Damped ) {
                WARPX_ALWAYS_ASSERT_WITH_MESSAGE(
                    WarpX::field_boundary_lo[dir] == WarpX::field_boundary_hi[dir],
                    "field boundary in both lo and hi must be set to Damped for PSATD"
                );
            }
        }

        // Fill guard cells with backward FFTs in directions with field damping
        for (int dir = 0; dir < AMREX_SPACEDIM; dir++)
        {
            if (WarpX::field_boundary_lo[dir] == FieldBoundaryType::Damped ||
                WarpX::field_boundary_hi[dir] == FieldBoundaryType::Damped)
            {
                WarpX::m_fill_guards_fields[dir] = 1;
            }
        }

        // Without periodic single box, fill guard cells with backward FFTs,
        // with current correction or Vay deposition
        if (!fft_periodic_single_box)
        {
            if (current_correction ||
                current_deposition_algo == CurrentDepositionAlgo::Vay)
            {
                WarpX::m_fill_guards_current = amrex::IntVect(1);
            }
        }
    }

    if (electromagnetic_solver_id != ElectromagneticSolverAlgo::PSATD ) {
        for (int idim = 0; idim < AMREX_SPACEDIM; ++idim) {
            WARPX_ALWAYS_ASSERT_WITH_MESSAGE(
                (WarpX::field_boundary_lo[idim] != FieldBoundaryType::Damped) &&
                (WarpX::field_boundary_hi[idim] != FieldBoundaryType::Damped),
                "FieldBoundaryType::Damped is only supported for PSATD"
            );
        }
    }

    // for slice generation //
    {
        const ParmParse pp_slice("slice");
        amrex::Vector<Real> slice_lo(AMREX_SPACEDIM);
        amrex::Vector<Real> slice_hi(AMREX_SPACEDIM);
        Vector<int> slice_crse_ratio(AMREX_SPACEDIM);
        // set default slice_crse_ratio //
        for (int idim=0; idim < AMREX_SPACEDIM; ++idim )
        {
            slice_crse_ratio[idim] = 1;
        }
        utils::parser::queryArrWithParser(
        pp_slice, "dom_lo", slice_lo, 0, AMREX_SPACEDIM);
        utils::parser::queryArrWithParser(
        pp_slice, "dom_hi", slice_hi, 0, AMREX_SPACEDIM);
        utils::parser::queryArrWithParser(
        pp_slice, "coarsening_ratio",slice_crse_ratio,0,AMREX_SPACEDIM);
        utils::parser::queryWithParser(
        pp_slice, "plot_int",slice_plot_int);
        slice_realbox.setLo(slice_lo);
        slice_realbox.setHi(slice_hi);
        slice_cr_ratio = IntVect(AMREX_D_DECL(1,1,1));
        for (int idim = 0; idim < AMREX_SPACEDIM; ++idim)
        {
            if (slice_crse_ratio[idim] > 1 ) {
                slice_cr_ratio[idim] = slice_crse_ratio[idim];
            }
        }
    }
}

void
WarpX::BackwardCompatibility ()
{
    // Auxiliary variables
    int backward_int;
    bool backward_bool;
    std::string backward_str;
    amrex::Real backward_Real;

    const ParmParse pp_amr("amr");
    WARPX_ALWAYS_ASSERT_WITH_MESSAGE(
        !pp_amr.query("plot_int", backward_int),
        "amr.plot_int is not supported anymore. Please use the new syntax for diagnostics:\n"
        "diagnostics.diags_names = my_diag\n"
        "my_diag.intervals = 10\n"
        "for output every 10 iterations. See documentation for more information"
    );

    WARPX_ALWAYS_ASSERT_WITH_MESSAGE(
        !pp_amr.query("plot_file", backward_str),
        "amr.plot_file is not supported anymore. "
        "Please use the new syntax for diagnostics, see documentation."
    );

    const ParmParse pp_warpx("warpx");
    std::vector<std::string> backward_strings;
    WARPX_ALWAYS_ASSERT_WITH_MESSAGE(
        !pp_warpx.queryarr("fields_to_plot", backward_strings),
        "warpx.fields_to_plot is not supported anymore. "
        "Please use the new syntax for diagnostics, see documentation."
    );

    WARPX_ALWAYS_ASSERT_WITH_MESSAGE(
        !pp_warpx.query("plot_finepatch", backward_int),
        "warpx.plot_finepatch is not supported anymore. "
        "Please use the new syntax for diagnostics, see documentation."
    );

    WARPX_ALWAYS_ASSERT_WITH_MESSAGE(
        !pp_warpx.query("plot_crsepatch", backward_int),
        "warpx.plot_crsepatch is not supported anymore. "
        "Please use the new syntax for diagnostics, see documentation."
    );

    WARPX_ALWAYS_ASSERT_WITH_MESSAGE(
        !pp_warpx.queryarr("load_balance_int", backward_strings),
        "warpx.load_balance_int is no longer a valid option. "
        "Please use the renamed option algo.load_balance_intervals instead."
    );

    WARPX_ALWAYS_ASSERT_WITH_MESSAGE(
        !pp_warpx.queryarr("load_balance_intervals", backward_strings),
        "warpx.load_balance_intervals is no longer a valid option. "
        "Please use the renamed option algo.load_balance_intervals instead."
    );

    WARPX_ALWAYS_ASSERT_WITH_MESSAGE(
        !pp_warpx.query("load_balance_efficiency_ratio_threshold", backward_Real),
        "warpx.load_balance_efficiency_ratio_threshold is not supported anymore. "
        "Please use the renamed option algo.load_balance_efficiency_ratio_threshold."
    );

    WARPX_ALWAYS_ASSERT_WITH_MESSAGE(
        !pp_warpx.query("load_balance_with_sfc", backward_int),
        "warpx.load_balance_with_sfc is not supported anymore. "
        "Please use the renamed option algo.load_balance_with_sfc."
    );

    WARPX_ALWAYS_ASSERT_WITH_MESSAGE(
        !pp_warpx.query("load_balance_knapsack_factor", backward_Real),
        "warpx.load_balance_knapsack_factor is not supported anymore. "
        "Please use the renamed option algo.load_balance_knapsack_factor."
    );

    WARPX_ALWAYS_ASSERT_WITH_MESSAGE(
        !pp_warpx.queryarr("override_sync_int", backward_strings),
        "warpx.override_sync_int is no longer a valid option. "
        "Please use the renamed option warpx.override_sync_intervals instead."
    );

    WARPX_ALWAYS_ASSERT_WITH_MESSAGE(
        !pp_warpx.queryarr("sort_int", backward_strings),
        "warpx.sort_int is no longer a valid option. "
        "Please use the renamed option warpx.sort_intervals instead."
    );

    WARPX_ALWAYS_ASSERT_WITH_MESSAGE(
        !pp_warpx.query("do_nodal", backward_int),
        "warpx.do_nodal is not supported anymore. "
        "Please use the flag warpx.grid_type instead."
    );

    WARPX_ALWAYS_ASSERT_WITH_MESSAGE(
        !pp_warpx.query("use_kspace_filter", backward_int),
        "warpx.use_kspace_filter is not supported anymore. "
        "Please use the flag use_filter, see documentation."
    );

    WARPX_ALWAYS_ASSERT_WITH_MESSAGE(
        !pp_warpx.query("do_pml", backward_int),
        "do_pml is not supported anymore. Please use boundary.field_lo and boundary.field_hi"
        " to set the boundary conditions."
    );

    WARPX_ALWAYS_ASSERT_WITH_MESSAGE(
        !pp_warpx.query("serialize_ics", backward_bool),
        "warpx.serialize_ics is no longer a valid option. "
        "Please use the renamed option warpx.serialize_initial_conditions instead."
    );

    WARPX_ALWAYS_ASSERT_WITH_MESSAGE(
        !pp_warpx.query("do_back_transformed_diagnostics", backward_int),
        "Legacy back-transformed diagnostics are not supported anymore. "
        "Please use the new syntax for back-transformed diagnostics, see documentation."
    );

    WARPX_ALWAYS_ASSERT_WITH_MESSAGE(
        !pp_warpx.query("lab_data_directory", backward_str),
        "Legacy back-transformed diagnostics are not supported anymore. "
        "Please use the new syntax for back-transformed diagnostics, see documentation."
    );

    WARPX_ALWAYS_ASSERT_WITH_MESSAGE(
        !pp_warpx.query("num_snapshots_lab", backward_int),
        "Legacy back-transformed diagnostics are not supported anymore. "
        "Please use the new syntax for back-transformed diagnostics, see documentation."
    );

    WARPX_ALWAYS_ASSERT_WITH_MESSAGE(
        !pp_warpx.query("dt_snapshots_lab", backward_Real),
        "Legacy back-transformed diagnostics are not supported anymore. "
        "Please use the new syntax for back-transformed diagnostics, see documentation."
    );

    WARPX_ALWAYS_ASSERT_WITH_MESSAGE(
        !pp_warpx.query("dz_snapshots_lab", backward_Real),
        "Legacy back-transformed diagnostics are not supported anymore. "
        "Please use the new syntax for back-transformed diagnostics, see documentation."
    );

    WARPX_ALWAYS_ASSERT_WITH_MESSAGE(
        !pp_warpx.query("do_back_transformed_fields", backward_int),
        "Legacy back-transformed diagnostics are not supported anymore. "
        "Please use the new syntax for back-transformed diagnostics, see documentation."
    );

    WARPX_ALWAYS_ASSERT_WITH_MESSAGE(
        !pp_warpx.query("buffer_size", backward_int),
        "Legacy back-transformed diagnostics are not supported anymore. "
        "Please use the new syntax for back-transformed diagnostics, see documentation."
    );

    const ParmParse pp_slice("slice");

    WARPX_ALWAYS_ASSERT_WITH_MESSAGE(
        !pp_slice.query("num_slice_snapshots_lab", backward_int),
        "Legacy back-transformed diagnostics are not supported anymore. "
        "Please use the new syntax for back-transformed diagnostics, see documentation."
    );

    WARPX_ALWAYS_ASSERT_WITH_MESSAGE(
        !pp_slice.query("dt_slice_snapshots_lab", backward_Real),
        "Legacy back-transformed diagnostics are not supported anymore. "
        "Please use the new syntax for back-transformed diagnostics, see documentation."
    );

    WARPX_ALWAYS_ASSERT_WITH_MESSAGE(
        !pp_slice.query("particle_slice_width_lab", backward_Real),
        "Legacy back-transformed diagnostics are not supported anymore. "
        "Please use the new syntax for back-transformed diagnostics, see documentation."
    );

    const ParmParse pp_interpolation("interpolation");
    WARPX_ALWAYS_ASSERT_WITH_MESSAGE(
        !pp_interpolation.query("nox", backward_int) &&
        !pp_interpolation.query("noy", backward_int) &&
        !pp_interpolation.query("noz", backward_int),
        "interpolation.nox (as well as .noy, .noz) are not supported anymore."
        " Please use the new syntax algo.particle_shape instead"
    );

    const ParmParse pp_algo("algo");
    int backward_mw_solver;
    WARPX_ALWAYS_ASSERT_WITH_MESSAGE(
        !pp_algo.query("maxwell_fdtd_solver", backward_mw_solver),
        "algo.maxwell_fdtd_solver is not supported anymore. "
        "Please use the renamed option algo.maxwell_solver");

    const ParmParse pp_particles("particles");
    int nspecies;
    if (pp_particles.query("nspecies", nspecies)){
        ablastr::warn_manager::WMRecordWarning("Species",
            "particles.nspecies is ignored. Just use particles.species_names please.",
            ablastr::warn_manager::WarnPriority::low);
    }

    std::vector<std::string> backward_sp_names;
    pp_particles.queryarr("species_names", backward_sp_names);
    for(const std::string& speciesiter : backward_sp_names){
        const ParmParse pp_species(speciesiter);
        std::vector<amrex::Real> backward_vel;
        std::stringstream ssspecies;

        ssspecies << "'" << speciesiter << ".multiple_particles_vel_<x,y,z>'";
        ssspecies << " are not supported anymore. ";
        ssspecies << "Please use the renamed variables ";
        ssspecies << "'" << speciesiter << ".multiple_particles_u<x,y,z>' .";
        WARPX_ALWAYS_ASSERT_WITH_MESSAGE(
            !pp_species.queryarr("multiple_particles_vel_x", backward_vel) &&
            !pp_species.queryarr("multiple_particles_vel_y", backward_vel) &&
            !pp_species.queryarr("multiple_particles_vel_z", backward_vel),
            ssspecies.str());

        ssspecies.str("");
        ssspecies.clear();
        ssspecies << "'" << speciesiter << ".single_particle_vel'";
        ssspecies << " is not supported anymore. ";
        ssspecies << "Please use the renamed variable ";
        ssspecies << "'" << speciesiter << ".single_particle_u' .";
        WARPX_ALWAYS_ASSERT_WITH_MESSAGE(
            !pp_species.queryarr("single_particle_vel", backward_vel),
            ssspecies.str());
    }

    const ParmParse pp_collisions("collisions");
    int ncollisions;
    if (pp_collisions.query("ncollisions", ncollisions)){
        ablastr::warn_manager::WMRecordWarning("Collisions",
            "collisions.ncollisions is ignored. Just use particles.collision_names please.",
            ablastr::warn_manager::WarnPriority::low);
    }

    const ParmParse pp_lasers("lasers");
    int nlasers;
    if (pp_lasers.query("nlasers", nlasers)){
        ablastr::warn_manager::WMRecordWarning("Laser",
            "lasers.nlasers is ignored. Just use lasers.names please.",
            ablastr::warn_manager::WarnPriority::low);
    }
}

// This is a virtual function.
void
WarpX::MakeNewLevelFromScratch (int lev, Real time, const BoxArray& new_grids,
                                const DistributionMapping& new_dmap)
{
    AllocLevelData(lev, new_grids, new_dmap);
    InitLevelData(lev, time);
}

// This is a virtual function.
void
WarpX::MakeNewLevelFromCoarse (int /*lev*/, amrex::Real /*time*/, const amrex::BoxArray& /*ba*/,
                                         const amrex::DistributionMapping& /*dm*/)
{
    WARPX_ABORT_WITH_MESSAGE("MakeNewLevelFromCoarse: To be implemented");
}

void
WarpX::ClearLevel (int lev)
{
    m_fields.clear_level(lev);

<<<<<<< HEAD
        Efield_cax[lev][i].reset();
        Bfield_cax[lev][i].reset();
        current_buf[lev][i].reset();
    }

    if (WarpX::electrostatic_solver_id == ElectrostaticSolverAlgo::LabFrameSemiImplicit)
    {
        m_semi_implicit_solver->ClearLevel(lev);
    }

    if (WarpX::electromagnetic_solver_id == ElectromagneticSolverAlgo::HybridPIC)
    {
        m_hybrid_pic_model->ClearLevel(lev);
=======
    for (int i = 0; i < 3; ++i) {
        Efield_dotMask [lev][i].reset();
        Bfield_dotMask [lev][i].reset();
        Afield_dotMask [lev][i].reset();
>>>>>>> eef12e96
    }

    phi_dotMask[lev].reset();

#ifdef WARPX_USE_FFT
    if (WarpX::electromagnetic_solver_id == ElectromagneticSolverAlgo::PSATD) {
        spectral_solver_fp[lev].reset();
        spectral_solver_cp[lev].reset();
    }
#endif

    costs[lev].reset();
    load_balance_efficiency[lev] = -1;
}

void
WarpX::AllocLevelData (int lev, const BoxArray& ba, const DistributionMapping& dm)
{
    const bool aux_is_nodal = (field_gathering_algo == GatheringAlgo::MomentumConserving);

    const Real* dx = Geom(lev).CellSize();

    // Initialize filter before guard cells manager
    // (needs info on length of filter's stencil)
    if (use_filter)
    {
        InitFilter();
    }

    guard_cells.Init(
        dt[lev],
        dx,
        do_subcycling,
        WarpX::use_fdtd_nci_corr,
        grid_type,
        do_moving_window,
        moving_window_dir,
        WarpX::nox,
        nox_fft, noy_fft, noz_fft,
        NCIGodfreyFilter::m_stencil_width,
        electromagnetic_solver_id,
        maxLevel(),
        WarpX::m_v_galilean,
        WarpX::m_v_comoving,
        safe_guard_cells,
        WarpX::do_multi_J,
        WarpX::fft_do_time_averaging,
        WarpX::isAnyBoundaryPML(),
        WarpX::do_pml_in_domain,
        WarpX::pml_ncell,
        this->refRatio(),
        use_filter,
        bilinear_filter.stencil_length_each_dir);

#ifdef AMREX_USE_EB
    bool const eb_enabled = EB::enabled();
    if (eb_enabled) {
        int const max_guard = guard_cells.ng_FieldSolver.max();
        m_field_factory[lev] = amrex::makeEBFabFactory(Geom(lev), ba, dm,
                                                       {max_guard, max_guard, max_guard},
                                                       amrex::EBSupport::full);
    } else
#endif
    {
        m_field_factory[lev] = std::make_unique<FArrayBoxFactory>();
    }


    if (mypc->nSpeciesDepositOnMainGrid() && n_current_deposition_buffer == 0) {
        n_current_deposition_buffer = 1;
        // This forces the allocation of buffers and allows the code associated
        // with buffers to run. But the buffer size of `1` is in fact not used,
        // `deposit_on_main_grid` forces all particles (whether or not they
        // are in buffers) to deposition on the main grid.
    }

    if (n_current_deposition_buffer < 0) {
        n_current_deposition_buffer = guard_cells.ng_alloc_J.max();
    }
    if (n_field_gather_buffer < 0) {
        // Field gather buffer should be larger than current deposition buffers
        n_field_gather_buffer = n_current_deposition_buffer + 1;
    }

    AllocLevelMFs(lev, ba, dm, guard_cells.ng_alloc_EB, guard_cells.ng_alloc_J,
                  guard_cells.ng_alloc_Rho, guard_cells.ng_alloc_F, guard_cells.ng_alloc_G, aux_is_nodal);

    m_accelerator_lattice[lev] = std::make_unique<AcceleratorLattice>();
    m_accelerator_lattice[lev]->InitElementFinder(lev, ba, dm);

}

void
WarpX::AllocLevelMFs (int lev, const BoxArray& ba, const DistributionMapping& dm,
                      const IntVect& ngEB, IntVect& ngJ, const IntVect& ngRho,
                      const IntVect& ngF, const IntVect& ngG, const bool aux_is_nodal)
{
    using ablastr::fields::Direction;

    // Declare nodal flags
    IntVect Ex_nodal_flag, Ey_nodal_flag, Ez_nodal_flag;
    IntVect Bx_nodal_flag, By_nodal_flag, Bz_nodal_flag;
    IntVect jx_nodal_flag, jy_nodal_flag, jz_nodal_flag;
    IntVect rho_nodal_flag;
    IntVect phi_nodal_flag;
    amrex::IntVect F_nodal_flag, G_nodal_flag;

    // Set nodal flags
#if   defined(WARPX_DIM_1D_Z)
    // AMReX convention: x = missing dimension, y = missing dimension, z = only dimension
    Ex_nodal_flag = IntVect(1);
    Ey_nodal_flag = IntVect(1);
    Ez_nodal_flag = IntVect(0);
    Bx_nodal_flag = IntVect(0);
    By_nodal_flag = IntVect(0);
    Bz_nodal_flag = IntVect(1);
    jx_nodal_flag = IntVect(1);
    jy_nodal_flag = IntVect(1);
    jz_nodal_flag = IntVect(0);
#elif   defined(WARPX_DIM_XZ) || defined(WARPX_DIM_RZ)
    // AMReX convention: x = first dimension, y = missing dimension, z = second dimension
    Ex_nodal_flag = IntVect(0,1);
    Ey_nodal_flag = IntVect(1,1);
    Ez_nodal_flag = IntVect(1,0);
    Bx_nodal_flag = IntVect(1,0);
    By_nodal_flag = IntVect(0,0);
    Bz_nodal_flag = IntVect(0,1);
    jx_nodal_flag = IntVect(0,1);
    jy_nodal_flag = IntVect(1,1);
    jz_nodal_flag = IntVect(1,0);
#elif defined(WARPX_DIM_3D)
    Ex_nodal_flag = IntVect(0,1,1);
    Ey_nodal_flag = IntVect(1,0,1);
    Ez_nodal_flag = IntVect(1,1,0);
    Bx_nodal_flag = IntVect(1,0,0);
    By_nodal_flag = IntVect(0,1,0);
    Bz_nodal_flag = IntVect(0,0,1);
    jx_nodal_flag = IntVect(0,1,1);
    jy_nodal_flag = IntVect(1,0,1);
    jz_nodal_flag = IntVect(1,1,0);
#endif
    if (electrostatic_solver_id == ElectrostaticSolverAlgo::LabFrameElectroMagnetostatic)
    {
        jx_nodal_flag  = IntVect::TheNodeVector();
        jy_nodal_flag  = IntVect::TheNodeVector();
        jz_nodal_flag  = IntVect::TheNodeVector();
        ngJ = ngRho;
    }
    rho_nodal_flag = IntVect( AMREX_D_DECL(1,1,1) );
    phi_nodal_flag = IntVect::TheNodeVector();
    F_nodal_flag = amrex::IntVect::TheNodeVector();
    G_nodal_flag = amrex::IntVect::TheCellVector();

    // Overwrite nodal flags if necessary
    if (grid_type == GridType::Collocated) {
        Ex_nodal_flag  = IntVect::TheNodeVector();
        Ey_nodal_flag  = IntVect::TheNodeVector();
        Ez_nodal_flag  = IntVect::TheNodeVector();
        Bx_nodal_flag  = IntVect::TheNodeVector();
        By_nodal_flag  = IntVect::TheNodeVector();
        Bz_nodal_flag  = IntVect::TheNodeVector();
        jx_nodal_flag  = IntVect::TheNodeVector();
        jy_nodal_flag  = IntVect::TheNodeVector();
        jz_nodal_flag  = IntVect::TheNodeVector();
        rho_nodal_flag = IntVect::TheNodeVector();
        G_nodal_flag = amrex::IntVect::TheNodeVector();
    }
#ifdef WARPX_DIM_RZ
    if (WarpX::electromagnetic_solver_id == ElectromagneticSolverAlgo::PSATD) {
        // Force cell-centered IndexType in r and z
        Ex_nodal_flag  = IntVect::TheCellVector();
        Ey_nodal_flag  = IntVect::TheCellVector();
        Ez_nodal_flag  = IntVect::TheCellVector();
        Bx_nodal_flag  = IntVect::TheCellVector();
        By_nodal_flag  = IntVect::TheCellVector();
        Bz_nodal_flag  = IntVect::TheCellVector();
        jx_nodal_flag  = IntVect::TheCellVector();
        jy_nodal_flag  = IntVect::TheCellVector();
        jz_nodal_flag  = IntVect::TheCellVector();
        rho_nodal_flag = IntVect::TheCellVector();
        F_nodal_flag = IntVect::TheCellVector();
        G_nodal_flag = IntVect::TheCellVector();
    }

    // With RZ multimode, there is a real and imaginary component
    // for each mode, except mode 0 which is purely real
    // Component 0 is mode 0.
    // Odd components are the real parts.
    // Even components are the imaginary parts.
    ncomps = n_rz_azimuthal_modes*2 - 1;
#endif

    // Set global rho nodal flag to know about rho index type when rho MultiFab is not allocated
    m_rho_nodal_flag = rho_nodal_flag;

    //
    // The fine patch
    //
    const std::array<Real,3> dx = CellSize(lev);

    m_fields.alloc_init(FieldType::Bfield_fp, Direction{0}, lev, amrex::convert(ba, Bx_nodal_flag), dm, ncomps, ngEB, 0.0_rt);
    m_fields.alloc_init(FieldType::Bfield_fp, Direction{1}, lev, amrex::convert(ba, By_nodal_flag), dm, ncomps, ngEB, 0.0_rt);
    m_fields.alloc_init(FieldType::Bfield_fp, Direction{2}, lev, amrex::convert(ba, Bz_nodal_flag), dm, ncomps, ngEB, 0.0_rt);

    m_fields.alloc_init(FieldType::Efield_fp, Direction{0}, lev, amrex::convert(ba, Ex_nodal_flag), dm, ncomps, ngEB, 0.0_rt);
    m_fields.alloc_init(FieldType::Efield_fp, Direction{1}, lev, amrex::convert(ba, Ey_nodal_flag), dm, ncomps, ngEB, 0.0_rt);
    m_fields.alloc_init(FieldType::Efield_fp, Direction{2}, lev, amrex::convert(ba, Ez_nodal_flag), dm, ncomps, ngEB, 0.0_rt);

    m_fields.alloc_init(FieldType::current_fp, Direction{0}, lev, amrex::convert(ba, jx_nodal_flag), dm, ncomps, ngJ, 0.0_rt);
    m_fields.alloc_init(FieldType::current_fp, Direction{1}, lev, amrex::convert(ba, jy_nodal_flag), dm, ncomps, ngJ, 0.0_rt);
    m_fields.alloc_init(FieldType::current_fp, Direction{2}, lev, amrex::convert(ba, jz_nodal_flag), dm, ncomps, ngJ, 0.0_rt);

    if (do_current_centering)
    {
        amrex::BoxArray const& nodal_ba = amrex::convert(ba, amrex::IntVect::TheNodeVector());
        m_fields.alloc_init(FieldType::current_fp_nodal, Direction{0}, lev, nodal_ba, dm, ncomps, ngJ, 0.0_rt);
        m_fields.alloc_init(FieldType::current_fp_nodal, Direction{1}, lev, nodal_ba, dm, ncomps, ngJ, 0.0_rt);
        m_fields.alloc_init(FieldType::current_fp_nodal, Direction{2}, lev, nodal_ba, dm, ncomps, ngJ, 0.0_rt);
    }

    if (WarpX::current_deposition_algo == CurrentDepositionAlgo::Vay)
    {
        m_fields.alloc_init(FieldType::current_fp_vay, Direction{0}, lev, amrex::convert(ba, rho_nodal_flag), dm, ncomps, ngJ, 0.0_rt);
        m_fields.alloc_init(FieldType::current_fp_vay, Direction{1}, lev, amrex::convert(ba, rho_nodal_flag), dm, ncomps, ngJ, 0.0_rt);
        m_fields.alloc_init(FieldType::current_fp_vay, Direction{2}, lev, amrex::convert(ba, rho_nodal_flag), dm, ncomps, ngJ, 0.0_rt);
    }

    if (electrostatic_solver_id == ElectrostaticSolverAlgo::LabFrameElectroMagnetostatic)
    {
        m_fields.alloc_init(FieldType::vector_potential_fp_nodal, Direction{0}, lev, amrex::convert(ba, rho_nodal_flag), dm, ncomps, ngRho, 0.0_rt);
        m_fields.alloc_init(FieldType::vector_potential_fp_nodal, Direction{1}, lev, amrex::convert(ba, rho_nodal_flag), dm, ncomps, ngRho, 0.0_rt);
        m_fields.alloc_init(FieldType::vector_potential_fp_nodal, Direction{2}, lev, amrex::convert(ba, rho_nodal_flag), dm, ncomps, ngRho, 0.0_rt);

        // Memory buffers for computing magnetostatic fields
        // Vector Potential A and previous step.  Time buffer needed for computing dA/dt to first order
        m_fields.alloc_init(FieldType::vector_potential_grad_buf_e_stag, Direction{0}, lev, amrex::convert(ba, Ex_nodal_flag), dm, ncomps, ngEB, 0.0_rt);
        m_fields.alloc_init(FieldType::vector_potential_grad_buf_e_stag, Direction{1}, lev, amrex::convert(ba, Ey_nodal_flag), dm, ncomps, ngEB, 0.0_rt);
        m_fields.alloc_init(FieldType::vector_potential_grad_buf_e_stag, Direction{2}, lev, amrex::convert(ba, Ez_nodal_flag), dm, ncomps, ngEB, 0.0_rt);

        m_fields.alloc_init(FieldType::vector_potential_grad_buf_b_stag, Direction{0}, lev, amrex::convert(ba, Bx_nodal_flag), dm, ncomps, ngEB, 0.0_rt);
        m_fields.alloc_init(FieldType::vector_potential_grad_buf_b_stag, Direction{1}, lev, amrex::convert(ba, By_nodal_flag), dm, ncomps, ngEB, 0.0_rt);
        m_fields.alloc_init(FieldType::vector_potential_grad_buf_b_stag, Direction{2}, lev, amrex::convert(ba, Bz_nodal_flag), dm, ncomps, ngEB, 0.0_rt);
    }

    // Allocate extra multifabs needed by the semi-implicit electrostatic algorithm.
    if (WarpX::electrostatic_solver_id == ElectrostaticSolverAlgo::LabFrameSemiImplicit)
    {
        m_semi_implicit_solver->AllocateLevelMFs(
            lev, ba, dm, ncomps, ngRho, rho_nodal_flag
        );
    }

    // Allocate extra multifabs needed by the kinetic-fluid hybrid algorithm.
    if (WarpX::electromagnetic_solver_id == ElectromagneticSolverAlgo::HybridPIC)
    {
        m_hybrid_pic_model->AllocateLevelMFs(
            m_fields,
            lev, ba, dm, ncomps, ngJ, ngRho, jx_nodal_flag, jy_nodal_flag,
            jz_nodal_flag, rho_nodal_flag
        );
    }

    // Allocate extra multifabs needed for fluids
    if (do_fluid_species) {
        myfl->AllocateLevelMFs(m_fields, ba, dm, lev);
        auto & warpx = GetInstance();
        const amrex::Real cur_time = warpx.gett_new(lev);
        myfl->InitData(m_fields, geom[lev].Domain(), cur_time, lev);
    }

    // Allocate extra multifabs for macroscopic properties of the medium
    if (em_solver_medium == MediumForEM::Macroscopic) {
        WARPX_ALWAYS_ASSERT_WITH_MESSAGE( lev==0,
            "Macroscopic properties are not supported with mesh refinement.");
        m_macroscopic_properties->AllocateLevelMFs(ba, dm, ngEB);
    }

    if (fft_do_time_averaging)
    {
        m_fields.alloc_init(FieldType::Bfield_avg_fp, Direction{0}, lev, amrex::convert(ba, Bx_nodal_flag), dm, ncomps, ngEB, 0.0_rt);
        m_fields.alloc_init(FieldType::Bfield_avg_fp, Direction{1}, lev, amrex::convert(ba, By_nodal_flag), dm, ncomps, ngEB, 0.0_rt);
        m_fields.alloc_init(FieldType::Bfield_avg_fp, Direction{2}, lev, amrex::convert(ba, Bz_nodal_flag), dm, ncomps, ngEB, 0.0_rt);

        m_fields.alloc_init(FieldType::Efield_avg_fp, Direction{0}, lev, amrex::convert(ba, Ex_nodal_flag), dm, ncomps, ngEB, 0.0_rt);
        m_fields.alloc_init(FieldType::Efield_avg_fp, Direction{1}, lev, amrex::convert(ba, Ey_nodal_flag), dm, ncomps, ngEB, 0.0_rt);
        m_fields.alloc_init(FieldType::Efield_avg_fp, Direction{2}, lev, amrex::convert(ba, Ez_nodal_flag), dm, ncomps, ngEB, 0.0_rt);
    }

    if (EB::enabled()) {
        constexpr int nc_ls = 1;
        amrex::IntVect const ng_ls(2);
        //EB level set
        m_fields.alloc_init(FieldType::distance_to_eb, lev, amrex::convert(ba, IntVect::TheNodeVector()), dm, nc_ls, ng_ls, 0.0_rt);

        // EB info are needed only at the finest level
        if (lev == maxLevel()) {
            if (WarpX::electromagnetic_solver_id != ElectromagneticSolverAlgo::PSATD) {
                //! EB: Lengths of the mesh edges
                m_fields.alloc_init(FieldType::edge_lengths, Direction{0}, lev, amrex::convert(ba, Ex_nodal_flag),
                    dm, ncomps, guard_cells.ng_FieldSolver, 0.0_rt);
                m_fields.alloc_init(FieldType::edge_lengths, Direction{1}, lev, amrex::convert(ba, Ey_nodal_flag),
                    dm, ncomps, guard_cells.ng_FieldSolver, 0.0_rt);
                m_fields.alloc_init(FieldType::edge_lengths, Direction{2}, lev, amrex::convert(ba, Ez_nodal_flag),
                    dm, ncomps, guard_cells.ng_FieldSolver, 0.0_rt);

                //! EB: Areas of the mesh faces
                m_fields.alloc_init(FieldType::face_areas, Direction{0}, lev, amrex::convert(ba, Bx_nodal_flag),
                    dm, ncomps, guard_cells.ng_FieldSolver, 0.0_rt);
                m_fields.alloc_init(FieldType::face_areas, Direction{1}, lev, amrex::convert(ba, By_nodal_flag),
                    dm, ncomps, guard_cells.ng_FieldSolver, 0.0_rt);
                m_fields.alloc_init(FieldType::face_areas, Direction{2}, lev, amrex::convert(ba, Bz_nodal_flag),
                    dm, ncomps, guard_cells.ng_FieldSolver, 0.0_rt);
            }
            if (WarpX::electromagnetic_solver_id == ElectromagneticSolverAlgo::ECT) {
                AllocInitMultiFab(m_flag_info_face[lev][0], amrex::convert(ba, Bx_nodal_flag), dm, ncomps,
                                  guard_cells.ng_FieldSolver, lev, "m_flag_info_face[x]");
                AllocInitMultiFab(m_flag_info_face[lev][1], amrex::convert(ba, By_nodal_flag), dm, ncomps,
                                  guard_cells.ng_FieldSolver, lev, "m_flag_info_face[y]");
                AllocInitMultiFab(m_flag_info_face[lev][2], amrex::convert(ba, Bz_nodal_flag), dm, ncomps,
                                  guard_cells.ng_FieldSolver, lev, "m_flag_info_face[z]");
                AllocInitMultiFab(m_flag_ext_face[lev][0], amrex::convert(ba, Bx_nodal_flag), dm, ncomps,
                                  guard_cells.ng_FieldSolver, lev, "m_flag_ext_face[x]");
                AllocInitMultiFab(m_flag_ext_face[lev][1], amrex::convert(ba, By_nodal_flag), dm, ncomps,
                                  guard_cells.ng_FieldSolver, lev, "m_flag_ext_face[y]");
                AllocInitMultiFab(m_flag_ext_face[lev][2], amrex::convert(ba, Bz_nodal_flag), dm, ncomps,
                                  guard_cells.ng_FieldSolver, lev, "m_flag_ext_face[z]");

                /** EB: area_mod contains the modified areas of the mesh faces, i.e. if a face is enlarged it
                * contains the area of the enlarged face
                * This is only used for the ECT solver.*/
                m_fields.alloc_init(FieldType::area_mod, Direction{0}, lev, amrex::convert(ba, Bx_nodal_flag),
                    dm, ncomps, guard_cells.ng_FieldSolver, 0.0_rt);
                m_fields.alloc_init(FieldType::area_mod, Direction{1}, lev, amrex::convert(ba, By_nodal_flag),
                    dm, ncomps, guard_cells.ng_FieldSolver, 0.0_rt);
                m_fields.alloc_init(FieldType::area_mod, Direction{2}, lev, amrex::convert(ba, Bz_nodal_flag),
                    dm, ncomps, guard_cells.ng_FieldSolver, 0.0_rt);

                m_borrowing[lev][0] = std::make_unique<amrex::LayoutData<FaceInfoBox>>(
                        amrex::convert(ba, Bx_nodal_flag), dm);
                m_borrowing[lev][1] = std::make_unique<amrex::LayoutData<FaceInfoBox>>(
                        amrex::convert(ba, By_nodal_flag), dm);
                m_borrowing[lev][2] = std::make_unique<amrex::LayoutData<FaceInfoBox>>(
                        amrex::convert(ba, Bz_nodal_flag), dm);

                /** Venl contains the electromotive force for every mesh face, i.e. every entry is
                * the corresponding entry in ECTRhofield multiplied by the total area (possibly with enlargement)
                * This is only used for the ECT solver.*/
                m_fields.alloc_init(FieldType::Venl, Direction{0}, lev, amrex::convert(ba, Bx_nodal_flag),
                    dm, ncomps, guard_cells.ng_FieldSolver, 0.0_rt);
                m_fields.alloc_init(FieldType::Venl, Direction{1}, lev, amrex::convert(ba, By_nodal_flag),
                    dm, ncomps, guard_cells.ng_FieldSolver, 0.0_rt);
                m_fields.alloc_init(FieldType::Venl, Direction{2}, lev, amrex::convert(ba, Bz_nodal_flag),
                    dm, ncomps, guard_cells.ng_FieldSolver, 0.0_rt);

                /** ECTRhofield is needed only by the ect
                * solver and it contains the electromotive force density for every mesh face.
                * The name ECTRhofield has been used to comply with the notation of the paper
                * https://ieeexplore.ieee.org/stamp/stamp.jsp?tp=&arnumber=4463918 (page 9, equation 4
                * and below).
                * Although it's called rho it has nothing to do with the charge density!
                * This is only used for the ECT solver.*/
                m_fields.alloc_init(FieldType::ECTRhofield, Direction{0}, lev, amrex::convert(ba, Bx_nodal_flag),
                    dm, ncomps, guard_cells.ng_FieldSolver, 0.0_rt);
                m_fields.alloc_init(FieldType::ECTRhofield, Direction{1}, lev, amrex::convert(ba, By_nodal_flag),
                    dm, ncomps, guard_cells.ng_FieldSolver, 0.0_rt);
                m_fields.alloc_init(FieldType::ECTRhofield, Direction{2}, lev, amrex::convert(ba, Bz_nodal_flag),
                    dm, ncomps, guard_cells.ng_FieldSolver, 0.0_rt);
            }
        }
    }

    int rho_ncomps = 0;
    if( (electrostatic_solver_id == ElectrostaticSolverAlgo::LabFrame) ||
        (electrostatic_solver_id == ElectrostaticSolverAlgo::LabFrameElectroMagnetostatic) ||
        (electrostatic_solver_id == ElectrostaticSolverAlgo::LabFrameSemiImplicit) ||
        (electromagnetic_solver_id == ElectromagneticSolverAlgo::HybridPIC) ) {
        rho_ncomps = ncomps;
    }
    if (do_dive_cleaning) {
        rho_ncomps = 2*ncomps;
    }
    if (WarpX::electromagnetic_solver_id == ElectromagneticSolverAlgo::PSATD) {
        if (do_dive_cleaning || update_with_rho || current_correction) {
            // For the multi-J algorithm we can allocate only one rho component (no distinction between old and new)
            rho_ncomps = (WarpX::do_multi_J) ? ncomps : 2*ncomps;
        }
    }
    if (rho_ncomps > 0)
    {
        m_fields.alloc_init(FieldType::rho_fp,
            lev, amrex::convert(ba, rho_nodal_flag), dm,
            rho_ncomps, ngRho, 0.0_rt);
    }

    if (electrostatic_solver_id == ElectrostaticSolverAlgo::LabFrame ||
        electrostatic_solver_id == ElectrostaticSolverAlgo::LabFrameElectroMagnetostatic ||
        electrostatic_solver_id == ElectrostaticSolverAlgo::LabFrameSemiImplicit )
    {
        const IntVect ngPhi = IntVect( AMREX_D_DECL(1,1,1) );
        m_fields.alloc_init(FieldType::phi_fp, lev, amrex::convert(ba, phi_nodal_flag), dm,
                             ncomps, ngPhi, 0.0_rt );
    }

    if (do_subcycling && lev == 0)
    {
        m_fields.alloc_init(FieldType::current_store, Direction{0}, lev, amrex::convert(ba,jx_nodal_flag), dm, ncomps, ngJ, 0.0_rt);
        m_fields.alloc_init(FieldType::current_store, Direction{1}, lev, amrex::convert(ba,jy_nodal_flag), dm, ncomps, ngJ, 0.0_rt);
        m_fields.alloc_init(FieldType::current_store, Direction{2}, lev, amrex::convert(ba,jz_nodal_flag), dm, ncomps, ngJ, 0.0_rt);
    }

    if (do_dive_cleaning)
    {
        m_fields.alloc_init(FieldType::F_fp,
            lev, amrex::convert(ba, F_nodal_flag), dm,
            ncomps, ngF, 0.0_rt);
    }

    if (do_divb_cleaning)
    {
        m_fields.alloc_init(FieldType::G_fp,
            lev, amrex::convert(ba, G_nodal_flag), dm,
            ncomps, ngG, 0.0_rt);
    }

    if (WarpX::electromagnetic_solver_id == ElectromagneticSolverAlgo::PSATD)
    {
        // Allocate and initialize the spectral solver
#ifndef WARPX_USE_FFT
        WARPX_ALWAYS_ASSERT_WITH_MESSAGE( false,
            "WarpX::AllocLevelMFs: PSATD solver requires WarpX build with spectral solver support.");
#else

        // Check whether the option periodic, single box is valid here
        if (fft_periodic_single_box) {
#   ifdef WARPX_DIM_RZ
            WARPX_ALWAYS_ASSERT_WITH_MESSAGE(
                geom[0].isPeriodic(1)          // domain is periodic in z
                && ba.size() == 1 && lev == 0, // domain is decomposed in a single box
                "The option `psatd.periodic_single_box_fft` can only be used for a periodic domain, decomposed in a single box");
#   else
            WARPX_ALWAYS_ASSERT_WITH_MESSAGE(
                geom[0].isAllPeriodic()        // domain is periodic in all directions
                && ba.size() == 1 && lev == 0, // domain is decomposed in a single box
                "The option `psatd.periodic_single_box_fft` can only be used for a periodic domain, decomposed in a single box");
#   endif
        }
        // Get the cell-centered box
        BoxArray realspace_ba = ba;  // Copy box
        realspace_ba.enclosedCells(); // Make it cell-centered
        // Define spectral solver
#   ifdef WARPX_DIM_RZ
        if ( !fft_periodic_single_box ) {
            realspace_ba.grow(1, ngEB[1]); // add guard cells only in z
        }
        if (field_boundary_hi[0] == FieldBoundaryType::PML && !do_pml_in_domain) {
            // Extend region that is solved for to include the guard cells
            // which is where the PML boundary is applied.
            realspace_ba.growHi(0, pml_ncell);
        }
        AllocLevelSpectralSolverRZ(spectral_solver_fp,
                                   lev,
                                   realspace_ba,
                                   dm,
                                   dx);
#   else
        if ( !fft_periodic_single_box ) {
            realspace_ba.grow(ngEB);   // add guard cells
        }
        bool const pml_flag_false = false;
        AllocLevelSpectralSolver(spectral_solver_fp,
                                 lev,
                                 realspace_ba,
                                 dm,
                                 dx,
                                 pml_flag_false);
#   endif
#endif
    } // ElectromagneticSolverAlgo::PSATD
    else {
        m_fdtd_solver_fp[lev] = std::make_unique<FiniteDifferenceSolver>(electromagnetic_solver_id, dx, grid_type);
    }

    //
    // The Aux patch (i.e., the full solution)
    //
    if (aux_is_nodal and grid_type != GridType::Collocated)
    {
        // Create aux multifabs on Nodal Box Array
        BoxArray const nba = amrex::convert(ba,IntVect::TheNodeVector());

        m_fields.alloc_init(FieldType::Bfield_aux, Direction{0}, lev, nba, dm, ncomps, ngEB, 0.0_rt);
        m_fields.alloc_init(FieldType::Bfield_aux, Direction{1}, lev, nba, dm, ncomps, ngEB, 0.0_rt);
        m_fields.alloc_init(FieldType::Bfield_aux, Direction{2}, lev, nba, dm, ncomps, ngEB, 0.0_rt);

        m_fields.alloc_init(FieldType::Efield_aux, Direction{0}, lev, nba, dm, ncomps, ngEB, 0.0_rt);
        m_fields.alloc_init(FieldType::Efield_aux, Direction{1}, lev, nba, dm, ncomps, ngEB, 0.0_rt);
        m_fields.alloc_init(FieldType::Efield_aux, Direction{2}, lev, nba, dm, ncomps, ngEB, 0.0_rt);
    } else if (lev == 0) {
        if (WarpX::fft_do_time_averaging) {
            m_fields.alias_init(FieldType::Bfield_aux, FieldType::Bfield_avg_fp, Direction{0}, lev, 0.0_rt);
            m_fields.alias_init(FieldType::Bfield_aux, FieldType::Bfield_avg_fp, Direction{1}, lev, 0.0_rt);
            m_fields.alias_init(FieldType::Bfield_aux, FieldType::Bfield_avg_fp, Direction{2}, lev, 0.0_rt);

            m_fields.alias_init(FieldType::Efield_aux, FieldType::Efield_avg_fp, Direction{0}, lev, 0.0_rt);
            m_fields.alias_init(FieldType::Efield_aux, FieldType::Efield_avg_fp, Direction{1}, lev, 0.0_rt);
            m_fields.alias_init(FieldType::Efield_aux, FieldType::Efield_avg_fp, Direction{2}, lev, 0.0_rt);
        } else {
            if (mypc->m_B_ext_particle_s == "read_from_file") {
                m_fields.alloc_init(FieldType::Bfield_aux, Direction{0}, lev, amrex::convert(ba, Bx_nodal_flag), dm, ncomps, ngEB, 0.0_rt);
                m_fields.alloc_init(FieldType::Bfield_aux, Direction{1}, lev, amrex::convert(ba, By_nodal_flag), dm, ncomps, ngEB, 0.0_rt);
                m_fields.alloc_init(FieldType::Bfield_aux, Direction{2}, lev, amrex::convert(ba, Bz_nodal_flag), dm, ncomps, ngEB, 0.0_rt);
            } else {
                // In this case, the aux grid is simply an alias of the fp grid (most common case in WarpX)
                m_fields.alias_init(FieldType::Bfield_aux, FieldType::Bfield_fp, Direction{0}, lev, 0.0_rt);
                m_fields.alias_init(FieldType::Bfield_aux, FieldType::Bfield_fp, Direction{1}, lev, 0.0_rt);
                m_fields.alias_init(FieldType::Bfield_aux, FieldType::Bfield_fp, Direction{2}, lev, 0.0_rt);
            }
            if (mypc->m_E_ext_particle_s == "read_from_file") {
                m_fields.alloc_init(FieldType::Efield_aux, Direction{0}, lev, amrex::convert(ba, Ex_nodal_flag), dm, ncomps, ngEB, 0.0_rt);
                m_fields.alloc_init(FieldType::Efield_aux, Direction{1}, lev, amrex::convert(ba, Ey_nodal_flag), dm, ncomps, ngEB, 0.0_rt);
                m_fields.alloc_init(FieldType::Efield_aux, Direction{2}, lev, amrex::convert(ba, Ez_nodal_flag), dm, ncomps, ngEB, 0.0_rt);
            } else {
                // In this case, the aux grid is simply an alias of the fp grid (most common case in WarpX)
                m_fields.alias_init(FieldType::Efield_aux, FieldType::Efield_fp, Direction{0}, lev, 0.0_rt);
                m_fields.alias_init(FieldType::Efield_aux, FieldType::Efield_fp, Direction{1}, lev, 0.0_rt);
                m_fields.alias_init(FieldType::Efield_aux, FieldType::Efield_fp, Direction{2}, lev, 0.0_rt);
            }
        }
    } else {
        m_fields.alloc_init(FieldType::Bfield_aux, Direction{0}, lev, amrex::convert(ba, Bx_nodal_flag), dm, ncomps, ngEB, 0.0_rt);
        m_fields.alloc_init(FieldType::Bfield_aux, Direction{1}, lev, amrex::convert(ba, By_nodal_flag), dm, ncomps, ngEB, 0.0_rt);
        m_fields.alloc_init(FieldType::Bfield_aux, Direction{2}, lev, amrex::convert(ba, Bz_nodal_flag), dm, ncomps, ngEB, 0.0_rt);

        m_fields.alloc_init(FieldType::Efield_aux, Direction{0}, lev, amrex::convert(ba, Ex_nodal_flag), dm, ncomps, ngEB, 0.0_rt);
        m_fields.alloc_init(FieldType::Efield_aux, Direction{1}, lev, amrex::convert(ba, Ey_nodal_flag), dm, ncomps, ngEB, 0.0_rt);
        m_fields.alloc_init(FieldType::Efield_aux, Direction{2}, lev, amrex::convert(ba, Ez_nodal_flag), dm, ncomps, ngEB, 0.0_rt);
    }

    // The external fields that are read from file
    if (m_p_ext_field_params->B_ext_grid_type != ExternalFieldType::default_zero && m_p_ext_field_params->B_ext_grid_type != ExternalFieldType::constant) {
        // These fields will be added directly to the grid, i.e. to fp, and need to match the index type
        m_fields.alloc_init(FieldType::Bfield_fp_external, Direction{0}, lev,
            amrex::convert(ba, m_fields.get(FieldType::Bfield_fp,Direction{0},lev)->ixType()),
            dm, ncomps, ngEB, 0.0_rt);
        m_fields.alloc_init(FieldType::Bfield_fp_external, Direction{1}, lev,
            amrex::convert(ba, m_fields.get(FieldType::Bfield_fp,Direction{1},lev)->ixType()),
            dm, ncomps, ngEB, 0.0_rt);
        m_fields.alloc_init(FieldType::Bfield_fp_external, Direction{2}, lev,
            amrex::convert(ba, m_fields.get(FieldType::Bfield_fp,Direction{2},lev)->ixType()),
            dm, ncomps, ngEB, 0.0_rt);
    }
    if (mypc->m_B_ext_particle_s == "read_from_file") {
        //  These fields will be added to the fields that the particles see, and need to match the index type
        auto *Bfield_aux_levl_0 = m_fields.get(FieldType::Bfield_aux, Direction{0}, lev);
        auto *Bfield_aux_levl_1 = m_fields.get(FieldType::Bfield_aux, Direction{1}, lev);
        auto *Bfield_aux_levl_2 = m_fields.get(FieldType::Bfield_aux, Direction{2}, lev);

        // Same as Bfield_fp for reading external field data
        m_fields.alloc_init(FieldType::B_external_particle_field, Direction{0}, lev, amrex::convert(ba, Bfield_aux_levl_0->ixType()),
            dm, ncomps, ngEB, 0.0_rt);
        m_fields.alloc_init(FieldType::B_external_particle_field, Direction{1}, lev, amrex::convert(ba, Bfield_aux_levl_1->ixType()),
            dm, ncomps, ngEB, 0.0_rt);
        m_fields.alloc_init(FieldType::B_external_particle_field, Direction{2}, lev, amrex::convert(ba, Bfield_aux_levl_2->ixType()),
            dm, ncomps, ngEB, 0.0_rt);
    }
    if (m_p_ext_field_params->E_ext_grid_type != ExternalFieldType::default_zero && m_p_ext_field_params->E_ext_grid_type != ExternalFieldType::constant) {
        // These fields will be added directly to the grid, i.e. to fp, and need to match the index type
        m_fields.alloc_init(FieldType::Efield_fp_external, Direction{0}, lev, amrex::convert(ba, m_fields.get(FieldType::Efield_fp, Direction{0}, lev)->ixType()),
            dm, ncomps, ngEB, 0.0_rt);
        m_fields.alloc_init(FieldType::Efield_fp_external, Direction{1}, lev, amrex::convert(ba, m_fields.get(FieldType::Efield_fp, Direction{1}, lev)->ixType()),
            dm, ncomps, ngEB, 0.0_rt);
        m_fields.alloc_init(FieldType::Efield_fp_external, Direction{2}, lev, amrex::convert(ba, m_fields.get(FieldType::Efield_fp, Direction{2}, lev)->ixType()),
            dm, ncomps, ngEB, 0.0_rt);
    }
    if (mypc->m_E_ext_particle_s == "read_from_file") {
        //  These fields will be added to the fields that the particles see, and need to match the index type
        auto *Efield_aux_levl_0 = m_fields.get(FieldType::Efield_aux, Direction{0}, lev);
        auto *Efield_aux_levl_1 = m_fields.get(FieldType::Efield_aux, Direction{1}, lev);
        auto *Efield_aux_levl_2 = m_fields.get(FieldType::Efield_aux, Direction{2}, lev);

        // Same as Efield_fp for reading external field data
        m_fields.alloc_init(FieldType::E_external_particle_field, Direction{0}, lev, amrex::convert(ba, Efield_aux_levl_0->ixType()),
            dm, ncomps, ngEB, 0.0_rt);
        m_fields.alloc_init(FieldType::E_external_particle_field, Direction{1}, lev, amrex::convert(ba, Efield_aux_levl_1->ixType()),
            dm, ncomps, ngEB, 0.0_rt);
        m_fields.alloc_init(FieldType::E_external_particle_field, Direction{2}, lev, amrex::convert(ba, Efield_aux_levl_2->ixType()),
            dm, ncomps, ngEB, 0.0_rt);
    }

    //
    // The coarse patch
    //
    if (lev > 0)
    {
        BoxArray cba = ba;
        cba.coarsen(refRatio(lev-1));
        const std::array<Real,3> cdx = CellSize(lev-1);

        // Create the MultiFabs for B
        m_fields.alloc_init(FieldType::Bfield_cp, Direction{0}, lev, amrex::convert(cba, Bx_nodal_flag), dm, ncomps, ngEB, 0.0_rt);
        m_fields.alloc_init(FieldType::Bfield_cp, Direction{1}, lev, amrex::convert(cba, By_nodal_flag), dm, ncomps, ngEB, 0.0_rt);
        m_fields.alloc_init(FieldType::Bfield_cp, Direction{2}, lev, amrex::convert(cba, Bz_nodal_flag), dm, ncomps, ngEB, 0.0_rt);

        // Create the MultiFabs for E
        m_fields.alloc_init(FieldType::Efield_cp, Direction{0}, lev, amrex::convert(cba, Ex_nodal_flag), dm, ncomps, ngEB, 0.0_rt);
        m_fields.alloc_init(FieldType::Efield_cp, Direction{1}, lev, amrex::convert(cba, Ey_nodal_flag), dm, ncomps, ngEB, 0.0_rt);
        m_fields.alloc_init(FieldType::Efield_cp, Direction{2}, lev, amrex::convert(cba, Ez_nodal_flag), dm, ncomps, ngEB, 0.0_rt);

        if (fft_do_time_averaging)
        {
            m_fields.alloc_init(FieldType::Bfield_avg_cp, Direction{0}, lev, amrex::convert(cba, Bx_nodal_flag), dm, ncomps, ngEB, 0.0_rt);
            m_fields.alloc_init(FieldType::Bfield_avg_cp, Direction{1}, lev, amrex::convert(cba, By_nodal_flag), dm, ncomps, ngEB, 0.0_rt);
            m_fields.alloc_init(FieldType::Bfield_avg_cp, Direction{2}, lev, amrex::convert(cba, Bz_nodal_flag), dm, ncomps, ngEB, 0.0_rt);

            m_fields.alloc_init(FieldType::Efield_avg_cp, Direction{0}, lev, amrex::convert(cba, Ex_nodal_flag), dm, ncomps, ngEB, 0.0_rt);
            m_fields.alloc_init(FieldType::Efield_avg_cp, Direction{1}, lev, amrex::convert(cba, Ey_nodal_flag), dm, ncomps, ngEB, 0.0_rt);
            m_fields.alloc_init(FieldType::Efield_avg_cp, Direction{2}, lev, amrex::convert(cba, Ez_nodal_flag), dm, ncomps, ngEB, 0.0_rt);
        }

        // Create the MultiFabs for the current
        m_fields.alloc_init(FieldType::current_cp, Direction{0}, lev, amrex::convert(cba, jx_nodal_flag), dm, ncomps, ngJ, 0.0_rt);
        m_fields.alloc_init(FieldType::current_cp, Direction{1}, lev, amrex::convert(cba, jy_nodal_flag), dm, ncomps, ngJ, 0.0_rt);
        m_fields.alloc_init(FieldType::current_cp, Direction{2}, lev, amrex::convert(cba, jz_nodal_flag), dm, ncomps, ngJ, 0.0_rt);

        if (rho_ncomps > 0) {
            m_fields.alloc_init(FieldType::rho_cp,
                lev, amrex::convert(cba, rho_nodal_flag), dm,
                rho_ncomps, ngRho, 0.0_rt);
        }

        if (do_dive_cleaning)
        {
            m_fields.alloc_init(FieldType::F_cp,
                lev, amrex::convert(cba, IntVect::TheUnitVector()), dm,
                ncomps, ngF, 0.0_rt);
        }

        if (do_divb_cleaning)
        {
            if (grid_type == GridType::Collocated)
            {
                m_fields.alloc_init(FieldType::G_cp,
                    lev, amrex::convert(cba, IntVect::TheUnitVector()), dm,
                    ncomps, ngG, 0.0_rt);
            }
            else // grid_type=staggered or grid_type=hybrid
            {
                m_fields.alloc_init(FieldType::G_cp,
                    lev, amrex::convert(cba, IntVect::TheZeroVector()), dm,
                    ncomps, ngG, 0.0_rt);
            }
        }

        if (WarpX::electromagnetic_solver_id == ElectromagneticSolverAlgo::PSATD)
        {
            // Allocate and initialize the spectral solver
#ifndef WARPX_USE_FFT
            WARPX_ALWAYS_ASSERT_WITH_MESSAGE( false,
                "WarpX::AllocLevelMFs: PSATD solver requires WarpX build with spectral solver support.");
#else

            // Get the cell-centered box, with guard cells
            BoxArray c_realspace_ba = cba;// Copy box
            c_realspace_ba.enclosedCells(); // Make it cell-centered
            // Define spectral solver
#ifdef WARPX_DIM_RZ
            c_realspace_ba.grow(1, ngEB[1]); // add guard cells only in z
            if (field_boundary_hi[0] == FieldBoundaryType::PML && !do_pml_in_domain) {
                // Extend region that is solved for to include the guard cells
                // which is where the PML boundary is applied.
                c_realspace_ba.growHi(0, pml_ncell);
            }
            AllocLevelSpectralSolverRZ(spectral_solver_cp,
                                       lev,
                                       c_realspace_ba,
                                       dm,
                                       cdx);
#   else
            c_realspace_ba.grow(ngEB);
            bool const pml_flag_false = false;
            AllocLevelSpectralSolver(spectral_solver_cp,
                                     lev,
                                     c_realspace_ba,
                                     dm,
                                     cdx,
                                     pml_flag_false);
#   endif
#endif
        } // ElectromagneticSolverAlgo::PSATD
        else {
            m_fdtd_solver_cp[lev] = std::make_unique<FiniteDifferenceSolver>(electromagnetic_solver_id, cdx,
                                                                             grid_type);
        }
    }

    //
    // Copy of the coarse aux
    //
    if (lev > 0 && (n_field_gather_buffer > 0 || n_current_deposition_buffer > 0 ||
                    mypc->nSpeciesGatherFromMainGrid() > 0))
    {
        BoxArray cba = ba;
        cba.coarsen(refRatio(lev-1));

        if (n_field_gather_buffer > 0 || mypc->nSpeciesGatherFromMainGrid() > 0) {
            if (aux_is_nodal) {
                BoxArray const& cnba = amrex::convert(cba,IntVect::TheNodeVector());
                // Create the MultiFabs for B
                m_fields.alloc_init(FieldType::Bfield_cax, Direction{0}, lev, cnba, dm, ncomps, ngEB, 0.0_rt);
                m_fields.alloc_init(FieldType::Bfield_cax, Direction{1}, lev, cnba, dm, ncomps, ngEB, 0.0_rt);
                m_fields.alloc_init(FieldType::Bfield_cax, Direction{2}, lev, cnba, dm, ncomps, ngEB, 0.0_rt);

                // Create the MultiFabs for E
                m_fields.alloc_init(FieldType::Efield_cax, Direction{0}, lev, cnba, dm, ncomps, ngEB, 0.0_rt);
                m_fields.alloc_init(FieldType::Efield_cax, Direction{1}, lev, cnba, dm, ncomps, ngEB, 0.0_rt);
                m_fields.alloc_init(FieldType::Efield_cax, Direction{2}, lev, cnba, dm, ncomps, ngEB, 0.0_rt);
            } else {
                // Create the MultiFabs for B
                m_fields.alloc_init(FieldType::Bfield_cax, Direction{0}, lev, amrex::convert(cba, Bx_nodal_flag), dm, ncomps, ngEB, 0.0_rt);
                m_fields.alloc_init(FieldType::Bfield_cax, Direction{1}, lev, amrex::convert(cba, By_nodal_flag), dm, ncomps, ngEB, 0.0_rt);
                m_fields.alloc_init(FieldType::Bfield_cax, Direction{2}, lev, amrex::convert(cba, Bz_nodal_flag), dm, ncomps, ngEB, 0.0_rt);

                // Create the MultiFabs for E
                m_fields.alloc_init(FieldType::Efield_cax, Direction{0}, lev, amrex::convert(cba,Ex_nodal_flag), dm, ncomps, ngEB, 0.0_rt);
                m_fields.alloc_init(FieldType::Efield_cax, Direction{1}, lev, amrex::convert(cba,Ey_nodal_flag), dm, ncomps, ngEB, 0.0_rt);
                m_fields.alloc_init(FieldType::Efield_cax, Direction{2}, lev, amrex::convert(cba,Ez_nodal_flag), dm, ncomps, ngEB, 0.0_rt);
            }

            AllocInitMultiFab(gather_buffer_masks[lev], ba, dm, ncomps, amrex::IntVect(1), lev, "gather_buffer_masks");
            // Gather buffer masks have 1 ghost cell, because of the fact
            // that particles may move by more than one cell when using subcycling.
        }

        if (n_current_deposition_buffer > 0) {
            m_fields.alloc_init(FieldType::current_buf, Direction{0}, lev, amrex::convert(cba,jx_nodal_flag), dm, ncomps, ngJ, 0.0_rt);
            m_fields.alloc_init(FieldType::current_buf, Direction{1}, lev, amrex::convert(cba,jy_nodal_flag), dm, ncomps, ngJ, 0.0_rt);
            m_fields.alloc_init(FieldType::current_buf, Direction{2}, lev, amrex::convert(cba,jz_nodal_flag), dm, ncomps, ngJ, 0.0_rt);
            if (m_fields.has(FieldType::rho_cp, lev)) {
                m_fields.alloc_init(FieldType::rho_buf, lev, amrex::convert(cba,rho_nodal_flag), dm, 2*ncomps, ngRho, 0.0_rt);
            }
            AllocInitMultiFab(current_buffer_masks[lev], ba, dm, ncomps, amrex::IntVect(1), lev, "current_buffer_masks");
            // Current buffer masks have 1 ghost cell, because of the fact
            // that particles may move by more than one cell when using subcycling.
        }
    }

    if (load_balance_intervals.isActivated())
    {
        costs[lev] = std::make_unique<LayoutData<Real>>(ba, dm);
        load_balance_efficiency[lev] = -1;
    }
}

#ifdef WARPX_USE_FFT
#   ifdef WARPX_DIM_RZ
/* \brief Allocate spectral Maxwell solver (RZ dimensions) at a level
 *
 * \param[in, out] spectral_solver Vector of pointer to SpectralSolver, to point to allocated spectral Maxwell
 *                                 solver at a given level
 * \param[in] lev                  Level at which to allocate spectral Maxwell solver
 * \param[in] realspace_ba         Box array that corresponds to the decomposition of the fields in real space
 *                                 (cell-centered; includes guard cells)
 * \param[in] dm                   Indicates which MPI proc owns which box, in realspace_ba
 * \param[in] dx                   Cell size along each dimension
 */
void WarpX::AllocLevelSpectralSolverRZ (amrex::Vector<std::unique_ptr<SpectralSolverRZ>>& spectral_solver,
                                        const int lev,
                                        const amrex::BoxArray& realspace_ba,
                                        const amrex::DistributionMapping& dm,
                                        const std::array<Real,3>& dx)
{
    const RealVect dx_vect(dx[0], dx[2]);

    amrex::Real solver_dt = dt[lev];
    if (WarpX::do_multi_J) { solver_dt /= static_cast<amrex::Real>(WarpX::do_multi_J_n_depositions); }

    auto pss = std::make_unique<SpectralSolverRZ>(lev,
                                                  realspace_ba,
                                                  dm,
                                                  n_rz_azimuthal_modes,
                                                  noz_fft,
                                                  grid_type,
                                                  m_v_galilean,
                                                  dx_vect,
                                                  solver_dt,
                                                  isAnyBoundaryPML(),
                                                  update_with_rho,
                                                  fft_do_time_averaging,
                                                  J_in_time,
                                                  rho_in_time,
                                                  do_dive_cleaning,
                                                  do_divb_cleaning);
    spectral_solver[lev] = std::move(pss);

    if (use_kspace_filter) {
        spectral_solver[lev]->InitFilter(filter_npass_each_dir,
                                         use_filter_compensation);
    }
}
#   else
/* \brief Allocate spectral Maxwell solver at a level
 *
 * \param[in, out] spectral_solver  Vector of pointer to SpectralSolver, to point to allocated spectral Maxwell
 *                                  solver at a given level
 * \param[in] lev                   Level at which to allocate spectral Maxwell solver
 * \param[in] realspace_ba          Box array that corresponds to the decomposition of the fields in real space
 *                                  (cell-centered; includes guard cells)
 * \param[in] dm                    Indicates which MPI proc owns which box, in realspace_ba
 * \param[in] dx                    Cell size along each dimension
 * \param[in] pml_flag              Whether the boxes in which the solver is applied are PML boxes
 */
void WarpX::AllocLevelSpectralSolver (amrex::Vector<std::unique_ptr<SpectralSolver>>& spectral_solver,
                                      const int lev,
                                      const amrex::BoxArray& realspace_ba,
                                      const amrex::DistributionMapping& dm,
                                      const std::array<Real,3>& dx,
                                      const bool pml_flag)
{
#if defined(WARPX_DIM_3D)
    const RealVect dx_vect(dx[0], dx[1], dx[2]);
#elif defined(WARPX_DIM_XZ) || defined(WARPX_DIM_RZ)
    const RealVect dx_vect(dx[0], dx[2]);
#elif defined(WARPX_DIM_1D_Z)
    const RealVect dx_vect(dx[2]);
#endif

    amrex::Real solver_dt = dt[lev];
    if (WarpX::do_multi_J) { solver_dt /= static_cast<amrex::Real>(WarpX::do_multi_J_n_depositions); }

    auto pss = std::make_unique<SpectralSolver>(lev,
                                                realspace_ba,
                                                dm,
                                                nox_fft,
                                                noy_fft,
                                                noz_fft,
                                                grid_type,
                                                m_v_galilean,
                                                m_v_comoving,
                                                dx_vect,
                                                solver_dt,
                                                pml_flag,
                                                fft_periodic_single_box,
                                                update_with_rho,
                                                fft_do_time_averaging,
                                                psatd_solution_type,
                                                J_in_time,
                                                rho_in_time,
                                                do_dive_cleaning,
                                                do_divb_cleaning);
    spectral_solver[lev] = std::move(pss);
}
#   endif
#endif

std::array<Real,3>
WarpX::CellSize (int lev)
{
    const amrex::Geometry& gm = GetInstance().Geom(lev);
    const Real* dx = gm.CellSize();
#if defined(WARPX_DIM_3D)
    return { dx[0], dx[1], dx[2] };
#elif defined(WARPX_DIM_XZ) || defined(WARPX_DIM_RZ)
    return { dx[0], 1.0, dx[1] };
#else
    return { 1.0, 1.0, dx[0] };
#endif
}

amrex::XDim3
WarpX::InvCellSize (int lev)
{
    std::array<Real,3> dx = WarpX::CellSize(lev);
    return {1._rt/dx[0], 1._rt/dx[1], 1._rt/dx[2]};
}

amrex::RealBox
WarpX::getRealBox(const Box& bx, int lev)
{
    const amrex::Geometry& gm = GetInstance().Geom(lev);
    const RealBox grid_box{bx, gm.CellSize(), gm.ProbLo()};
    return( grid_box );
}

amrex::XDim3
WarpX::LowerCorner(const Box& bx, const int lev, const amrex::Real time_shift_delta)
{
    auto & warpx = GetInstance();
    const RealBox grid_box = getRealBox( bx, lev );

    const Real* grid_min = grid_box.lo();

    const amrex::Real cur_time = warpx.gett_new(lev);
    const amrex::Real time_shift = (cur_time + time_shift_delta - warpx.time_of_last_gal_shift);
    amrex::Array<amrex::Real,3> galilean_shift = { warpx.m_v_galilean[0]*time_shift,
                                                   warpx.m_v_galilean[1]*time_shift,
                                                   warpx.m_v_galilean[2]*time_shift };

#if defined(WARPX_DIM_3D)
    return { grid_min[0] + galilean_shift[0], grid_min[1] + galilean_shift[1], grid_min[2] + galilean_shift[2] };

#elif defined(WARPX_DIM_XZ) || defined(WARPX_DIM_RZ)
    return { grid_min[0] + galilean_shift[0], std::numeric_limits<Real>::lowest(), grid_min[1] + galilean_shift[2] };

#elif defined(WARPX_DIM_1D_Z)
    return { std::numeric_limits<Real>::lowest(), std::numeric_limits<Real>::lowest(), grid_min[0] + galilean_shift[2] };
#endif
}

amrex::XDim3
WarpX::UpperCorner(const Box& bx, const int lev, const amrex::Real time_shift_delta)
{
    auto & warpx = GetInstance();
    const RealBox grid_box = getRealBox( bx, lev );

    const Real* grid_max = grid_box.hi();

    const amrex::Real cur_time = warpx.gett_new(lev);
    const amrex::Real time_shift = (cur_time + time_shift_delta - warpx.time_of_last_gal_shift);
    amrex::Array<amrex::Real,3> galilean_shift = { warpx.m_v_galilean[0]*time_shift,
                                                   warpx.m_v_galilean[1]*time_shift,
                                                   warpx.m_v_galilean[2]*time_shift };

#if defined(WARPX_DIM_3D)
    return { grid_max[0] + galilean_shift[0], grid_max[1] + galilean_shift[1], grid_max[2] + galilean_shift[2] };

#elif defined(WARPX_DIM_XZ) || defined(WARPX_DIM_RZ)
    return { grid_max[0] + galilean_shift[0], std::numeric_limits<Real>::max(), grid_max[1] + galilean_shift[1] };

#elif defined(WARPX_DIM_1D_Z)
    return { std::numeric_limits<Real>::max(), std::numeric_limits<Real>::max(), grid_max[0] + galilean_shift[0] };
#endif
}

IntVect
WarpX::RefRatio (int lev)
{
    return GetInstance().refRatio(lev);
}

void
WarpX::ComputeDivB (amrex::MultiFab& divB, int const dcomp,
                    ablastr::fields::VectorField const& B,
                    const std::array<amrex::Real,3>& dx)
{
    ComputeDivB(divB, dcomp, B, dx, IntVect::TheZeroVector());
}

void
WarpX::ComputeDivB (amrex::MultiFab& divB, int const dcomp,
                    ablastr::fields::VectorField const& B,
                    const std::array<amrex::Real,3>& dx, IntVect const ngrow)
{
    WARPX_ALWAYS_ASSERT_WITH_MESSAGE(grid_type != GridType::Collocated,
        "ComputeDivB not implemented with warpx.grid_type=collocated.");

    const Real dxinv = 1._rt/dx[0], dyinv = 1._rt/dx[1], dzinv = 1._rt/dx[2];

#ifdef WARPX_DIM_RZ
    const Real rmin = GetInstance().Geom(0).ProbLo(0);
#endif

#ifdef AMREX_USE_OMP
#pragma omp parallel if (Gpu::notInLaunchRegion())
#endif
    for (MFIter mfi(divB, TilingIfNotGPU()); mfi.isValid(); ++mfi)
    {
        const Box bx = mfi.growntilebox(ngrow);
        amrex::Array4<const amrex::Real> const& Bxfab = B[0]->array(mfi);
        amrex::Array4<const amrex::Real> const& Byfab = B[1]->array(mfi);
        amrex::Array4<const amrex::Real> const& Bzfab = B[2]->array(mfi);
        amrex::Array4<amrex::Real> const& divBfab = divB.array(mfi);

        ParallelFor(bx,
        [=] AMREX_GPU_DEVICE(int i, int j, int k) noexcept
        {
            warpx_computedivb(i, j, k, dcomp, divBfab, Bxfab, Byfab, Bzfab, dxinv, dyinv, dzinv
#ifdef WARPX_DIM_RZ
                              ,rmin
#endif
                              );
        });
    }
}

void
WarpX::ComputeDivE(amrex::MultiFab& divE, const int lev)
{
    if ( WarpX::electromagnetic_solver_id == ElectromagneticSolverAlgo::PSATD ) {
#ifdef WARPX_USE_FFT
        const ablastr::fields::VectorField Efield_aux_lev = m_fields.get_alldirs(FieldType::Efield_aux, lev);
        spectral_solver_fp[lev]->ComputeSpectralDivE(lev, Efield_aux_lev, divE);
#else
        WARPX_ABORT_WITH_MESSAGE(
            "ComputeDivE: PSATD requested but not compiled");
#endif
    } else {
        const ablastr::fields::VectorField Efield_aux_lev = m_fields.get_alldirs(FieldType::Efield_aux, lev);
        m_fdtd_solver_fp[lev]->ComputeDivE(Efield_aux_lev, divE);
    }
}

#if (defined WARPX_DIM_RZ) && (defined WARPX_USE_FFT)
PML_RZ*
WarpX::GetPML_RZ (int lev)
{
    if (pml_rz[lev]) {
        // This should check if pml was initialized
        return pml_rz[lev].get();
    } else {
        return nullptr;
    }
}
#endif

PML*
WarpX::GetPML (int lev)
{
    if (do_pml) {
        // This should check if pml was initialized
        return pml[lev].get();
    } else {
        return nullptr;
    }
}

std::vector< bool >
WarpX::getPMLdirections() const
{
    std::vector< bool > dirsWithPML( 6, false );
#if AMREX_SPACEDIM!=3
    dirsWithPML.resize( 4 );
#endif
    if( do_pml )
    {
        for( int i = 0; i < static_cast<int>(dirsWithPML.size()) / 2; ++i )
        {
            dirsWithPML.at( 2u*i      ) = bool(do_pml_Lo[0][i]); // on level 0
            dirsWithPML.at( 2u*i + 1u ) = bool(do_pml_Hi[0][i]); // on level 0
        }
    }
    return dirsWithPML;
}

amrex::LayoutData<amrex::Real>*
WarpX::getCosts (int lev)
{
    if (m_instance)
    {
        return m_instance->costs[lev].get();
    } else
    {
        return nullptr;
    }
}

void
WarpX::setLoadBalanceEfficiency (const int lev, const amrex::Real efficiency)
{
    if (m_instance)
    {
        m_instance->load_balance_efficiency[lev] = efficiency;
    } else
    {
        return;
    }
}

amrex::Real
WarpX::getLoadBalanceEfficiency (const int lev)
{
    if (m_instance)
    {
        return m_instance->load_balance_efficiency[lev];
    } else
    {
        return -1;
    }
}

void
WarpX::BuildBufferMasks ()
{
    for (int lev = 1; lev <= maxLevel(); ++lev)
    {
        for (int ipass = 0; ipass < 2; ++ipass)
        {
            const int ngbuffer = (ipass == 0) ? n_current_deposition_buffer : n_field_gather_buffer;
            iMultiFab* bmasks = (ipass == 0) ? current_buffer_masks[lev].get() : gather_buffer_masks[lev].get();
            if (bmasks)
            {
                const IntVect ngtmp = ngbuffer + bmasks->nGrowVect();
                iMultiFab tmp(bmasks->boxArray(), bmasks->DistributionMap(), 1, ngtmp);
                const int covered = 1;
                const int notcovered = 0;
                const int physbnd = 1;
                const int interior = 1;
                const Box& dom = Geom(lev).Domain();
                const amrex::Periodicity& period = Geom(lev).periodicity();
                tmp.BuildMask(dom, period, covered, notcovered, physbnd, interior);
#ifdef AMREX_USE_OMP
#pragma omp parallel if (amrex::Gpu::notInLaunchRegion())
#endif
                for (MFIter mfi(*bmasks, true); mfi.isValid(); ++mfi)
                {
                    const Box tbx = mfi.growntilebox();
                    BuildBufferMasksInBox( tbx, (*bmasks)[mfi], tmp[mfi], ngbuffer );
                }
            }
        }
    }
}

/**
 * \brief Build buffer mask within given FArrayBox
 *
 * \param tbx         Current FArrayBox
 * \param buffer_mask Buffer mask to be set
 * \param guard_mask  Guard mask used to set buffer_mask
 * \param ng          Number of guard cells
 */
void
WarpX::BuildBufferMasksInBox ( const amrex::Box tbx, amrex::IArrayBox &buffer_mask,
                               const amrex::IArrayBox &guard_mask, const int ng )
{
    auto const& msk = buffer_mask.array();
    auto const& gmsk = guard_mask.const_array();
    const amrex::Dim3 ng3 = amrex::IntVect(ng).dim3();
    amrex::ParallelFor(tbx, [=] AMREX_GPU_DEVICE (int i, int j, int k)
    {
        for         (int kk = k-ng3.z; kk <= k+ng3.z; ++kk) {
            for     (int jj = j-ng3.y; jj <= j+ng3.y; ++jj) {
                for (int ii = i-ng3.x; ii <= i+ng3.x; ++ii) {
                    if ( gmsk(ii,jj,kk) == 0 ) {
                        msk(i,j,k) = 0;
                        return;
                    }
                }
            }
        }
        msk(i,j,k) = 1;
    });
}

amrex::Vector<amrex::Real> WarpX::getFornbergStencilCoefficients (const int n_order, ablastr::utils::enums::GridType a_grid_type)
{
    AMREX_ALWAYS_ASSERT_WITH_MESSAGE(n_order % 2 == 0, "n_order must be even");

    const int m = n_order / 2;
    amrex::Vector<amrex::Real> coeffs;
    coeffs.resize(m);

    // There are closed-form formula for these coefficients, but they result in
    // an overflow when evaluated numerically. One way to avoid the overflow is
    // to calculate the coefficients by recurrence.

    // Coefficients for collocated (nodal) finite-difference approximation
    if (a_grid_type == GridType::Collocated)
    {
        // First coefficient
        coeffs.at(0) = m * 2._rt / (m+1);
        // Other coefficients by recurrence
        for (int n = 1; n < m; n++)
        {
            coeffs.at(n) = - (m-n) * 1._rt / (m+n+1) * coeffs.at(n-1);
        }
    }
    // Coefficients for staggered finite-difference approximation
    else
    {
        Real prod = 1.;
        for (int k = 1; k < m+1; k++)
        {
            prod *= (m + k) / (4._rt * k);
        }
        // First coefficient
        coeffs.at(0) = 4_rt * m * prod * prod;
        // Other coefficients by recurrence
        for (int n = 1; n < m; n++)
        {
            coeffs.at(n) = - ((2_rt*n-1) * (m-n)) * 1._rt / ((2_rt*n+1) * (m+n)) * coeffs.at(n-1);
        }
    }

    return coeffs;
}

void WarpX::ReorderFornbergCoefficients (amrex::Vector<amrex::Real>& ordered_coeffs,
                                         amrex::Vector<amrex::Real>& unordered_coeffs,
                                         const int order)
{
    const int n = order / 2;
    for (int i = 0; i < n; i++) {
        ordered_coeffs[i] = unordered_coeffs[n-1-i];
    }
    for (int i = n; i < order; i++) {
        ordered_coeffs[i] = unordered_coeffs[i-n];
    }
}

void WarpX::AllocateCenteringCoefficients (amrex::Gpu::DeviceVector<amrex::Real>& device_centering_stencil_coeffs_x,
                                           amrex::Gpu::DeviceVector<amrex::Real>& device_centering_stencil_coeffs_y,
                                           amrex::Gpu::DeviceVector<amrex::Real>& device_centering_stencil_coeffs_z,
                                           const int centering_nox,
                                           const int centering_noy,
                                           const int centering_noz,
                                           ablastr::utils::enums::GridType a_grid_type)
{
    // Vectors of Fornberg stencil coefficients
    amrex::Vector<amrex::Real> Fornberg_stencil_coeffs_x;
    amrex::Vector<amrex::Real> Fornberg_stencil_coeffs_y;
    amrex::Vector<amrex::Real> Fornberg_stencil_coeffs_z;

    // Host vectors of stencil coefficients used for finite-order centering
    amrex::Vector<amrex::Real> host_centering_stencil_coeffs_x;
    amrex::Vector<amrex::Real> host_centering_stencil_coeffs_y;
    amrex::Vector<amrex::Real> host_centering_stencil_coeffs_z;

    Fornberg_stencil_coeffs_x = getFornbergStencilCoefficients(centering_nox, a_grid_type);
    Fornberg_stencil_coeffs_y = getFornbergStencilCoefficients(centering_noy, a_grid_type);
    Fornberg_stencil_coeffs_z = getFornbergStencilCoefficients(centering_noz, a_grid_type);

    host_centering_stencil_coeffs_x.resize(centering_nox);
    host_centering_stencil_coeffs_y.resize(centering_noy);
    host_centering_stencil_coeffs_z.resize(centering_noz);

    // Re-order Fornberg stencil coefficients:
    // example for order 6: (c_0,c_1,c_2) becomes (c_2,c_1,c_0,c_0,c_1,c_2)
    ReorderFornbergCoefficients(host_centering_stencil_coeffs_x,
                                Fornberg_stencil_coeffs_x, centering_nox);
    ReorderFornbergCoefficients(host_centering_stencil_coeffs_y,
                                Fornberg_stencil_coeffs_y, centering_noy);
    ReorderFornbergCoefficients(host_centering_stencil_coeffs_z,
                                Fornberg_stencil_coeffs_z, centering_noz);

    // Device vectors of stencil coefficients used for finite-order centering

    device_centering_stencil_coeffs_x.resize(host_centering_stencil_coeffs_x.size());
    amrex::Gpu::copyAsync(amrex::Gpu::hostToDevice,
                          host_centering_stencil_coeffs_x.begin(),
                          host_centering_stencil_coeffs_x.end(),
                          device_centering_stencil_coeffs_x.begin());

    device_centering_stencil_coeffs_y.resize(host_centering_stencil_coeffs_y.size());
    amrex::Gpu::copyAsync(amrex::Gpu::hostToDevice,
                          host_centering_stencil_coeffs_y.begin(),
                          host_centering_stencil_coeffs_y.end(),
                          device_centering_stencil_coeffs_y.begin());

    device_centering_stencil_coeffs_z.resize(host_centering_stencil_coeffs_z.size());
    amrex::Gpu::copyAsync(amrex::Gpu::hostToDevice,
                          host_centering_stencil_coeffs_z.begin(),
                          host_centering_stencil_coeffs_z.end(),
                          device_centering_stencil_coeffs_z.begin());

    amrex::Gpu::synchronize();
}

const iMultiFab*
WarpX::CurrentBufferMasks (int lev)
{
    return GetInstance().getCurrentBufferMasks(lev);
}

const iMultiFab*
WarpX::GatherBufferMasks (int lev)
{
    return GetInstance().getGatherBufferMasks(lev);
}

void
WarpX::StoreCurrent (int lev)
{
    using ablastr::fields::Direction;
    for (int idim = 0; idim < 3; ++idim) {
        if (m_fields.has(FieldType::current_store, Direction{idim},lev)) {
            MultiFab::Copy(*m_fields.get(FieldType::current_store, Direction{idim}, lev),
                           *m_fields.get(FieldType::current_fp, Direction{idim}, lev),
                           0, 0, 1, m_fields.get(FieldType::current_store, Direction{idim}, lev)->nGrowVect());
        }
    }
}

void
WarpX::RestoreCurrent (int lev)
{
    using ablastr::fields::Direction;
    using warpx::fields::FieldType;

    for (int idim = 0; idim < 3; ++idim) {
        if (m_fields.has(FieldType::current_store, Direction{idim}, lev)) {
            std::swap(
                *m_fields.get(FieldType::current_fp, Direction{idim}, lev),
                *m_fields.get(FieldType::current_store, Direction{idim}, lev)
            );
        }
    }
}

bool
WarpX::isAnyBoundaryPML()
{
    for (int idim = 0; idim < AMREX_SPACEDIM; ++idim) {
        if ( WarpX::field_boundary_lo[idim] == FieldBoundaryType::PML) { return true; }
        if ( WarpX::field_boundary_hi[idim] == FieldBoundaryType::PML) { return true; }
    }
    return false;
}

bool
WarpX::isAnyParticleBoundaryThermal ()
{
    for (int idim = 0; idim < AMREX_SPACEDIM; ++idim) {
        if (WarpX::particle_boundary_lo[idim] == ParticleBoundaryType::Thermal) {return true;}
        if (WarpX::particle_boundary_hi[idim] == ParticleBoundaryType::Thermal) {return true;}
    }
    return false;
}

std::string
TagWithLevelSuffix (std::string name, int const level)
{
    // Add the suffix "[level=level]"
    name.append("[level=").append(std::to_string(level)).append("]");
    return name;
}

void
WarpX::AllocInitMultiFab (
    std::unique_ptr<amrex::MultiFab>& mf,
    const amrex::BoxArray& ba,
    const amrex::DistributionMapping& dm,
    const int ncomp,
    const amrex::IntVect& ngrow,
    const int level,
    const std::string& name,
    std::optional<const amrex::Real> initial_value)
{
    const auto name_with_suffix = TagWithLevelSuffix(name, level);
    const auto tag = amrex::MFInfo().SetTag(name_with_suffix);
    mf = std::make_unique<amrex::MultiFab>(ba, dm, ncomp, ngrow, tag);
    if (initial_value) {
        mf->setVal(*initial_value);
    }
    multifab_map[name_with_suffix] = mf.get();
}

void
WarpX::AllocInitMultiFab (
    std::unique_ptr<amrex::iMultiFab>& mf,
    const amrex::BoxArray& ba,
    const amrex::DistributionMapping& dm,
    const int ncomp,
    const amrex::IntVect& ngrow,
    const int level,
    const std::string& name,
    std::optional<const int> initial_value)
{
    const auto name_with_suffix = TagWithLevelSuffix(name, level);
    const auto tag = amrex::MFInfo().SetTag(name_with_suffix);
    mf = std::make_unique<amrex::iMultiFab>(ba, dm, ncomp, ngrow, tag);
    if (initial_value) {
        mf->setVal(*initial_value);
    }
    imultifab_map[name_with_suffix] = mf.get();
}

void
WarpX::AliasInitMultiFab (
    std::unique_ptr<amrex::MultiFab>& mf,
    const amrex::MultiFab& mf_to_alias,
    const int scomp,
    const int ncomp,
    const int level,
    const std::string& name,
    std::optional<const amrex::Real> initial_value)
{
    const auto name_with_suffix = TagWithLevelSuffix(name, level);
    mf = std::make_unique<amrex::MultiFab>(mf_to_alias, amrex::make_alias, scomp, ncomp);
    if (initial_value) {
        mf->setVal(*initial_value);
    }
    multifab_map[name_with_suffix] = mf.get();
}

amrex::DistributionMapping
WarpX::MakeDistributionMap (int lev, amrex::BoxArray const& ba)
{
    bool roundrobin_sfc = false;
    const ParmParse pp("warpx");
    pp.query("roundrobin_sfc", roundrobin_sfc);

    // If this is true, AMReX's RRSFC strategy is used to make
    // DistributionMapping. Note that the DistributionMapping made by the
    // here could still be overridden by load balancing. In the RRSFC
    // strategy, the Round robin method is used to distribute Boxes orderd
    // by the space filling curve. This might help avoid some processes
    // running out of memory due to having too many particles during
    // initialization.

    if (roundrobin_sfc) {
        auto old_strategy = amrex::DistributionMapping::strategy();
        amrex::DistributionMapping::strategy(amrex::DistributionMapping::RRSFC);
        amrex::DistributionMapping dm(ba);
        amrex::DistributionMapping::strategy(old_strategy);
        return dm;
    } else {
        return amrex::AmrCore::MakeDistributionMap(lev, ba);
    }
}

const amrex::iMultiFab*
WarpX::getFieldDotMaskPointer ( FieldType field_type, int lev, int dir ) const
{
    switch(field_type)
    {
        case FieldType::Efield_fp :
            SetDotMask( Efield_dotMask[lev][dir], "Efield_fp", lev, dir );
            return Efield_dotMask[lev][dir].get();
        case FieldType::Bfield_fp :
            SetDotMask( Bfield_dotMask[lev][dir], "Bfield_fp", lev, dir );
            return Bfield_dotMask[lev][dir].get();
        case FieldType::vector_potential_fp :
            SetDotMask( Afield_dotMask[lev][dir], "vector_potential_fp", lev, dir );
            return Afield_dotMask[lev][dir].get();
        case FieldType::phi_fp :
            SetDotMask( phi_dotMask[lev], "phi_fp", lev, 0 );
            return phi_dotMask[lev].get();
        default:
            WARPX_ABORT_WITH_MESSAGE("Invalid field type for dotMask");
            return Efield_dotMask[lev][dir].get();
    }
}

void WarpX::SetDotMask( std::unique_ptr<amrex::iMultiFab>& field_dotMask,
                        std::string const & field_name, int lev, int dir ) const
{
    // Define the dot mask for this field_type needed to properly compute dotProduct()
    // for field values that have shared locations on different MPI ranks
    if (field_dotMask != nullptr) { return; }

    ablastr::fields::ConstVectorField const& this_field = m_fields.get_alldirs(field_name,lev);
    const amrex::BoxArray& this_ba = this_field[dir]->boxArray();
    const amrex::MultiFab tmp( this_ba, this_field[dir]->DistributionMap(),
                               1, 0, amrex::MFInfo().SetAlloc(false) );
    const amrex::Periodicity& period = Geom(lev).periodicity();
    field_dotMask = tmp.OwnerMask(period);

}<|MERGE_RESOLUTION|>--- conflicted
+++ resolved
@@ -16,13 +16,10 @@
 #include "Diagnostics/ReducedDiags/MultiReducedDiags.H"
 #include "EmbeddedBoundary/Enabled.H"
 #include "EmbeddedBoundary/WarpXFaceInfoBox.H"
-<<<<<<< HEAD
-#include "FieldSolver/ElectrostaticSolver/SemiImplicitSolver.H"
-=======
 #include "FieldSolver/ElectrostaticSolvers/ElectrostaticSolver.H"
 #include "FieldSolver/ElectrostaticSolvers/LabFrameExplicitES.H"
 #include "FieldSolver/ElectrostaticSolvers/RelativisticExplicitES.H"
->>>>>>> eef12e96
+#include "FieldSolver/ElectrostaticSolvers/SemiImplicitES.H"
 #include "FieldSolver/FiniteDifferenceSolver/FiniteDifferenceSolver.H"
 #include "FieldSolver/FiniteDifferenceSolver/MacroscopicProperties/MacroscopicProperties.H"
 #include "FieldSolver/FiniteDifferenceSolver/HybridPICModel/HybridPICModel.H"
@@ -310,30 +307,6 @@
     Afield_dotMask.resize(nlevs_max);
     phi_dotMask.resize(nlevs_max);
 
-<<<<<<< HEAD
-    // Initialize the semi-implicit electrostatic solver if required
-    if (electrostatic_solver_id == ElectrostaticSolverAlgo::LabFrameSemiImplicit)
-    {
-        m_semi_implicit_solver = std::make_unique<SemiImplicitSolver>(nlevs_max);
-    }
-
-    if (fft_do_time_averaging)
-    {
-        Efield_avg_fp.resize(nlevs_max);
-        Bfield_avg_fp.resize(nlevs_max);
-    }
-
-    // Same as Bfield_fp/Efield_fp for reading external field data
-    Bfield_fp_external.resize(nlevs_max);
-    Efield_fp_external.resize(nlevs_max);
-    B_external_particle_field.resize(1);
-    E_external_particle_field.resize(1);
-
-    m_edge_lengths.resize(nlevs_max);
-    m_face_areas.resize(nlevs_max);
-    m_distance_to_eb.resize(nlevs_max);
-=======
->>>>>>> eef12e96
     m_flag_info_face.resize(nlevs_max);
     m_flag_ext_face.resize(nlevs_max);
     m_borrowing.resize(nlevs_max);
@@ -343,6 +316,11 @@
         || (WarpX::electrostatic_solver_id == ElectrostaticSolverAlgo::LabFrameElectroMagnetostatic))
     {
         m_electrostatic_solver = std::make_unique<LabFrameExplicitES>(nlevs_max);
+    }
+    // Initialize the semi-implicit electrostatic solver if required
+    else if (electrostatic_solver_id == ElectrostaticSolverAlgo::LabFrameSemiImplicit)
+    {
+        m_electrostatic_solver = std::make_unique<SemiImplicitES>(nlevs_max);
     }
     else
     {
@@ -678,26 +656,7 @@
             electromagnetic_solver_id = ElectromagneticSolverAlgo::None;
         }
 
-<<<<<<< HEAD
-        if (electrostatic_solver_id == ElectrostaticSolverAlgo::LabFrame ||
-            electrostatic_solver_id == ElectrostaticSolverAlgo::LabFrameElectroMagnetostatic ||
-            electrostatic_solver_id == ElectrostaticSolverAlgo::LabFrameSemiImplicit)
-        {
-            // Note that with the relativistic version, these parameters would be
-            // input for each species.
-            utils::parser::queryWithParser(
-                pp_warpx, "self_fields_required_precision", self_fields_required_precision);
-            utils::parser::queryWithParser(
-                pp_warpx, "self_fields_absolute_tolerance", self_fields_absolute_tolerance);
-            utils::parser::queryWithParser(
-                pp_warpx, "self_fields_max_iters", self_fields_max_iters);
-            pp_warpx.query("self_fields_verbosity", self_fields_verbosity);
-        }
-
-        poisson_solver_id = GetAlgorithmInteger(pp_warpx, "poisson_solver");
-=======
         pp_warpx.query_enum_sloppy("poisson_solver", poisson_solver_id, "-_");
->>>>>>> eef12e96
 #ifndef WARPX_DIM_3D
         WARPX_ALWAYS_ASSERT_WITH_MESSAGE(
         poisson_solver_id!=PoissonSolverAlgo::IntegratedGreenFunction,
@@ -2011,26 +1970,10 @@
 {
     m_fields.clear_level(lev);
 
-<<<<<<< HEAD
-        Efield_cax[lev][i].reset();
-        Bfield_cax[lev][i].reset();
-        current_buf[lev][i].reset();
-    }
-
-    if (WarpX::electrostatic_solver_id == ElectrostaticSolverAlgo::LabFrameSemiImplicit)
-    {
-        m_semi_implicit_solver->ClearLevel(lev);
-    }
-
-    if (WarpX::electromagnetic_solver_id == ElectromagneticSolverAlgo::HybridPIC)
-    {
-        m_hybrid_pic_model->ClearLevel(lev);
-=======
     for (int i = 0; i < 3; ++i) {
         Efield_dotMask [lev][i].reset();
         Bfield_dotMask [lev][i].reset();
         Afield_dotMask [lev][i].reset();
->>>>>>> eef12e96
     }
 
     phi_dotMask[lev].reset();
@@ -2275,14 +2218,6 @@
         m_fields.alloc_init(FieldType::vector_potential_grad_buf_b_stag, Direction{2}, lev, amrex::convert(ba, Bz_nodal_flag), dm, ncomps, ngEB, 0.0_rt);
     }
 
-    // Allocate extra multifabs needed by the semi-implicit electrostatic algorithm.
-    if (WarpX::electrostatic_solver_id == ElectrostaticSolverAlgo::LabFrameSemiImplicit)
-    {
-        m_semi_implicit_solver->AllocateLevelMFs(
-            lev, ba, dm, ncomps, ngRho, rho_nodal_flag
-        );
-    }
-
     // Allocate extra multifabs needed by the kinetic-fluid hybrid algorithm.
     if (WarpX::electromagnetic_solver_id == ElectromagneticSolverAlgo::HybridPIC)
     {
