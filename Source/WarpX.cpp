--- conflicted
+++ resolved
@@ -122,10 +122,7 @@
 short WarpX::field_gathering_algo;
 short WarpX::particle_pusher_algo;
 short WarpX::electromagnetic_solver_id;
-<<<<<<< HEAD
-=======
 short WarpX::psatd_solution_type;
->>>>>>> 7d187fa9
 short WarpX::J_in_time;
 short WarpX::rho_in_time;
 short WarpX::load_balance_costs_update_algo;
@@ -663,28 +660,21 @@
             electromagnetic_solver_id = ElectromagneticSolverAlgo::None;
         }
 
-<<<<<<< HEAD
         electrostatic_solver_id = GetAlgorithmInteger(pp_warpx, "do_electrostatic");
         // if an electrostatic solver is used, set the Maxwell solver to None
         if (electrostatic_solver_id != ElectrostaticSolverAlgo::None) {
             electromagnetic_solver_id = ElectromagneticSolverAlgo::None;
         }
 
-=======
->>>>>>> 7d187fa9
 #if defined(AMREX_USE_EB) && defined(WARPX_DIM_RZ)
         WARPX_ALWAYS_ASSERT_WITH_MESSAGE(
         electromagnetic_solver_id==ElectromagneticSolverAlgo::None,
         "Currently, the embedded boundary in RZ only works for electrostatic solvers (or no solver).");
 #endif
 
-<<<<<<< HEAD
-        if (electrostatic_solver_id == ElectrostaticSolverAlgo::LabFrame) {
-=======
         if (electrostatic_solver_id == ElectrostaticSolverAlgo::LabFrame ||
             electrostatic_solver_id == ElectrostaticSolverAlgo::LabFrameElectroMagnetostatic)
         {
->>>>>>> 7d187fa9
             // Note that with the relativistic version, these parameters would be
             // input for each species.
             utils::parser::queryWithParser(
@@ -706,16 +696,12 @@
         pp_warpx.query("eb_potential(x,y,z,t)", m_poisson_boundary_handler.potential_eb_str);
         m_poisson_boundary_handler.buildParsers();
 
-<<<<<<< HEAD
         // Create hybrid model object if needed
         if (electromagnetic_solver_id == ElectromagneticSolverAlgo::Hybrid) {
             m_hybrid_model = std::make_unique<HybridModel>();
         }
 
-        utils::parser::queryWithParser(pp_warpx, "const_dt", const_dt);
-=======
         utils::parser::queryWithParser(pp_warpx, "const_dt", m_const_dt);
->>>>>>> 7d187fa9
 
         // Filter currently not working with FDTD solver in RZ geometry: turn OFF by default
         // (see https://github.com/ECP-WarpX/WarpX/issues/1943)
@@ -1713,19 +1699,17 @@
             current_fp_vay[lev][i].reset();
         }
 
-<<<<<<< HEAD
         if (WarpX::electromagnetic_solver_id == ElectromagneticSolverAlgo::Hybrid)
         {
             electron_pressure_fp[lev].reset();
             current_fp_temp[lev][i].reset();
             current_fp_ampere[lev][i].reset();
-=======
+        }
         if (electrostatic_solver_id == ElectrostaticSolverAlgo::LabFrameElectroMagnetostatic)
         {
             vector_potential_fp_nodal[lev][i].reset();
             vector_potential_grad_buf_e_stag[lev][i].reset();
             vector_potential_grad_buf_b_stag[lev][i].reset();
->>>>>>> 7d187fa9
         }
 
         current_cp[lev][i].reset();
@@ -2009,27 +1993,22 @@
     // store the total current calculated using Ampere's law.
     if (WarpX::electromagnetic_solver_id == ElectromagneticSolverAlgo::Hybrid)
     {
-
-        electron_pressure_fp[lev] = std::make_unique<MultiFab>(amrex::convert(ba, rho_nodal_flag),
-            dm, ncomps, ngRho, tag("electron_pressure_fp"));
-        electron_pressure_fp[lev]->setVal(0.);
-
-        current_fp_temp[lev][0] = std::make_unique<MultiFab>(amrex::convert(ba, jx_nodal_flag),
-            dm, ncomps, ngJ, tag("current_fp_temp[x]"));
-        current_fp_temp[lev][1] = std::make_unique<MultiFab>(amrex::convert(ba, jy_nodal_flag),
-            dm, ncomps, ngJ, tag("current_fp_temp[y]"));
-        current_fp_temp[lev][2] = std::make_unique<MultiFab>(amrex::convert(ba, jz_nodal_flag),
-            dm, ncomps, ngJ, tag("current_fp_temp[z]"));
-        current_fp_ampere[lev][0] = std::make_unique<MultiFab>(amrex::convert(ba, jx_nodal_flag),
-            dm, ncomps, ngJ, tag("current_fp_ampere[x]"));
-        current_fp_ampere[lev][1] = std::make_unique<MultiFab>(amrex::convert(ba, jy_nodal_flag),
-            dm, ncomps, ngJ, tag("current_fp_ampere[y]"));
-        current_fp_ampere[lev][2] = std::make_unique<MultiFab>(amrex::convert(ba, jz_nodal_flag),
-            dm, ncomps, ngJ, tag("current_fp_ampere[z]"));
-
-        current_fp_ampere[lev][0]->setVal(0.);
-        current_fp_ampere[lev][1]->setVal(0.);
-        current_fp_ampere[lev][2]->setVal(0.);
+        AllocInitMultiFab(electron_pressure_fp[lev], amrex::convert(ba, rho_nodal_flag),
+            dm, ncomps, ngRho, tag("electron_pressure_fp"), 0.0_rt);
+
+        AllocInitMultiFab(current_fp_temp[lev][0], amrex::convert(ba, jx_nodal_flag),
+            dm, ncomps, ngJ, tag("current_fp_temp[x]"), 0.0_rt);
+        AllocInitMultiFab(current_fp_temp[lev][1], amrex::convert(ba, jy_nodal_flag),
+            dm, ncomps, ngJ, tag("current_fp_temp[y]"), 0.0_rt);
+        AllocInitMultiFab(current_fp_temp[lev][2], amrex::convert(ba, jz_nodal_flag),
+            dm, ncomps, ngJ, tag("current_fp_temp[z]"), 0.0_rt);
+
+        AllocInitMultiFab(current_fp_ampere[lev][0], amrex::convert(ba, jx_nodal_flag),
+            dm, ncomps, ngJ, tag("current_fp_ampere[x]"), 0.0_rt);
+        AllocInitMultiFab(current_fp_ampere[lev][1], amrex::convert(ba, jy_nodal_flag),
+            dm, ncomps, ngJ, tag("current_fp_ampere[y]"), 0.0_rt);
+        AllocInitMultiFab(current_fp_ampere[lev][2], amrex::convert(ba, jz_nodal_flag),
+            dm, ncomps, ngJ, tag("current_fp_ampere[z]"), 0.0_rt);
     }
 
     if (fft_do_time_averaging)
@@ -2052,31 +2031,6 @@
     if (lev == maxLevel())
     {
         if (WarpX::electromagnetic_solver_id != ElectromagneticSolverAlgo::PSATD) {
-<<<<<<< HEAD
-            m_edge_lengths[lev][0] = std::make_unique<MultiFab>(amrex::convert(ba, Ex_nodal_flag), dm, ncomps, guard_cells.ng_FieldSolver, tag("m_edge_lengths[x]"));
-            m_edge_lengths[lev][1] = std::make_unique<MultiFab>(amrex::convert(ba, Ey_nodal_flag), dm, ncomps, guard_cells.ng_FieldSolver, tag("m_edge_lengths[y]"));
-            m_edge_lengths[lev][2] = std::make_unique<MultiFab>(amrex::convert(ba, Ez_nodal_flag), dm, ncomps, guard_cells.ng_FieldSolver, tag("m_edge_lengths[z]"));
-            m_face_areas[lev][0] = std::make_unique<MultiFab>(amrex::convert(ba, Bx_nodal_flag), dm, ncomps, guard_cells.ng_FieldSolver, tag("m_face_areas[x]"));
-            m_face_areas[lev][1] = std::make_unique<MultiFab>(amrex::convert(ba, By_nodal_flag), dm, ncomps, guard_cells.ng_FieldSolver, tag("m_face_areas[y]"));
-            m_face_areas[lev][2] = std::make_unique<MultiFab>(amrex::convert(ba, Bz_nodal_flag), dm, ncomps, guard_cells.ng_FieldSolver, tag("m_face_areas[z]"));
-        }
-        if(WarpX::electromagnetic_solver_id == ElectromagneticSolverAlgo::ECT) {
-            m_edge_lengths[lev][0] = std::make_unique<MultiFab>(amrex::convert(ba, Ex_nodal_flag), dm, ncomps, guard_cells.ng_FieldSolver, tag("m_edge_lengths[x]"));
-            m_edge_lengths[lev][1] = std::make_unique<MultiFab>(amrex::convert(ba, Ey_nodal_flag), dm, ncomps, guard_cells.ng_FieldSolver, tag("m_edge_lengths[y]"));
-            m_edge_lengths[lev][2] = std::make_unique<MultiFab>(amrex::convert(ba, Ez_nodal_flag), dm, ncomps, guard_cells.ng_FieldSolver, tag("m_edge_lengths[z]"));
-            m_face_areas[lev][0] = std::make_unique<MultiFab>(amrex::convert(ba, Bx_nodal_flag), dm, ncomps, guard_cells.ng_FieldSolver, tag("m_face_areas[x]"));
-            m_face_areas[lev][1] = std::make_unique<MultiFab>(amrex::convert(ba, By_nodal_flag), dm, ncomps, guard_cells.ng_FieldSolver, tag("m_face_areas[y]"));
-            m_face_areas[lev][2] = std::make_unique<MultiFab>(amrex::convert(ba, Bz_nodal_flag), dm, ncomps, guard_cells.ng_FieldSolver, tag("m_face_areas[z]"));
-            m_flag_info_face[lev][0] = std::make_unique<iMultiFab>(amrex::convert(ba, Bx_nodal_flag), dm, ncomps, guard_cells.ng_FieldSolver, tag("m_flag_info_face[x]"));
-            m_flag_info_face[lev][1] = std::make_unique<iMultiFab>(amrex::convert(ba, By_nodal_flag), dm, ncomps, guard_cells.ng_FieldSolver, tag("m_flag_info_face[y]"));
-            m_flag_info_face[lev][2] = std::make_unique<iMultiFab>(amrex::convert(ba, Bz_nodal_flag), dm, ncomps, guard_cells.ng_FieldSolver, tag("m_flag_info_face[z]"));
-            m_flag_ext_face[lev][0] = std::make_unique<iMultiFab>(amrex::convert(ba, Bx_nodal_flag), dm, ncomps, guard_cells.ng_FieldSolver, tag("m_flag_ext_face[x]"));
-            m_flag_ext_face[lev][1] = std::make_unique<iMultiFab>(amrex::convert(ba, By_nodal_flag), dm, ncomps, guard_cells.ng_FieldSolver, tag("m_flag_ext_face[y]"));
-            m_flag_ext_face[lev][2] = std::make_unique<iMultiFab>(amrex::convert(ba, Bz_nodal_flag), dm, ncomps, guard_cells.ng_FieldSolver, tag("m_flag_ext_face[z]"));
-            m_area_mod[lev][0] = std::make_unique<MultiFab>(amrex::convert(ba, Bx_nodal_flag), dm, ncomps, guard_cells.ng_FieldSolver, tag("m_area_mod[x]"));
-            m_area_mod[lev][1] = std::make_unique<MultiFab>(amrex::convert(ba, By_nodal_flag), dm, ncomps, guard_cells.ng_FieldSolver, tag("m_area_mod[y]"));
-            m_area_mod[lev][2] = std::make_unique<MultiFab>(amrex::convert(ba, Bz_nodal_flag), dm, ncomps, guard_cells.ng_FieldSolver, tag("m_area_mod[z]"));
-=======
             AllocInitMultiFab(m_edge_lengths[lev][0], amrex::convert(ba, Ex_nodal_flag), dm, ncomps, guard_cells.ng_FieldSolver, tag("m_edge_lengths[x]"));
             AllocInitMultiFab(m_edge_lengths[lev][1], amrex::convert(ba, Ey_nodal_flag), dm, ncomps, guard_cells.ng_FieldSolver, tag("m_edge_lengths[y]"));
             AllocInitMultiFab(m_edge_lengths[lev][2], amrex::convert(ba, Ez_nodal_flag), dm, ncomps, guard_cells.ng_FieldSolver, tag("m_edge_lengths[z]"));
@@ -2100,7 +2054,6 @@
             AllocInitMultiFab(m_area_mod[lev][0], amrex::convert(ba, Bx_nodal_flag), dm, ncomps, guard_cells.ng_FieldSolver, tag("m_area_mod[x]"));
             AllocInitMultiFab(m_area_mod[lev][1], amrex::convert(ba, By_nodal_flag), dm, ncomps, guard_cells.ng_FieldSolver, tag("m_area_mod[y]"));
             AllocInitMultiFab(m_area_mod[lev][2], amrex::convert(ba, Bz_nodal_flag), dm, ncomps, guard_cells.ng_FieldSolver, tag("m_area_mod[z]"));
->>>>>>> 7d187fa9
             m_borrowing[lev][0] = std::make_unique<amrex::LayoutData<FaceInfoBox>>(amrex::convert(ba, Bx_nodal_flag), dm);
             m_borrowing[lev][1] = std::make_unique<amrex::LayoutData<FaceInfoBox>>(amrex::convert(ba, By_nodal_flag), dm);
             m_borrowing[lev][2] = std::make_unique<amrex::LayoutData<FaceInfoBox>>(amrex::convert(ba, Bz_nodal_flag), dm);
@@ -2115,14 +2068,10 @@
     }
 #endif
 
-<<<<<<< HEAD
     bool deposit_charge = do_dive_cleaning ||
                           (electrostatic_solver_id == ElectrostaticSolverAlgo::LabFrame) ||
-                          (electromagnetic_solver_id == ElectromagneticSolverAlgo::Hybrid );
-=======
-    bool deposit_charge = do_dive_cleaning || (electrostatic_solver_id == ElectrostaticSolverAlgo::LabFrame  ||
-                                               electrostatic_solver_id == ElectrostaticSolverAlgo::LabFrameElectroMagnetostatic);
->>>>>>> 7d187fa9
+                          (electrostatic_solver_id == ElectrostaticSolverAlgo::LabFrameElectroMagnetostatic) ||
+                          (electromagnetic_solver_id == ElectromagneticSolverAlgo::Hybrid);
     if (WarpX::electromagnetic_solver_id == ElectromagneticSolverAlgo::PSATD) {
         deposit_charge = do_dive_cleaning || update_with_rho || current_correction;
     }
@@ -2133,12 +2082,8 @@
         AllocInitMultiFab(rho_fp[lev], amrex::convert(ba, rho_nodal_flag), dm, rho_ncomps, ngRho, tag("rho_fp"), 0.0_rt);
     }
 
-<<<<<<< HEAD
-    if (electrostatic_solver_id == ElectrostaticSolverAlgo::LabFrame)
-=======
     if (electrostatic_solver_id == ElectrostaticSolverAlgo::LabFrame ||
         electrostatic_solver_id == ElectrostaticSolverAlgo::LabFrameElectroMagnetostatic)
->>>>>>> 7d187fa9
     {
         IntVect ngPhi = IntVect( AMREX_D_DECL(1,1,1) );
         AllocInitMultiFab(phi_fp[lev], amrex::convert(ba, phi_nodal_flag), dm, ncomps, ngPhi, tag("phi_fp"), 0.0_rt);
