/* Copyright 2016-2020 Andrew Myers, Ann Almgren, Aurore Blelly
 * Axel Huebl, Burlen Loring, David Grote
 * Glenn Richardson, Jean-Luc Vay, Junmin Gu
 * Mathieu Lobet, Maxence Thevenet, Michael Rowan
 * Remi Lehe, Revathi Jambunathan, Weiqun Zhang
 * Yinjian Zhao, levinem
 *
 * This file is part of WarpX.
 *
 * License: BSD-3-Clause-LBNL
 */
#include "WarpX.H"

#include "BoundaryConditions/PML.H"
#include "Diagnostics/BackTransformedDiagnostic.H"
#include "Diagnostics/MultiDiagnostics.H"
#include "Diagnostics/ReducedDiags/MultiReducedDiags.H"
#include "EmbeddedBoundary/WarpXFaceInfoBox.H"
#include "FieldSolver/FiniteDifferenceSolver/FiniteDifferenceSolver.H"
#include "FieldSolver/FiniteDifferenceSolver/MacroscopicProperties/MacroscopicProperties.H"
#ifdef WARPX_USE_PSATD
#   include "FieldSolver/SpectralSolver/SpectralKSpace.H"
#   ifdef WARPX_DIM_RZ
#       include "FieldSolver/SpectralSolver/SpectralSolverRZ.H"
#       include "BoundaryConditions/PML_RZ.H"
#   else
#       include "FieldSolver/SpectralSolver/SpectralSolver.H"
#   endif // RZ ifdef
#endif // use PSATD ifdef
#include "FieldSolver/WarpX_FDTD.H"
#include "Filter/NCIGodfreyFilter.H"
#include "Particles/MultiParticleContainer.H"
#include "Particles/ParticleBoundaryBuffer.H"
#include "Utils/TextMsg.H"
#include "Utils/WarpXAlgorithmSelection.H"
#include "Utils/WarpXConst.H"
#include "Utils/WarpXProfilerWrapper.H"
#include "Utils/WarpXUtil.H"

#include <ablastr/utils/SignalHandling.H>
#include <ablastr/warn_manager/WarnManager.H>

#ifdef AMREX_USE_SENSEI_INSITU
#   include <AMReX_AmrMeshInSituBridge.H>
#endif
#include <AMReX_Array4.H>
#include <AMReX_BLassert.H>
#include <AMReX_Box.H>
#include <AMReX_BoxArray.H>
#include <AMReX_Dim3.H>
#ifdef AMREX_USE_EB
#   include <AMReX_EBFabFactory.H>
#   include <AMReX_EBSupport.H>
#endif
#include <AMReX_FArrayBox.H>
#include <AMReX_FabArray.H>
#include <AMReX_FabFactory.H>
#include <AMReX_Geometry.H>
#include <AMReX_GpuControl.H>
#include <AMReX_GpuDevice.H>
#include <AMReX_GpuLaunch.H>
#include <AMReX_GpuQualifiers.H>
#include <AMReX_IArrayBox.H>
#include <AMReX_LayoutData.H>
#include <AMReX_MFIter.H>
#include <AMReX_MakeType.H>
#include <AMReX_MultiFab.H>
#include <AMReX_ParallelDescriptor.H>
#include <AMReX_ParmParse.H>
#include <AMReX_Print.H>
#include <AMReX_Random.H>
#include <AMReX_SPACE.H>
#include <AMReX_iMultiFab.H>

#include <algorithm>
#include <cmath>
#include <limits>
#include <optional>
#include <random>
#include <string>
#include <utility>

using namespace amrex;

Vector<Real> WarpX::E_external_grid(3, 0.0);
Vector<Real> WarpX::B_external_grid(3, 0.0);

std::string WarpX::authors = "";
std::string WarpX::B_ext_grid_s = "default";
std::string WarpX::E_ext_grid_s = "default";

// Parser for B_external on the grid
std::string WarpX::str_Bx_ext_grid_function;
std::string WarpX::str_By_ext_grid_function;
std::string WarpX::str_Bz_ext_grid_function;
// Parser for E_external on the grid
std::string WarpX::str_Ex_ext_grid_function;
std::string WarpX::str_Ey_ext_grid_function;
std::string WarpX::str_Ez_ext_grid_function;

int WarpX::do_moving_window = 0;
int WarpX::start_moving_window_step = 0;
int WarpX::end_moving_window_step = -1;
int WarpX::moving_window_dir = -1;
Real WarpX::moving_window_v = std::numeric_limits<amrex::Real>::max();

bool WarpX::fft_do_time_averaging = false;

amrex::IntVect WarpX::m_fill_guards_fields  = amrex::IntVect(0);
amrex::IntVect WarpX::m_fill_guards_current = amrex::IntVect(0);

Real WarpX::quantum_xi_c2 = PhysConst::xi_c2;
Real WarpX::gamma_boost = 1._rt;
Real WarpX::beta_boost = 0._rt;
Vector<int> WarpX::boost_direction = {0,0,0};
bool WarpX::do_compute_max_step_from_zmax = false;
Real WarpX::zmax_plasma_to_compute_max_step = 0._rt;

short WarpX::current_deposition_algo;
short WarpX::charge_deposition_algo;
short WarpX::field_gathering_algo;
short WarpX::particle_pusher_algo;
short WarpX::electromagnetic_solver_id;
short WarpX::J_in_time;
short WarpX::rho_in_time;
short WarpX::load_balance_costs_update_algo;
bool WarpX::do_dive_cleaning = false;
bool WarpX::do_divb_cleaning = false;
int WarpX::em_solver_medium;
int WarpX::macroscopic_solver_algo;
bool WarpX::do_single_precision_comms = false;
amrex::Vector<int> WarpX::field_boundary_lo(AMREX_SPACEDIM,0);
amrex::Vector<int> WarpX::field_boundary_hi(AMREX_SPACEDIM,0);
amrex::Vector<ParticleBoundaryType> WarpX::particle_boundary_lo(AMREX_SPACEDIM,ParticleBoundaryType::Absorbing);
amrex::Vector<ParticleBoundaryType> WarpX::particle_boundary_hi(AMREX_SPACEDIM,ParticleBoundaryType::Absorbing);

bool WarpX::do_current_centering = false;

int WarpX::n_rz_azimuthal_modes = 1;
int WarpX::ncomps = 1;

// This will be overwritten by setting nox = noy = noz = algo.particle_shape
int WarpX::nox = 0;
int WarpX::noy = 0;
int WarpX::noz = 0;

// Order of finite-order centering of fields (staggered to nodal)
int WarpX::field_centering_nox = 2;
int WarpX::field_centering_noy = 2;
int WarpX::field_centering_noz = 2;

// Order of finite-order centering of currents (nodal to staggered)
int WarpX::current_centering_nox = 2;
int WarpX::current_centering_noy = 2;
int WarpX::current_centering_noz = 2;

bool WarpX::use_fdtd_nci_corr = false;
bool WarpX::galerkin_interpolation = true;

bool WarpX::use_filter = true;
bool WarpX::use_kspace_filter       = true;
bool WarpX::use_filter_compensation = false;

bool WarpX::serialize_initial_conditions = false;
bool WarpX::refine_plasma     = false;

int WarpX::num_mirrors = 0;

utils::parser::IntervalsParser WarpX::sort_intervals;
amrex::IntVect WarpX::sort_bin_size(AMREX_D_DECL(1,1,1));

bool WarpX::do_back_transformed_diagnostics = false;
std::string WarpX::lab_data_directory = "lab_frame_data";
int  WarpX::num_snapshots_lab = std::numeric_limits<int>::lowest();
Real WarpX::dt_snapshots_lab  = std::numeric_limits<Real>::lowest();
bool WarpX::do_back_transformed_fields = true;
bool WarpX::do_back_transformed_particles = true;

int  WarpX::num_slice_snapshots_lab = 0;
Real WarpX::dt_slice_snapshots_lab;
Real WarpX::particle_slice_width_lab = 0.0_rt;

bool WarpX::do_dynamic_scheduling = true;

int WarpX::electrostatic_solver_id;
Real WarpX::self_fields_required_precision = 1.e-11_rt;
Real WarpX::self_fields_absolute_tolerance = 0.0_rt;
int WarpX::self_fields_max_iters = 200;
int WarpX::self_fields_verbosity = 2;

bool WarpX::do_subcycling = false;
bool WarpX::do_multi_J = false;
int WarpX::do_multi_J_n_depositions;
bool WarpX::safe_guard_cells = 0;

IntVect WarpX::filter_npass_each_dir(1);

int WarpX::n_field_gather_buffer = -1;
int WarpX::n_current_deposition_buffer = -1;

bool WarpX::do_nodal = false;
amrex::IntVect m_rho_nodal_flag;

int WarpX::do_similar_dm_pml = 1;

#ifdef AMREX_USE_GPU
bool WarpX::do_device_synchronize = true;
#else
bool WarpX::do_device_synchronize = false;
#endif

WarpX* WarpX::m_instance = nullptr;

WarpX&
WarpX::GetInstance ()
{
    if (!m_instance) {
        m_instance = new WarpX();
    }
    return *m_instance;
}

void
WarpX::ResetInstance ()
{
    delete m_instance;
    m_instance = nullptr;
}

WarpX::WarpX ()
{
    m_instance = this;

    ReadParameters();

    BackwardCompatibility();

    InitEB();

    ablastr::utils::SignalHandling::InitSignalHandling();

    // Geometry on all levels has been defined already.
    // No valid BoxArray and DistributionMapping have been defined.
    // But the arrays for them have been resized.

    const int nlevs_max = maxLevel() + 1;

    istep.resize(nlevs_max, 0);
    nsubsteps.resize(nlevs_max, 1);
#if 0
    // no subcycling yet
    for (int lev = 1; lev < nlevs_max; ++lev) {
        nsubsteps[lev] = MaxRefRatio(lev-1);
    }
#endif

    t_new.resize(nlevs_max, 0.0);
    t_old.resize(nlevs_max, std::numeric_limits<Real>::lowest());
    dt.resize(nlevs_max, std::numeric_limits<Real>::max());

    // Particle Container
    mypc = std::make_unique<MultiParticleContainer>(this);
    warpx_do_continuous_injection = mypc->doContinuousInjection();
    if (warpx_do_continuous_injection){
        if (moving_window_v >= 0){
            // Inject particles continuously from the right end of the box
            current_injection_position = geom[0].ProbHi(moving_window_dir);
        } else {
            // Inject particles continuously from the left end of the box
            current_injection_position = geom[0].ProbLo(moving_window_dir);
        }
    }
    do_back_transformed_particles = mypc->doBackTransformedDiagnostics();

    // Particle Boundary Buffer (i.e., scraped particles on boundary)
    m_particle_boundary_buffer = std::make_unique<ParticleBoundaryBuffer>();

    // Diagnostics
    multi_diags = std::make_unique<MultiDiagnostics>();

    /** create object for reduced diagnostics */
    reduced_diags = std::make_unique<MultiReducedDiags>();

    Efield_aux.resize(nlevs_max);
    Bfield_aux.resize(nlevs_max);

    F_fp.resize(nlevs_max);
    G_fp.resize(nlevs_max);
    rho_fp.resize(nlevs_max);
    phi_fp.resize(nlevs_max);
    current_fp.resize(nlevs_max);
    Efield_fp.resize(nlevs_max);
    Bfield_fp.resize(nlevs_max);

    if (fft_do_time_averaging)
    {
        Efield_avg_fp.resize(nlevs_max);
        Bfield_avg_fp.resize(nlevs_max);
    }

    m_edge_lengths.resize(nlevs_max);
    m_face_areas.resize(nlevs_max);
    m_distance_to_eb.resize(nlevs_max);
    m_flag_info_face.resize(nlevs_max);
    m_flag_ext_face.resize(nlevs_max);
    m_borrowing.resize(nlevs_max);
    m_area_mod.resize(nlevs_max);

    ECTRhofield.resize(nlevs_max);
    Venl.resize(nlevs_max);

    current_store.resize(nlevs_max);

    if (do_current_centering)
    {
        current_fp_nodal.resize(nlevs_max);
    }

    if (WarpX::current_deposition_algo == CurrentDepositionAlgo::Vay)
    {
        current_fp_vay.resize(nlevs_max);
    }

    F_cp.resize(nlevs_max);
    G_cp.resize(nlevs_max);
    rho_cp.resize(nlevs_max);
    current_cp.resize(nlevs_max);
    Efield_cp.resize(nlevs_max);
    Bfield_cp.resize(nlevs_max);

    if (fft_do_time_averaging)
    {
        Efield_avg_cp.resize(nlevs_max);
        Bfield_avg_cp.resize(nlevs_max);
    }

    Efield_cax.resize(nlevs_max);
    Bfield_cax.resize(nlevs_max);
    current_buffer_masks.resize(nlevs_max);
    gather_buffer_masks.resize(nlevs_max);
    current_buf.resize(nlevs_max);
    charge_buf.resize(nlevs_max);

    pml.resize(nlevs_max);
#if (defined WARPX_DIM_RZ) && (defined WARPX_USE_PSATD)
    pml_rz.resize(nlevs_max);
#endif

    do_pml_Lo.resize(nlevs_max);
    do_pml_Hi.resize(nlevs_max);

    costs.resize(nlevs_max);
    load_balance_efficiency.resize(nlevs_max);

    m_field_factory.resize(nlevs_max);

    if (em_solver_medium == MediumForEM::Macroscopic) {
        // create object for macroscopic solver
        m_macroscopic_properties = std::make_unique<MacroscopicProperties>();
    }


    // Set default values for particle and cell weights for costs update;
    // Default values listed here for the case AMREX_USE_GPU are determined
    // from single-GPU tests on Summit.
    if (costs_heuristic_cells_wt<=0. && costs_heuristic_particles_wt<=0.
        && WarpX::load_balance_costs_update_algo==LoadBalanceCostsUpdateAlgo::Heuristic)
    {
#ifdef AMREX_USE_GPU
        if (WarpX::electromagnetic_solver_id == ElectromagneticSolverAlgo::PSATD) {
            switch (WarpX::nox)
            {
                case 1:
                    costs_heuristic_cells_wt = 0.575_rt;
                    costs_heuristic_particles_wt = 0.425_rt;
                    break;
                case 2:
                    costs_heuristic_cells_wt = 0.405_rt;
                    costs_heuristic_particles_wt = 0.595_rt;
                    break;
                case 3:
                    costs_heuristic_cells_wt = 0.250_rt;
                    costs_heuristic_particles_wt = 0.750_rt;
                    break;
            }
        } else { // FDTD
            switch (WarpX::nox)
            {
                case 1:
                    costs_heuristic_cells_wt = 0.401_rt;
                    costs_heuristic_particles_wt = 0.599_rt;
                    break;
                case 2:
                    costs_heuristic_cells_wt = 0.268_rt;
                    costs_heuristic_particles_wt = 0.732_rt;
                    break;
                case 3:
                    costs_heuristic_cells_wt = 0.145_rt;
                    costs_heuristic_particles_wt = 0.855_rt;
                    break;
            }
        }
#else // CPU
        costs_heuristic_cells_wt = 0.1_rt;
        costs_heuristic_particles_wt = 0.9_rt;
#endif // AMREX_USE_GPU
    }

    // Allocate field solver objects
#ifdef WARPX_USE_PSATD
    if (WarpX::electromagnetic_solver_id == ElectromagneticSolverAlgo::PSATD) {
        spectral_solver_fp.resize(nlevs_max);
        spectral_solver_cp.resize(nlevs_max);
    }
#endif
    if (WarpX::electromagnetic_solver_id != ElectromagneticSolverAlgo::PSATD) {
        m_fdtd_solver_fp.resize(nlevs_max);
        m_fdtd_solver_cp.resize(nlevs_max);
    }

    // NCI Godfrey filters can have different stencils
    // at different levels (the stencil depends on c*dt/dz)
    nci_godfrey_filter_exeybz.resize(nlevs_max);
    nci_godfrey_filter_bxbyez.resize(nlevs_max);

    // Sanity checks. Must be done after calling the MultiParticleContainer
    // constructor, as it reads additional parameters
    // (e.g., use_fdtd_nci_corr)
    if (WarpX::electromagnetic_solver_id == ElectromagneticSolverAlgo::PSATD) {
        AMREX_ALWAYS_ASSERT(use_fdtd_nci_corr == 0);
        AMREX_ALWAYS_ASSERT(do_subcycling == 0);
    }

    if (WarpX::current_deposition_algo != CurrentDepositionAlgo::Esirkepov) {
        WARPX_ALWAYS_ASSERT_WITH_MESSAGE(
            use_fdtd_nci_corr == 0,
            "The NCI corrector should only be used with Esirkepov deposition");
    }
}

WarpX::~WarpX ()
{
    const int nlevs_max = maxLevel() +1;
    for (int lev = 0; lev < nlevs_max; ++lev) {
        ClearLevel(lev);
    }
}

void
WarpX::ReadParameters ()
{
    // Ensure that geometry.dims is set properly.
    CheckDims();

    {
        ParmParse pp;// Traditionally, max_step and stop_time do not have prefix.
        utils::parser::queryWithParser(pp, "max_step", max_step);
        utils::parser::queryWithParser(pp, "stop_time", stop_time);
        pp.query("authors", authors);
    }

    {
        ParmParse pp_amr("amr");

        pp_amr.query("restart", restart_chkfile);
    }

    {
        ParmParse pp_algo("algo");
        electromagnetic_solver_id = GetAlgorithmInteger(pp_algo, "maxwell_solver");
    }

    {
        ParmParse pp_warpx("warpx");

        //"Synthetic" warning messages may be injected in the Warning Manager via
        // inputfile for debug&testing purposes.
        ablastr::warn_manager::GetWMInstance().debug_read_warnings_from_input(pp_warpx);

        // Set the flag to control if WarpX has to emit a warning message as soon as a warning is recorded
        bool always_warn_immediately = false;
        pp_warpx.query("always_warn_immediately", always_warn_immediately);
        ablastr::warn_manager::GetWMInstance().SetAlwaysWarnImmediately(always_warn_immediately);

        // Set the WarnPriority threshold to decide if WarpX has to abort when a warning is recorded
        if(std::string str_abort_on_warning_threshold = "";
            pp_warpx.query("abort_on_warning_threshold", str_abort_on_warning_threshold)){
            std::optional<ablastr::warn_manager::WarnPriority> abort_on_warning_threshold = std::nullopt;
            if (str_abort_on_warning_threshold == "high")
                abort_on_warning_threshold = ablastr::warn_manager::WarnPriority::high;
            else if (str_abort_on_warning_threshold == "medium" )
                abort_on_warning_threshold = ablastr::warn_manager::WarnPriority::medium;
            else if (str_abort_on_warning_threshold == "low")
                abort_on_warning_threshold = ablastr::warn_manager::WarnPriority::low;
            else {
                Abort(Utils::TextMsg::Err(str_abort_on_warning_threshold
                    +"is not a valid option for warpx.abort_on_warning_threshold (use: low, medium or high)"));
            }
            ablastr::warn_manager::GetWMInstance().SetAbortThreshold(abort_on_warning_threshold);
        }

        std::vector<int> numprocs_in;
        utils::parser::queryArrWithParser(
            pp_warpx, "numprocs", numprocs_in, 0, AMREX_SPACEDIM);

        if (not numprocs_in.empty()) {
            WARPX_ALWAYS_ASSERT_WITH_MESSAGE
                (numprocs_in.size() == AMREX_SPACEDIM,
                 "warpx.numprocs, if specified, must have AMREX_SPACEDIM numbers");
            WARPX_ALWAYS_ASSERT_WITH_MESSAGE
                (ParallelDescriptor::NProcs() == AMREX_D_TERM(numprocs_in[0],
                                                             *numprocs_in[1],
                                                             *numprocs_in[2]),
                 "warpx.numprocs, if specified, its product must be equal to the number of processes");
            for (int idim = 0; idim < AMREX_SPACEDIM; ++idim) {
                numprocs[idim] = numprocs_in[idim];
            }
        }

        using ablastr::utils::SignalHandling;
        std::vector<std::string> signals_in;
        pp_warpx.queryarr("break_signals", signals_in);

#if defined(__linux__) || defined(__APPLE__)
        for (const std::string &str : signals_in) {
            int sig = SignalHandling::parseSignalNameToNumber(str);
            SignalHandling::signal_conf_requests[SignalHandling::SIGNAL_REQUESTS_BREAK][sig] = true;
        }
        signals_in.clear();
#else
        WARPX_ALWAYS_ASSERT_WITH_MESSAGE(signals_in.empty(),
                                         "Signal handling requested in input, but is not supported on this platform");
#endif

        bool have_checkpoint_diagnostic = false;

        ParmParse pp("diagnostics");
        std::vector<std::string> diags_names;
        pp.queryarr("diags_names", diags_names);

        for (const auto &diag : diags_names) {
            ParmParse dd(diag);
            std::string format;
            dd.query("format", format);
            if (format == "checkpoint") {
                have_checkpoint_diagnostic = true;
                break;
            }
        }

        pp_warpx.queryarr("checkpoint_signals", signals_in);
#if defined(__linux__) || defined(__APPLE__)
        for (const std::string &str : signals_in) {
            int sig = SignalHandling::parseSignalNameToNumber(str);
            SignalHandling::signal_conf_requests[SignalHandling::SIGNAL_REQUESTS_CHECKPOINT][sig] = true;
            WARPX_ALWAYS_ASSERT_WITH_MESSAGE(have_checkpoint_diagnostic,
                                             "Signal handling was requested to checkpoint, but no checkpoint diagnostic is configured");
        }
#else
        WARPX_ALWAYS_ASSERT_WITH_MESSAGE(signals_in.empty(),
                                         "Signal handling requested in input, but is not supported on this platform");
#endif

        // set random seed
        std::string random_seed = "default";
        pp_warpx.query("random_seed", random_seed);
        if ( random_seed != "default" ) {
            unsigned long myproc_1 = ParallelDescriptor::MyProc() + 1;
            if ( random_seed == "random" ) {
                std::random_device rd;
                std::uniform_int_distribution<int> dist(2, INT_MAX);
                unsigned long seed = myproc_1 * dist(rd);
                ResetRandomSeed(seed);
            } else if ( std::stoi(random_seed) > 0 ) {
                unsigned long seed = myproc_1 * std::stoul(random_seed);
                ResetRandomSeed(seed);
            } else {
                Abort(Utils::TextMsg::Err(
                    "warpx.random_seed must be \"default\", \"random\" or an integer > 0."));
            }
        }

        utils::parser::queryWithParser(pp_warpx, "cfl", cfl);
        pp_warpx.query("verbose", verbose);
        utils::parser::queryWithParser(pp_warpx, "regrid_int", regrid_int);
        pp_warpx.query("do_subcycling", do_subcycling);
        pp_warpx.query("do_multi_J", do_multi_J);
        if (do_multi_J)
        {
            utils::parser::getWithParser(
                pp_warpx, "do_multi_J_n_depositions", do_multi_J_n_depositions);
        }
        pp_warpx.query("use_hybrid_QED", use_hybrid_QED);
        pp_warpx.query("safe_guard_cells", safe_guard_cells);
        std::vector<std::string> override_sync_intervals_string_vec = {"1"};
        pp_warpx.queryarr("override_sync_intervals", override_sync_intervals_string_vec);
        override_sync_intervals =
            utils::parser::IntervalsParser(override_sync_intervals_string_vec);

        WARPX_ALWAYS_ASSERT_WITH_MESSAGE(do_subcycling != 1 || max_level <= 1,
                                         "Subcycling method 1 only works for 2 levels.");

        ReadBoostedFrameParameters(gamma_boost, beta_boost, boost_direction);

        pp_warpx.query("do_device_synchronize", do_device_synchronize);

        // queryWithParser returns 1 if argument zmax_plasma_to_compute_max_step is
        // specified by the user, 0 otherwise.
        do_compute_max_step_from_zmax = utils::parser::queryWithParser(
            pp_warpx, "zmax_plasma_to_compute_max_step",
            zmax_plasma_to_compute_max_step);

        pp_warpx.query("do_moving_window", do_moving_window);
        if (do_moving_window)
        {
            utils::parser::queryWithParser(
                pp_warpx, "start_moving_window_step", start_moving_window_step);
            utils::parser::queryWithParser(
                pp_warpx, "end_moving_window_step", end_moving_window_step);
            std::string s;
            pp_warpx.get("moving_window_dir", s);
            if (s == "x" || s == "X") {
                moving_window_dir = 0;
            }
#if defined(WARPX_DIM_3D)
            else if (s == "y" || s == "Y") {
                moving_window_dir = 1;
            }
#endif
            else if (s == "z" || s == "Z") {
                moving_window_dir = WARPX_ZINDEX;
            }
            else {
                amrex::Abort(Utils::TextMsg::Err("Unknown moving_window_dir: "+s));
            }

            WARPX_ALWAYS_ASSERT_WITH_MESSAGE(Geom(0).isPeriodic(moving_window_dir) == 0,
                       "The problem must be non-periodic in the moving window direction");

            moving_window_x = geom[0].ProbLo(moving_window_dir);

            utils::parser::getWithParser(
                pp_warpx, "moving_window_v", moving_window_v);
            moving_window_v *= PhysConst::c;
        }

        pp_warpx.query("do_back_transformed_diagnostics", do_back_transformed_diagnostics);
        if (do_back_transformed_diagnostics) {

            WARPX_ALWAYS_ASSERT_WITH_MESSAGE(gamma_boost > 1.0,
                   "gamma_boost must be > 1 to use the boosted frame diagnostic.");

            pp_warpx.query("lab_data_directory", lab_data_directory);

            std::string s;
            pp_warpx.get("boost_direction", s);
            WARPX_ALWAYS_ASSERT_WITH_MESSAGE( (s == "z" || s == "Z"),
                   "The boosted frame diagnostic currently only works if the boost is in the z direction.");

            utils::parser::queryWithParser(
                pp_warpx, "num_snapshots_lab", num_snapshots_lab);

            // Read either dz_snapshots_lab or dt_snapshots_lab
            Real dz_snapshots_lab = 0;
            const bool dt_snapshots_specified =
                utils::parser::queryWithParser(pp_warpx, "dt_snapshots_lab", dt_snapshots_lab);
            const bool dz_snapshots_specified =
                utils::parser::queryWithParser(pp_warpx, "dz_snapshots_lab", dz_snapshots_lab);

            WARPX_ALWAYS_ASSERT_WITH_MESSAGE(
                dt_snapshots_specified || dz_snapshots_specified,
                "When using back-transformed diagnostics, user should specify either dz_snapshots_lab or dt_snapshots_lab.");

            if (dz_snapshots_specified){
                dt_snapshots_lab = dz_snapshots_lab/PhysConst::c;
            }

            utils::parser::getWithParser(pp_warpx, "gamma_boost", gamma_boost);

            pp_warpx.query("do_back_transformed_fields", do_back_transformed_fields);

            WARPX_ALWAYS_ASSERT_WITH_MESSAGE(do_moving_window,
                   "The moving window should be on if using the boosted frame diagnostic.");

            pp_warpx.get("moving_window_dir", s);
            WARPX_ALWAYS_ASSERT_WITH_MESSAGE( (s == "z" || s == "Z"),
                   "The boosted frame diagnostic currently only works if the moving window is in the z direction.");
        }

        electrostatic_solver_id = GetAlgorithmInteger(pp_warpx, "do_electrostatic");
        // if an electrostatic solver is used, set the Maxwell solver to None
        if (electrostatic_solver_id != ElectrostaticSolverAlgo::None) {
            electromagnetic_solver_id = ElectromagneticSolverAlgo::None;
        }

#if defined(AMREX_USE_EB) && defined(WARPX_DIM_RZ)
        WARPX_ALWAYS_ASSERT_WITH_MESSAGE(
        electromagnetic_solver_id==ElectromagneticSolverAlgo::None,
        "Currently, the embedded boundary in RZ only works for electrostatic solvers (or no solver).");
#endif

        if (electrostatic_solver_id == ElectrostaticSolverAlgo::LabFrame) {
            // Note that with the relativistic version, these parameters would be
            // input for each species.
            utils::parser::queryWithParser(
                pp_warpx, "self_fields_required_precision", self_fields_required_precision);
            utils::parser::queryWithParser(
                pp_warpx, "self_fields_absolute_tolerance", self_fields_absolute_tolerance);
            utils::parser::queryWithParser(
                pp_warpx, "self_fields_max_iters", self_fields_max_iters);
            pp_warpx.query("self_fields_verbosity", self_fields_verbosity);
        }
        // Parse the input file for domain boundary potentials
        ParmParse pp_boundary("boundary");
        pp_boundary.query("potential_lo_x", m_poisson_boundary_handler.potential_xlo_str);
        pp_boundary.query("potential_hi_x", m_poisson_boundary_handler.potential_xhi_str);
        pp_boundary.query("potential_lo_y", m_poisson_boundary_handler.potential_ylo_str);
        pp_boundary.query("potential_hi_y", m_poisson_boundary_handler.potential_yhi_str);
        pp_boundary.query("potential_lo_z", m_poisson_boundary_handler.potential_zlo_str);
        pp_boundary.query("potential_hi_z", m_poisson_boundary_handler.potential_zhi_str);
        pp_warpx.query("eb_potential(x,y,z,t)", m_poisson_boundary_handler.potential_eb_str);
        m_poisson_boundary_handler.buildParsers();

        utils::parser::queryWithParser(pp_warpx, "const_dt", const_dt);

        // Filter currently not working with FDTD solver in RZ geometry: turn OFF by default
        // (see https://github.com/ECP-WarpX/WarpX/issues/1943)
#ifdef WARPX_DIM_RZ
        if (WarpX::electromagnetic_solver_id != ElectromagneticSolverAlgo::PSATD) WarpX::use_filter = false;
#endif

        // Read filter and fill IntVect filter_npass_each_dir with
        // proper size for AMREX_SPACEDIM
        pp_warpx.query("use_filter", use_filter);
        pp_warpx.query("use_filter_compensation", use_filter_compensation);
        Vector<int> parse_filter_npass_each_dir(AMREX_SPACEDIM,1);
        utils::parser::queryArrWithParser(
            pp_warpx, "filter_npass_each_dir", parse_filter_npass_each_dir, 0, AMREX_SPACEDIM);
        filter_npass_each_dir[0] = parse_filter_npass_each_dir[0];
#if (AMREX_SPACEDIM >= 2)
        filter_npass_each_dir[1] = parse_filter_npass_each_dir[1];
#endif
#if defined(WARPX_DIM_3D)
        filter_npass_each_dir[2] = parse_filter_npass_each_dir[2];
#endif

        // TODO When k-space filtering will be implemented also for Cartesian geometries,
        // this code block will have to be applied in all cases (remove #ifdef condition)
#ifdef WARPX_DIM_RZ
        if (WarpX::electromagnetic_solver_id == ElectromagneticSolverAlgo::PSATD) {
            // With RZ spectral, only use k-space filtering
            use_kspace_filter = use_filter;
            use_filter = false;
        }
        else // FDTD
        {
            // Filter currently not working with FDTD solver in RZ geometry along R
            // (see https://github.com/ECP-WarpX/WarpX/issues/1943)
            WARPX_ALWAYS_ASSERT_WITH_MESSAGE(!use_filter || filter_npass_each_dir[0] == 0,
                "In RZ geometry with FDTD, filtering can only be apply along z. This can be controlled by setting warpx.filter_npass_each_dir");
        }
#endif

        utils::parser::queryWithParser(
            pp_warpx, "num_mirrors", num_mirrors);
        if (num_mirrors>0){
            mirror_z.resize(num_mirrors);
            utils::parser::getArrWithParser(
                pp_warpx, "mirror_z", mirror_z, 0, num_mirrors);
            mirror_z_width.resize(num_mirrors);
            utils::parser::getArrWithParser(
                pp_warpx, "mirror_z_width", mirror_z_width, 0, num_mirrors);
            mirror_z_npoints.resize(num_mirrors);
            utils::parser::getArrWithParser(
                pp_warpx, "mirror_z_npoints", mirror_z_npoints, 0, num_mirrors);
        }

        pp_warpx.query("do_single_precision_comms", do_single_precision_comms);
#ifdef AMREX_USE_FLOAT
        if (do_single_precision_comms) {
            do_single_precision_comms = 0;
            ablastr::warn_manager::WMRecordWarning(
                "comms",
                "Overwrote warpx.do_single_precision_comms to be 0, since WarpX was built in single precision.",
                ablastr::warn_manager::WarnPriority::low);
        }
#endif

        pp_warpx.query("serialize_initial_conditions", serialize_initial_conditions);
        pp_warpx.query("refine_plasma", refine_plasma);
        pp_warpx.query("do_dive_cleaning", do_dive_cleaning);
        pp_warpx.query("do_divb_cleaning", do_divb_cleaning);
        utils::parser::queryWithParser(
            pp_warpx, "n_field_gather_buffer", n_field_gather_buffer);
        utils::parser::queryWithParser(
            pp_warpx, "n_current_deposition_buffer", n_current_deposition_buffer);

        amrex::Real quantum_xi_tmp;
        const auto quantum_xi_is_specified =
            utils::parser::queryWithParser(pp_warpx, "quantum_xi", quantum_xi_tmp);
        if (quantum_xi_is_specified) {
            double const quantum_xi = quantum_xi_tmp;
            quantum_xi_c2 = static_cast<amrex::Real>(quantum_xi * PhysConst::c * PhysConst::c);
        }

        for (int idim = 0; idim < AMREX_SPACEDIM; ++idim) {
            WARPX_ALWAYS_ASSERT_WITH_MESSAGE(
                !(
                    ( WarpX::field_boundary_lo[idim] == FieldBoundaryType::PML &&
                    WarpX::field_boundary_lo[idim] == FieldBoundaryType::Absorbing_SilverMueller ) ||
                    ( WarpX::field_boundary_hi[idim] == FieldBoundaryType::PML &&
                     WarpX::field_boundary_hi[idim] == FieldBoundaryType::Absorbing_SilverMueller )
                ),
                "PML and Silver-Mueller boundary conditions cannot be activated at the same time.");


            if (WarpX::field_boundary_lo[idim] == FieldBoundaryType::Absorbing_SilverMueller ||
                WarpX::field_boundary_hi[idim] == FieldBoundaryType::Absorbing_SilverMueller)
            {
                // SilverMueller is implemented for Yee
                WARPX_ALWAYS_ASSERT_WITH_MESSAGE(
                    electromagnetic_solver_id == ElectromagneticSolverAlgo::Yee,
                    "The Silver-Mueller boundary condition can only be used with the Yee solver.");
            }
        }

        utils::parser::queryWithParser(pp_warpx, "pml_ncell", pml_ncell);
        utils::parser::queryWithParser(pp_warpx, "pml_delta", pml_delta);
        pp_warpx.query("pml_has_particles", pml_has_particles);
        pp_warpx.query("do_pml_j_damping", do_pml_j_damping);
        pp_warpx.query("do_pml_in_domain", do_pml_in_domain);
        pp_warpx.query("do_similar_dm_pml", do_similar_dm_pml);
        // Read `v_particle_pml` in units of the speed of light
        v_particle_pml = 1._rt;
        utils::parser::queryWithParser(pp_warpx, "v_particle_pml", v_particle_pml);
        WARPX_ALWAYS_ASSERT_WITH_MESSAGE(0._rt < v_particle_pml && v_particle_pml <= 1._rt,
            "Input value for the velocity warpx.v_particle_pml of the macroparticle must be in (0,1] (in units of c).");
        // Scale by the speed of light
        v_particle_pml = v_particle_pml * PhysConst::c;

        // Default values of WarpX::do_pml_dive_cleaning and WarpX::do_pml_divb_cleaning:
        // false for FDTD solver, true for PSATD solver.
        if (electromagnetic_solver_id != ElectromagneticSolverAlgo::PSATD)
        {
            do_pml_dive_cleaning = false;
            do_pml_divb_cleaning = false;
        }
        else
        {
            do_pml_dive_cleaning = true;
            do_pml_divb_cleaning = true;
        }

        // If WarpX::do_dive_cleaning = true, set also WarpX::do_pml_dive_cleaning = true
        // (possibly overwritten by users in the input file, see query below)
        if (do_dive_cleaning) do_pml_dive_cleaning = true;

        // If WarpX::do_divb_cleaning = true, set also WarpX::do_pml_divb_cleaning = true
        // (possibly overwritten by users in the input file, see query below)
        // TODO Implement div(B) cleaning in PML with FDTD and remove second if condition
        if (do_divb_cleaning && electromagnetic_solver_id == ElectromagneticSolverAlgo::PSATD) do_pml_divb_cleaning = true;

        // Query input parameters to use div(E) and div(B) cleaning in PMLs
        pp_warpx.query("do_pml_dive_cleaning", do_pml_dive_cleaning);
        pp_warpx.query("do_pml_divb_cleaning", do_pml_divb_cleaning);

        // TODO Implement div(B) cleaning in PML with FDTD and remove ASSERT
        if (electromagnetic_solver_id != ElectromagneticSolverAlgo::PSATD)
        {
            WARPX_ALWAYS_ASSERT_WITH_MESSAGE(
                do_pml_divb_cleaning == false,
                "warpx.do_pml_divb_cleaning = true not implemented for FDTD solver");
        }

        // Divergence cleaning in PMLs for PSATD solver implemented only
        // for both div(E) and div(B) cleaning
        if (electromagnetic_solver_id == ElectromagneticSolverAlgo::PSATD)
        {
            WARPX_ALWAYS_ASSERT_WITH_MESSAGE(
                do_pml_dive_cleaning == do_pml_divb_cleaning,
                "warpx.do_pml_dive_cleaning = "
                + std::to_string(do_pml_dive_cleaning)
                +" and warpx.do_pml_divb_cleaning = "
                + std::to_string(do_pml_divb_cleaning)
                + ": this case is not implemented yet,"
                + " please set both parameters to the same value"
            );
        }

#ifdef WARPX_DIM_RZ
        WARPX_ALWAYS_ASSERT_WITH_MESSAGE( isAnyBoundaryPML() == false || electromagnetic_solver_id == ElectromagneticSolverAlgo::PSATD,
            "PML are not implemented in RZ geometry with FDTD; please set a different boundary condition using boundary.field_lo and boundary.field_hi.");
        WARPX_ALWAYS_ASSERT_WITH_MESSAGE( field_boundary_lo[1] != FieldBoundaryType::PML && field_boundary_hi[1] != FieldBoundaryType::PML,
            "PML are not implemented in RZ geometry along z; please set a different boundary condition using boundary.field_lo and boundary.field_hi.");
#endif

        WARPX_ALWAYS_ASSERT_WITH_MESSAGE(
            (do_pml_j_damping==0)||(do_pml_in_domain==1),
            "J-damping can only be done when PML are inside simulation domain (do_pml_in_domain=1)"
        );

        {
            // Parameters below control all plotfile diagnostics
            bool plotfile_min_max = true;
            pp_warpx.query("plotfile_min_max", plotfile_min_max);
            if (plotfile_min_max) {
                plotfile_headerversion = amrex::VisMF::Header::Version_v1;
            } else {
                plotfile_headerversion = amrex::VisMF::Header::NoFabHeader_v1;
            }
            pp_warpx.query("usesingleread", use_single_read);
            pp_warpx.query("usesinglewrite", use_single_write);
            ParmParse pp_vismf("vismf");
            pp_vismf.add("usesingleread", use_single_read);
            pp_vismf.add("usesinglewrite", use_single_write);
            utils::parser::queryWithParser(pp_warpx, "mffile_nstreams", mffile_nstreams);
            VisMF::SetMFFileInStreams(mffile_nstreams);
            utils::parser::queryWithParser(pp_warpx, "field_io_nfiles", field_io_nfiles);
            VisMF::SetNOutFiles(field_io_nfiles);
            utils::parser::queryWithParser(pp_warpx, "particle_io_nfiles", particle_io_nfiles);
            ParmParse pp_particles("particles");
            pp_particles.add("particles_nfiles", particle_io_nfiles);
        }

        if (maxLevel() > 0) {
            Vector<Real> lo, hi;
            utils::parser::getArrWithParser(pp_warpx, "fine_tag_lo", lo);
            utils::parser::getArrWithParser(pp_warpx, "fine_tag_hi", hi);
            fine_tag_lo = RealVect{lo};
            fine_tag_hi = RealVect{hi};
        }

        pp_warpx.query("do_dynamic_scheduling", do_dynamic_scheduling);

        pp_warpx.query("do_nodal", do_nodal);
        // Use same shape factors in all directions, for gathering
        if (do_nodal) galerkin_interpolation = false;

#ifdef WARPX_DIM_RZ
        // Only needs to be set with WARPX_DIM_RZ, otherwise defaults to 1
        utils::parser::queryWithParser(pp_warpx, "n_rz_azimuthal_modes", n_rz_azimuthal_modes);
        WARPX_ALWAYS_ASSERT_WITH_MESSAGE( n_rz_azimuthal_modes > 0,
            "The number of azimuthal modes (n_rz_azimuthal_modes) must be at least 1");
#endif

        // If true, the current is deposited on a nodal grid and centered onto a staggered grid.
        // Setting warpx.do_current_centering = 1 makes sense only if warpx.do_nodal = 0. Instead,
        // if warpx.do_nodal = 1, Maxwell's equations are solved on a nodal grid and the current
        // should not be centered onto a staggered grid.
        if (WarpX::do_nodal == 0)
        {
            pp_warpx.query("do_current_centering", do_current_centering);
        }

        WARPX_ALWAYS_ASSERT_WITH_MESSAGE(
            maxLevel() == 0 || !do_current_centering,
            "Finite-order centering of currents is not implemented with mesh refinement"
        );
    }

    {
        ParmParse pp_algo("algo");
#ifdef WARPX_DIM_RZ
        WARPX_ALWAYS_ASSERT_WITH_MESSAGE( electromagnetic_solver_id != ElectromagneticSolverAlgo::CKC,
            "algo.maxwell_solver = ckc is not (yet) available for RZ geometry");
#endif
#ifndef WARPX_USE_PSATD
        WARPX_ALWAYS_ASSERT_WITH_MESSAGE( electromagnetic_solver_id != ElectromagneticSolverAlgo::PSATD,
            "algo.maxwell_solver = psatd is not supported because WarpX was built without spectral solvers");
#endif

#ifdef WARPX_DIM_RZ
        WARPX_ALWAYS_ASSERT_WITH_MESSAGE(Geom(0).isPeriodic(0) == 0,
            "The problem must not be periodic in the radial direction");

        // Ensure code aborts if PEC is specified at r=0 for RZ
        if (Geom(0).ProbLo(0) == 0){
            WARPX_ALWAYS_ASSERT_WITH_MESSAGE(
                WarpX::field_boundary_lo[0] == FieldBoundaryType::None,
                "Error : Field boundary at r=0 must be ``none``. \n");
        }

        if (electromagnetic_solver_id == ElectromagneticSolverAlgo::PSATD) {
            // Force do_nodal=true (that is, not staggered) and
            // use same shape factors in all directions, for gathering
            do_nodal = true;
            galerkin_interpolation = false;
        }
#endif

        // note: current_deposition must be set after maxwell_solver is already determined,
        //       because its default depends on the solver selection
        current_deposition_algo = GetAlgorithmInteger(pp_algo, "current_deposition");
        charge_deposition_algo = GetAlgorithmInteger(pp_algo, "charge_deposition");
        particle_pusher_algo = GetAlgorithmInteger(pp_algo, "particle_pusher");

        WARPX_ALWAYS_ASSERT_WITH_MESSAGE(
            current_deposition_algo != CurrentDepositionAlgo::Esirkepov ||
            !do_current_centering,
            "Current centering (nodal deposition) cannot be used with Esirkepov deposition."
            "Please set warpx.do_current_centering = 0 or algo.current_deposition = direct.");

        WARPX_ALWAYS_ASSERT_WITH_MESSAGE(
            WarpX::current_deposition_algo != CurrentDepositionAlgo::Vay ||
            !do_current_centering,
            "Vay deposition not implemented with current centering");

        WARPX_ALWAYS_ASSERT_WITH_MESSAGE(
            WarpX::current_deposition_algo != CurrentDepositionAlgo::Vay ||
            maxLevel() <= 0,
            "Vay deposition not implemented with mesh refinement");

        field_gathering_algo = GetAlgorithmInteger(pp_algo, "field_gathering");
        if (field_gathering_algo == GatheringAlgo::MomentumConserving) {
            // Use same shape factors in all directions, for gathering
            galerkin_interpolation = false;
        }

        em_solver_medium = GetAlgorithmInteger(pp_algo, "em_solver_medium");
        if (em_solver_medium == MediumForEM::Macroscopic ) {
            macroscopic_solver_algo = GetAlgorithmInteger(pp_algo,"macroscopic_sigma_method");
        }

        // Load balancing parameters
        std::vector<std::string> load_balance_intervals_string_vec = {"0"};
        pp_algo.queryarr("load_balance_intervals", load_balance_intervals_string_vec);
        load_balance_intervals = utils::parser::IntervalsParser(
            load_balance_intervals_string_vec);
        pp_algo.query("load_balance_with_sfc", load_balance_with_sfc);
        pp_algo.query("load_balance_knapsack_factor", load_balance_knapsack_factor);
        utils::parser::queryWithParser(pp_algo, "load_balance_efficiency_ratio_threshold",
                        load_balance_efficiency_ratio_threshold);
        load_balance_costs_update_algo = GetAlgorithmInteger(pp_algo, "load_balance_costs_update");
        utils::parser::queryWithParser(
            pp_algo, "costs_heuristic_cells_wt", costs_heuristic_cells_wt);
        utils::parser::queryWithParser(
            pp_algo, "costs_heuristic_particles_wt", costs_heuristic_particles_wt);

        // Parse algo.particle_shape and check that input is acceptable
        // (do this only if there is at least one particle or laser species)
        ParmParse pp_particles("particles");
        std::vector<std::string> species_names;
        pp_particles.queryarr("species_names", species_names);

        ParmParse pp_lasers("lasers");
        std::vector<std::string> lasers_names;
        pp_lasers.queryarr("names", lasers_names);

        std::vector<std::string> sort_intervals_string_vec = {"-1"};
        int particle_shape;
        if (!species_names.empty() || !lasers_names.empty()) {
            if (utils::parser::queryWithParser(pp_algo, "particle_shape", particle_shape)){

                WARPX_ALWAYS_ASSERT_WITH_MESSAGE(
                    (particle_shape >= 1) && (particle_shape <=3),
                    "algo.particle_shape can be only 1, 2, or 3"
                );

                nox = particle_shape;
                noy = particle_shape;
                noz = particle_shape;
            }
            else{
                amrex::Abort(Utils::TextMsg::Err(
                    "algo.particle_shape must be set in the input file:"
                    " please set algo.particle_shape to 1, 2, or 3"));
            }

            if ((maxLevel() > 0) && (particle_shape > 1) && (do_pml_j_damping == 1))
            {
                ablastr::warn_manager::WMRecordWarning("Particles",
                    "When algo.particle_shape > 1,"
                    "some numerical artifact will be present at the interface between coarse and fine patch."
                    "We recommend setting algo.particle_shape = 1 in order to avoid this issue");
            }

            // default sort interval for particles if species or lasers vector is not empty
#ifdef AMREX_USE_GPU
            sort_intervals_string_vec = {"4"};
#else
            sort_intervals_string_vec = {"-1"};
#endif
        }

        amrex::ParmParse pp_warpx("warpx");
        pp_warpx.queryarr("sort_intervals", sort_intervals_string_vec);
        sort_intervals = utils::parser::IntervalsParser(sort_intervals_string_vec);

        Vector<int> vect_sort_bin_size(AMREX_SPACEDIM,1);
        bool sort_bin_size_is_specified =
            utils::parser::queryArrWithParser(
                pp_warpx, "sort_bin_size",
                vect_sort_bin_size, 0, AMREX_SPACEDIM);
        if (sort_bin_size_is_specified){
            for (int i=0; i<AMREX_SPACEDIM; i++)
                sort_bin_size[i] = vect_sort_bin_size[i];
        }
    }

    {
        ParmParse pp_interpolation("interpolation");

        pp_interpolation.query("galerkin_scheme",galerkin_interpolation);

        // Read order of finite-order centering of fields (staggered to nodal).
        // Read this only if warpx.do_nodal = 0. Instead, if warpx.do_nodal = 1,
        // Maxwell's equations are solved on a nodal grid and the electromagnetic
        // forces are gathered from a nodal grid, hence the fields do not need to
        // be centered onto a nodal grid.
        if (WarpX::field_gathering_algo == GatheringAlgo::MomentumConserving &&
            WarpX::do_nodal == 0)
        {
            utils::parser::queryWithParser(
                pp_interpolation, "field_centering_nox", field_centering_nox);
            utils::parser::queryWithParser(
                pp_interpolation, "field_centering_noy", field_centering_noy);
            utils::parser::queryWithParser(
                pp_interpolation, "field_centering_noz", field_centering_noz);
        }

        // Read order of finite-order centering of currents (nodal to staggered)
        if (WarpX::do_current_centering)
        {
            utils::parser::queryWithParser(
                pp_interpolation, "current_centering_nox", current_centering_nox);
            utils::parser::queryWithParser(
                pp_interpolation, "current_centering_noy", current_centering_noy);
            utils::parser::queryWithParser(
                pp_interpolation, "current_centering_noz", current_centering_noz);
        }

        // Finite-order centering is not implemented with mesh refinement
        // (note that when WarpX::do_nodal = 1 finite-order centering is not used anyways)
        if (maxLevel() > 0 && WarpX::do_nodal == 0)
        {
            WARPX_ALWAYS_ASSERT_WITH_MESSAGE(
                field_centering_nox == 2 && field_centering_noy == 2 && field_centering_noz == 2,
                "High-order centering of fields (order > 2) is not implemented with mesh refinement");
        }

        if (WarpX::field_gathering_algo == GatheringAlgo::MomentumConserving &&
            WarpX::do_nodal == 0)
        {
            AllocateCenteringCoefficients(device_field_centering_stencil_coeffs_x,
                                          device_field_centering_stencil_coeffs_y,
                                          device_field_centering_stencil_coeffs_z,
                                          field_centering_nox,
                                          field_centering_noy,
                                          field_centering_noz);
        }

        if (WarpX::do_current_centering)
        {
            AllocateCenteringCoefficients(device_current_centering_stencil_coeffs_x,
                                          device_current_centering_stencil_coeffs_y,
                                          device_current_centering_stencil_coeffs_z,
                                          current_centering_nox,
                                          current_centering_noy,
                                          current_centering_noz);
        }
    }

    if (electromagnetic_solver_id == ElectromagneticSolverAlgo::PSATD)
    {
        ParmParse pp_psatd("psatd");
        pp_psatd.query("periodic_single_box_fft", fft_periodic_single_box);

        std::string nox_str;
        std::string noy_str;
        std::string noz_str;

        pp_psatd.query("nox", nox_str);
        pp_psatd.query("noy", noy_str);
        pp_psatd.query("noz", noz_str);

        if(nox_str == "inf") {
            nox_fft = -1;
        } else {
            utils::parser::queryWithParser(pp_psatd, "nox", nox_fft);
        }
        if(noy_str == "inf") {
            noy_fft = -1;
        } else {
            utils::parser::queryWithParser(pp_psatd, "noy", noy_fft);
        }
        if(noz_str == "inf") {
            noz_fft = -1;
        } else {
            utils::parser::queryWithParser(pp_psatd, "noz", noz_fft);
        }

        if (!fft_periodic_single_box) {
            WARPX_ALWAYS_ASSERT_WITH_MESSAGE(nox_fft > 0, "PSATD order must be finite unless psatd.periodic_single_box_fft is used");
            WARPX_ALWAYS_ASSERT_WITH_MESSAGE(noy_fft > 0, "PSATD order must be finite unless psatd.periodic_single_box_fft is used");
            WARPX_ALWAYS_ASSERT_WITH_MESSAGE(noz_fft > 0, "PSATD order must be finite unless psatd.periodic_single_box_fft is used");
        }

        // Integers that correspond to the time dependency of J (constant, linear)
        // and rho (linear, quadratic) for the PSATD algorithm
        J_in_time = GetAlgorithmInteger(pp_psatd, "J_in_time");
        rho_in_time = GetAlgorithmInteger(pp_psatd, "rho_in_time");

        // Current correction activated by default, unless a charge-conserving
        // current deposition (Esirkepov, Vay) or the div(E) cleaning scheme
        // are used
        current_correction = true;
        if (WarpX::current_deposition_algo == CurrentDepositionAlgo::Esirkepov ||
            WarpX::current_deposition_algo == CurrentDepositionAlgo::Vay ||
            WarpX::do_dive_cleaning)
        {
            current_correction = false;
        }

        // TODO Remove this default when current correction will
        // be implemented for the multi-J algorithm as well.
        if (do_multi_J) current_correction = false;

        pp_psatd.query("current_correction", current_correction);

        if (current_correction == false &&
            current_deposition_algo != CurrentDepositionAlgo::Esirkepov &&
            current_deposition_algo != CurrentDepositionAlgo::Vay)
        {
            ablastr::warn_manager::WMRecordWarning(
                "Algorithms",
                "The chosen current deposition algorithm does not guarantee"
                " charge conservation, and no additional current correction"
                " algorithm is activated in order to compensate for that."
                " Lack of charge conservation may negatively affect the"
                " results of the simulation.",
                ablastr::warn_manager::WarnPriority::low);
        }

        pp_psatd.query("do_time_averaging", fft_do_time_averaging);

        if (WarpX::current_deposition_algo == CurrentDepositionAlgo::Vay)
        {
            WARPX_ALWAYS_ASSERT_WITH_MESSAGE(
                fft_periodic_single_box == false,
                "Option algo.current_deposition=vay must be used with psatd.periodic_single_box_fft=0.");
        }

        if (current_deposition_algo == CurrentDepositionAlgo::Vay)
        {
            WARPX_ALWAYS_ASSERT_WITH_MESSAGE(
                current_correction == false,
                "Options algo.current_deposition=vay and psatd.current_correction=1 cannot be combined together.");
        }

        // Auxiliary: boosted_frame = true if warpx.gamma_boost is set in the inputs
        amrex::ParmParse pp_warpx("warpx");
        const bool boosted_frame = pp_warpx.query("gamma_boost", gamma_boost);

        // Check whether the default Galilean velocity should be used
        bool use_default_v_galilean = false;
        pp_psatd.query("use_default_v_galilean", use_default_v_galilean);

        WARPX_ALWAYS_ASSERT_WITH_MESSAGE(
            !use_default_v_galilean || boosted_frame,
            "psatd.use_default_v_galilean = 1 can be used only if warpx.gamma_boost is also set"
        );

        if (use_default_v_galilean == true && boosted_frame == true)
        {
            m_v_galilean[2] = -std::sqrt(1._rt - 1._rt / (gamma_boost * gamma_boost));
        }
        else
        {
            utils::parser::queryArrWithParser(
                pp_psatd, "v_galilean", m_v_galilean, 0, 3);
        }

        // Check whether the default comoving velocity should be used
        bool use_default_v_comoving = false;
        pp_psatd.query("use_default_v_comoving", use_default_v_comoving);

        WARPX_ALWAYS_ASSERT_WITH_MESSAGE(
            !use_default_v_comoving || boosted_frame,
            "psatd.use_default_v_comoving = 1 can be used only if warpx.gamma_boost is also set"
        );

        if (use_default_v_comoving == true && boosted_frame == true)
        {
            m_v_comoving[2] = -std::sqrt(1._rt - 1._rt / (gamma_boost * gamma_boost));
        }
        else
        {
            utils::parser::queryArrWithParser(
                pp_psatd, "v_comoving", m_v_comoving, 0, 3);
        }

        // Scale the Galilean/comoving velocity by the speed of light
        for (auto& vv : m_v_galilean) vv*= PhysConst::c;
        for (auto& vv : m_v_comoving) vv*= PhysConst::c;

        const auto v_galilean_is_zero =
            std::all_of(m_v_galilean.begin(), m_v_galilean.end(),
            [](const auto& val){return val == 0.;});

        const auto v_comoving_is_zero =
            std::all_of(m_v_comoving.begin(), m_v_comoving.end(),
            [](const auto& val){return val == 0.;});


        // Galilean and comoving algorithms should not be used together
        WARPX_ALWAYS_ASSERT_WITH_MESSAGE(
            v_galilean_is_zero || v_comoving_is_zero,
            "Galilean and comoving algorithms should not be used together"
        );


        if (current_deposition_algo == CurrentDepositionAlgo::Esirkepov) {

            // The comoving PSATD algorithm is not implemented nor tested with Esirkepov current deposition
            WARPX_ALWAYS_ASSERT_WITH_MESSAGE(v_comoving_is_zero,
                "Esirkepov current deposition cannot be used with the comoving PSATD algorithm");

            WARPX_ALWAYS_ASSERT_WITH_MESSAGE(v_galilean_is_zero,
                "Esirkepov current deposition cannot be used with the Galilean algorithm.");
        }

        WARPX_ALWAYS_ASSERT_WITH_MESSAGE(
            (current_deposition_algo != CurrentDepositionAlgo::Vay) ||
            v_galilean_is_zero,
            "Vay current deposition not implemented for Galilean algorithms"
        );

#   ifdef WARPX_DIM_RZ
        update_with_rho = true;
#   else
        if (m_v_galilean[0] == 0. && m_v_galilean[1] == 0. && m_v_galilean[2] == 0. &&
            m_v_comoving[0] == 0. && m_v_comoving[1] == 0. && m_v_comoving[2] == 0.) {
            update_with_rho = (do_dive_cleaning) ? true : false; // standard PSATD
        }
        else {
            update_with_rho = true;  // Galilean PSATD or comoving PSATD
        }
#   endif

        // Overwrite update_with_rho with value set in input file
        pp_psatd.query("update_with_rho", update_with_rho);

        WARPX_ALWAYS_ASSERT_WITH_MESSAGE(
            (!do_dive_cleaning) || update_with_rho,
            "warpx.do_dive_cleaning = 1 not implemented with psatd.update_with_rho = 0"
        );

        WARPX_ALWAYS_ASSERT_WITH_MESSAGE(
            v_comoving_is_zero || update_with_rho,
            "psatd.update_with_rho must be equal to 1 for comoving PSATD"
        );

        if (do_multi_J)
        {
            WARPX_ALWAYS_ASSERT_WITH_MESSAGE(
                v_galilean_is_zero,
                "Multi-J algorithm not implemented with Galilean PSATD"
            );
        }

        if (J_in_time == JInTime::Constant)
        {
            WARPX_ALWAYS_ASSERT_WITH_MESSAGE(
                rho_in_time == RhoInTime::Linear,
                "psatd.J_in_time=constant supports only psatd.rho_in_time=linear");
        }

        if (J_in_time == JInTime::Linear)
        {
            WARPX_ALWAYS_ASSERT_WITH_MESSAGE(
                update_with_rho,
                "psatd.update_with_rho must be set to 1 when psatd.J_in_time=linear");

            WARPX_ALWAYS_ASSERT_WITH_MESSAGE(
                v_galilean_is_zero,
                "psatd.J_in_time=linear not implemented with Galilean PSATD");

            WARPX_ALWAYS_ASSERT_WITH_MESSAGE(
                v_comoving_is_zero,
                "psatd.J_in_time=linear not implemented with comoving PSATD");
        }

        for (int dir = 0; dir < AMREX_SPACEDIM; dir++)
        {
            if (WarpX::field_boundary_lo[dir] == FieldBoundaryType::Damped ||
                WarpX::field_boundary_hi[dir] == FieldBoundaryType::Damped ) {
                WARPX_ALWAYS_ASSERT_WITH_MESSAGE(
                    WarpX::field_boundary_lo[dir] == WarpX::field_boundary_hi[dir],
                    "field boundary in both lo and hi must be set to Damped for PSATD"
                );
            }
        }

        // Fill guard cells with backward FFTs in directions with field damping
        for (int dir = 0; dir < AMREX_SPACEDIM; dir++)
        {
            if (WarpX::field_boundary_lo[dir] == FieldBoundaryType::Damped ||
                WarpX::field_boundary_hi[dir] == FieldBoundaryType::Damped)
            {
                WarpX::m_fill_guards_fields[dir] = 1;
            }
        }

        // Without periodic single box, fill guard cells with backward FFTs,
        // with current correction or Vay deposition
        if (fft_periodic_single_box == false)
        {
            if (current_correction ||
                current_deposition_algo == CurrentDepositionAlgo::Vay)
            {
                WarpX::m_fill_guards_current = amrex::IntVect(1);
            }
        }
    }

    if (electromagnetic_solver_id != ElectromagneticSolverAlgo::PSATD ) {
        for (int idim = 0; idim < AMREX_SPACEDIM; ++idim) {
            WARPX_ALWAYS_ASSERT_WITH_MESSAGE(
                (WarpX::field_boundary_lo[idim] != FieldBoundaryType::Damped) &&
                (WarpX::field_boundary_hi[idim] != FieldBoundaryType::Damped),
                "FieldBoundaryType::Damped is only supported for PSATD"
            );
        }
    }

    // for slice generation //
    {
        ParmParse pp_slice("slice");
        amrex::Vector<Real> slice_lo(AMREX_SPACEDIM);
        amrex::Vector<Real> slice_hi(AMREX_SPACEDIM);
        Vector<int> slice_crse_ratio(AMREX_SPACEDIM);
        // set default slice_crse_ratio //
        for (int idim=0; idim < AMREX_SPACEDIM; ++idim )
        {
            slice_crse_ratio[idim] = 1;
        }
        utils::parser::queryArrWithParser(
        pp_slice, "dom_lo", slice_lo, 0, AMREX_SPACEDIM);
        utils::parser::queryArrWithParser(
        pp_slice, "dom_hi", slice_hi, 0, AMREX_SPACEDIM);
        utils::parser::queryArrWithParser(
        pp_slice, "coarsening_ratio",slice_crse_ratio,0,AMREX_SPACEDIM);
        utils::parser::queryWithParser(
        pp_slice, "plot_int",slice_plot_int);
        slice_realbox.setLo(slice_lo);
        slice_realbox.setHi(slice_hi);
        slice_cr_ratio = IntVect(AMREX_D_DECL(1,1,1));
        for (int idim = 0; idim < AMREX_SPACEDIM; ++idim)
        {
            if (slice_crse_ratio[idim] > 1 ) {
                slice_cr_ratio[idim] = slice_crse_ratio[idim];
            }
        }

        if (do_back_transformed_diagnostics) {
            WARPX_ALWAYS_ASSERT_WITH_MESSAGE(gamma_boost > 1.0,
                "gamma_boost must be > 1 to use the boost frame diagnostic");
            utils::parser::queryWithParser(
                pp_slice, "num_slice_snapshots_lab", num_slice_snapshots_lab);
            if (num_slice_snapshots_lab > 0) {
                utils::parser::getWithParser(
                    pp_slice, "dt_slice_snapshots_lab", dt_slice_snapshots_lab );
                utils::parser::getWithParser(
                    pp_slice, "particle_slice_width_lab",particle_slice_width_lab);
            }
        }
    }
}

void
WarpX::BackwardCompatibility ()
{
    // Auxiliary variables
    int backward_int;
    bool backward_bool;
    std::string backward_str;
    amrex::Real backward_Real;

    ParmParse pp_amr("amr");
    WARPX_ALWAYS_ASSERT_WITH_MESSAGE(
        !pp_amr.query("plot_int", backward_int),
        "amr.plot_int is not supported anymore. Please use the new syntax for diagnostics:\n"
        "diagnostics.diags_names = my_diag\n"
        "my_diag.intervals = 10\n"
        "for output every 10 iterations. See documentation for more information"
    );

    WARPX_ALWAYS_ASSERT_WITH_MESSAGE(
        !pp_amr.query("plot_file", backward_str),
        "amr.plot_file is not supported anymore. "
        "Please use the new syntax for diagnostics, see documentation."
    );

    ParmParse pp_warpx("warpx");
    std::vector<std::string> backward_strings;
    WARPX_ALWAYS_ASSERT_WITH_MESSAGE(
        !pp_warpx.queryarr("fields_to_plot", backward_strings),
        "warpx.fields_to_plot is not supported anymore. "
        "Please use the new syntax for diagnostics, see documentation."
    );

    WARPX_ALWAYS_ASSERT_WITH_MESSAGE(
        !pp_warpx.query("plot_finepatch", backward_int),
        "warpx.plot_finepatch is not supported anymore. "
        "Please use the new syntax for diagnostics, see documentation."
    );

    WARPX_ALWAYS_ASSERT_WITH_MESSAGE(
        !pp_warpx.query("plot_crsepatch", backward_int),
        "warpx.plot_crsepatch is not supported anymore. "
        "Please use the new syntax for diagnostics, see documentation."
    );

    WARPX_ALWAYS_ASSERT_WITH_MESSAGE(
        !pp_warpx.queryarr("load_balance_int", backward_strings),
        "warpx.load_balance_int is no longer a valid option. "
        "Please use the renamed option algo.load_balance_intervals instead."
    );

    WARPX_ALWAYS_ASSERT_WITH_MESSAGE(
        !pp_warpx.queryarr("load_balance_intervals", backward_strings),
        "warpx.load_balance_intervals is no longer a valid option. "
        "Please use the renamed option algo.load_balance_intervals instead."
    );

    WARPX_ALWAYS_ASSERT_WITH_MESSAGE(
        !pp_warpx.query("load_balance_efficiency_ratio_threshold", backward_Real),
        "warpx.load_balance_efficiency_ratio_threshold is not supported anymore. "
        "Please use the renamed option algo.load_balance_efficiency_ratio_threshold."
    );

    WARPX_ALWAYS_ASSERT_WITH_MESSAGE(
        !pp_warpx.query("load_balance_with_sfc", backward_int),
        "warpx.load_balance_with_sfc is not supported anymore. "
        "Please use the renamed option algo.load_balance_with_sfc."
    );

    WARPX_ALWAYS_ASSERT_WITH_MESSAGE(
        !pp_warpx.query("load_balance_knapsack_factor", backward_Real),
        "warpx.load_balance_knapsack_factor is not supported anymore. "
        "Please use the renamed option algo.load_balance_knapsack_factor."
    );

    WARPX_ALWAYS_ASSERT_WITH_MESSAGE(
        !pp_warpx.queryarr("override_sync_int", backward_strings),
        "warpx.override_sync_int is no longer a valid option. "
        "Please use the renamed option warpx.override_sync_intervals instead."
    );

    WARPX_ALWAYS_ASSERT_WITH_MESSAGE(
        !pp_warpx.queryarr("sort_int", backward_strings),
        "warpx.sort_int is no longer a valid option. "
        "Please use the renamed option warpx.sort_intervals instead."
    );

    WARPX_ALWAYS_ASSERT_WITH_MESSAGE(
        !pp_warpx.query("use_kspace_filter", backward_int),
        "warpx.use_kspace_filter is not supported anymore. "
        "Please use the flag use_filter, see documentation."
    );

    WARPX_ALWAYS_ASSERT_WITH_MESSAGE(
        !pp_warpx.query("do_pml", backward_int),
        "do_pml is not supported anymore. Please use boundary.field_lo and boundary.field_hi"
        " to set the boundary conditions."
    );

    WARPX_ALWAYS_ASSERT_WITH_MESSAGE(
        !pp_warpx.query("serialize_ics", backward_bool),
        "warpx.serialize_ics is no longer a valid option. "
        "Please use the renamed option warpx.serialize_initial_conditions instead."
    );

    ParmParse pp_interpolation("interpolation");
    WARPX_ALWAYS_ASSERT_WITH_MESSAGE(
        !pp_interpolation.query("nox", backward_int) &&
        !pp_interpolation.query("noy", backward_int) &&
        !pp_interpolation.query("noz", backward_int),
        "interpolation.nox (as well as .noy, .noz) are not supported anymore."
        " Please use the new syntax algo.particle_shape instead"
    );

    ParmParse pp_algo("algo");
    int backward_mw_solver;
    WARPX_ALWAYS_ASSERT_WITH_MESSAGE(
        !pp_algo.query("maxwell_fdtd_solver", backward_mw_solver),
        "algo.maxwell_fdtd_solver is not supported anymore. "
        "Please use the renamed option algo.maxwell_solver");

    ParmParse pp_particles("particles");
    int nspecies;
    if (pp_particles.query("nspecies", nspecies)){
        ablastr::warn_manager::WMRecordWarning("Species",
            "particles.nspecies is ignored. Just use particles.species_names please.",
            ablastr::warn_manager::WarnPriority::low);
    }

    ParmParse pp_collisions("collisions");
    int ncollisions;
    if (pp_collisions.query("ncollisions", ncollisions)){
        ablastr::warn_manager::WMRecordWarning("Collisions",
            "collisions.ncollisions is ignored. Just use particles.collision_names please.",
            ablastr::warn_manager::WarnPriority::low);
    }

    ParmParse pp_lasers("lasers");
    int nlasers;
    if (pp_lasers.query("nlasers", nlasers)){
        ablastr::warn_manager::WMRecordWarning("Laser",
            "lasers.nlasers is ignored. Just use lasers.names please.",
            ablastr::warn_manager::WarnPriority::low);
    }
}

// This is a virtual function.
void
WarpX::MakeNewLevelFromScratch (int lev, Real time, const BoxArray& new_grids,
                                const DistributionMapping& new_dmap)
{
    AllocLevelData(lev, new_grids, new_dmap);
    InitLevelData(lev, time);
}

// This is a virtual function.
void
WarpX::MakeNewLevelFromCoarse (int /*lev*/, amrex::Real /*time*/, const amrex::BoxArray& /*ba*/,
                                         const amrex::DistributionMapping& /*dm*/)
{
    amrex::Abort(Utils::TextMsg::Err("MakeNewLevelFromCoarse: To be implemented"));
}

void
WarpX::ClearLevel (int lev)
{
    for (int i = 0; i < 3; ++i) {
        Efield_aux[lev][i].reset();
        Bfield_aux[lev][i].reset();

        current_fp[lev][i].reset();
        Efield_fp [lev][i].reset();
        Bfield_fp [lev][i].reset();

        current_store[lev][i].reset();

        if (do_current_centering)
        {
            current_fp_nodal[lev][i].reset();
        }

        if (WarpX::current_deposition_algo == CurrentDepositionAlgo::Vay)
        {
            current_fp_vay[lev][i].reset();
        }

        current_cp[lev][i].reset();
        Efield_cp [lev][i].reset();
        Bfield_cp [lev][i].reset();

        Efield_cax[lev][i].reset();
        Bfield_cax[lev][i].reset();
        current_buf[lev][i].reset();
    }

    charge_buf[lev].reset();

    current_buffer_masks[lev].reset();
    gather_buffer_masks[lev].reset();

    F_fp  [lev].reset();
    G_fp  [lev].reset();
    rho_fp[lev].reset();
    phi_fp[lev].reset();
    F_cp  [lev].reset();
    G_cp  [lev].reset();
    rho_cp[lev].reset();

#ifdef WARPX_USE_PSATD
    if (WarpX::electromagnetic_solver_id == ElectromagneticSolverAlgo::PSATD) {
        spectral_solver_fp[lev].reset();
        spectral_solver_cp[lev].reset();
    }
#endif

    costs[lev].reset();
    load_balance_efficiency[lev] = -1;
}

void
WarpX::AllocLevelData (int lev, const BoxArray& ba, const DistributionMapping& dm)
{
    bool aux_is_nodal = (field_gathering_algo == GatheringAlgo::MomentumConserving);

#if   defined(WARPX_DIM_1D_Z)
    amrex::RealVect dx(WarpX::CellSize(lev)[2]);
#elif   defined(WARPX_DIM_XZ) || defined(WARPX_DIM_RZ)
    amrex::RealVect dx = {WarpX::CellSize(lev)[0], WarpX::CellSize(lev)[2]};
#elif defined(WARPX_DIM_3D)
    amrex::RealVect dx = {WarpX::CellSize(lev)[0], WarpX::CellSize(lev)[1], WarpX::CellSize(lev)[2]};
#endif

    // Initialize filter before guard cells manager
    // (needs info on length of filter's stencil)
    if (use_filter)
    {
        InitFilter();
    }

    guard_cells.Init(
        dt[lev],
        dx,
        do_subcycling,
        WarpX::use_fdtd_nci_corr,
        do_nodal,
        do_moving_window,
        moving_window_dir,
        WarpX::nox,
        nox_fft, noy_fft, noz_fft,
        NCIGodfreyFilter::m_stencil_width,
        electromagnetic_solver_id,
        maxLevel(),
        WarpX::m_v_galilean,
        WarpX::m_v_comoving,
        safe_guard_cells,
        WarpX::do_multi_J,
        WarpX::fft_do_time_averaging,
        WarpX::isAnyBoundaryPML(),
        WarpX::do_pml_in_domain,
        WarpX::pml_ncell,
        this->refRatio(),
        use_filter,
        bilinear_filter.stencil_length_each_dir);


#ifdef AMREX_USE_EB
        int max_guard = guard_cells.ng_FieldSolver.max();
        m_field_factory[lev] = amrex::makeEBFabFactory(Geom(lev), ba, dm,
                                                       {max_guard, max_guard, max_guard},
                                                       amrex::EBSupport::full);
#else
        m_field_factory[lev] = std::make_unique<FArrayBoxFactory>();
#endif


    if (mypc->nSpeciesDepositOnMainGrid() && n_current_deposition_buffer == 0) {
        n_current_deposition_buffer = 1;
        // This forces the allocation of buffers and allows the code associated
        // with buffers to run. But the buffer size of `1` is in fact not used,
        // `deposit_on_main_grid` forces all particles (whether or not they
        // are in buffers) to deposition on the main grid.
    }

    if (n_current_deposition_buffer < 0) {
        n_current_deposition_buffer = guard_cells.ng_alloc_J.max();
    }
    if (n_field_gather_buffer < 0) {
        // Field gather buffer should be larger than current deposition buffers
        n_field_gather_buffer = n_current_deposition_buffer + 1;
    }

    AllocLevelMFs(lev, ba, dm, guard_cells.ng_alloc_EB, guard_cells.ng_alloc_J,
                  guard_cells.ng_alloc_Rho, guard_cells.ng_alloc_F, guard_cells.ng_alloc_G, aux_is_nodal);
}

void
WarpX::AllocLevelMFs (int lev, const BoxArray& ba, const DistributionMapping& dm,
                      const IntVect& ngEB, IntVect& ngJ, const IntVect& ngRho,
                      const IntVect& ngF, const IntVect& ngG, const bool aux_is_nodal)
{
    // Declare nodal flags
    IntVect Ex_nodal_flag, Ey_nodal_flag, Ez_nodal_flag;
    IntVect Bx_nodal_flag, By_nodal_flag, Bz_nodal_flag;
    IntVect jx_nodal_flag, jy_nodal_flag, jz_nodal_flag;
    IntVect rho_nodal_flag;
    IntVect phi_nodal_flag;
    amrex::IntVect F_nodal_flag, G_nodal_flag;

    // Set nodal flags
#if   defined(WARPX_DIM_1D_Z)
    // AMReX convention: x = missing dimension, y = missing dimension, z = only dimension
    Ex_nodal_flag = IntVect(1);
    Ey_nodal_flag = IntVect(1);
    Ez_nodal_flag = IntVect(0);
    Bx_nodal_flag = IntVect(0);
    By_nodal_flag = IntVect(0);
    Bz_nodal_flag = IntVect(1);
    jx_nodal_flag = IntVect(1);
    jy_nodal_flag = IntVect(1);
    jz_nodal_flag = IntVect(0);
#elif   defined(WARPX_DIM_XZ) || defined(WARPX_DIM_RZ)
    // AMReX convention: x = first dimension, y = missing dimension, z = second dimension
    Ex_nodal_flag = IntVect(0,1);
    Ey_nodal_flag = IntVect(1,1);
    Ez_nodal_flag = IntVect(1,0);
    Bx_nodal_flag = IntVect(1,0);
    By_nodal_flag = IntVect(0,0);
    Bz_nodal_flag = IntVect(0,1);
    jx_nodal_flag = IntVect(0,1);
    jy_nodal_flag = IntVect(1,1);
    jz_nodal_flag = IntVect(1,0);
#elif defined(WARPX_DIM_3D)
    Ex_nodal_flag = IntVect(0,1,1);
    Ey_nodal_flag = IntVect(1,0,1);
    Ez_nodal_flag = IntVect(1,1,0);
    Bx_nodal_flag = IntVect(1,0,0);
    By_nodal_flag = IntVect(0,1,0);
    Bz_nodal_flag = IntVect(0,0,1);
    jx_nodal_flag = IntVect(0,1,1);
    jy_nodal_flag = IntVect(1,0,1);
    jz_nodal_flag = IntVect(1,1,0);
#endif
    rho_nodal_flag = IntVect( AMREX_D_DECL(1,1,1) );
    phi_nodal_flag = IntVect::TheNodeVector();
    F_nodal_flag = amrex::IntVect::TheNodeVector();
    G_nodal_flag = amrex::IntVect::TheCellVector();

    // Overwrite nodal flags if necessary
    if (do_nodal) {
        Ex_nodal_flag  = IntVect::TheNodeVector();
        Ey_nodal_flag  = IntVect::TheNodeVector();
        Ez_nodal_flag  = IntVect::TheNodeVector();
        Bx_nodal_flag  = IntVect::TheNodeVector();
        By_nodal_flag  = IntVect::TheNodeVector();
        Bz_nodal_flag  = IntVect::TheNodeVector();
        jx_nodal_flag  = IntVect::TheNodeVector();
        jy_nodal_flag  = IntVect::TheNodeVector();
        jz_nodal_flag  = IntVect::TheNodeVector();
        rho_nodal_flag = IntVect::TheNodeVector();
        G_nodal_flag = amrex::IntVect::TheNodeVector();
    }
#ifdef WARPX_DIM_RZ
    if (WarpX::electromagnetic_solver_id == ElectromagneticSolverAlgo::PSATD) {
        // Force cell-centered IndexType in r and z
        Ex_nodal_flag  = IntVect::TheCellVector();
        Ey_nodal_flag  = IntVect::TheCellVector();
        Ez_nodal_flag  = IntVect::TheCellVector();
        Bx_nodal_flag  = IntVect::TheCellVector();
        By_nodal_flag  = IntVect::TheCellVector();
        Bz_nodal_flag  = IntVect::TheCellVector();
        jx_nodal_flag  = IntVect::TheCellVector();
        jy_nodal_flag  = IntVect::TheCellVector();
        jz_nodal_flag  = IntVect::TheCellVector();
        rho_nodal_flag = IntVect::TheCellVector();
        F_nodal_flag = IntVect::TheCellVector();
        G_nodal_flag = IntVect::TheCellVector();
    }

    // With RZ multimode, there is a real and imaginary component
    // for each mode, except mode 0 which is purely real
    // Component 0 is mode 0.
    // Odd components are the real parts.
    // Even components are the imaginary parts.
    ncomps = n_rz_azimuthal_modes*2 - 1;
#endif

    // Set global rho nodal flag to know about rho index type when rho MultiFab is not allocated
    m_rho_nodal_flag = rho_nodal_flag;

    // set human-readable tag for each MultiFab
    auto const tag = [lev]( std::string tagname ) {
        tagname.append("[l=").append(std::to_string(lev)).append("]");
        return MFInfo().SetTag(std::move(tagname));
    };

    //
    // The fine patch
    //
    std::array<Real,3> dx = CellSize(lev);

    Bfield_fp[lev][0] = std::make_unique<MultiFab>(amrex::convert(ba,Bx_nodal_flag),dm,ncomps,ngEB,tag("Bfield_fp[x]"));
    Bfield_fp[lev][1] = std::make_unique<MultiFab>(amrex::convert(ba,By_nodal_flag),dm,ncomps,ngEB,tag("Bfield_fp[y]"));
    Bfield_fp[lev][2] = std::make_unique<MultiFab>(amrex::convert(ba,Bz_nodal_flag),dm,ncomps,ngEB,tag("Bfield_fp[z]"));

    Efield_fp[lev][0] = std::make_unique<MultiFab>(amrex::convert(ba,Ex_nodal_flag),dm,ncomps,ngEB,tag("Efield_fp[x]"));
    Efield_fp[lev][1] = std::make_unique<MultiFab>(amrex::convert(ba,Ey_nodal_flag),dm,ncomps,ngEB,tag("Efield_fp[y]"));
    Efield_fp[lev][2] = std::make_unique<MultiFab>(amrex::convert(ba,Ez_nodal_flag),dm,ncomps,ngEB,tag("Efield_fp[z]"));

    current_fp[lev][0] = std::make_unique<MultiFab>(amrex::convert(ba,jx_nodal_flag),dm,ncomps,ngJ,tag("current_fp[x]"));
    current_fp[lev][1] = std::make_unique<MultiFab>(amrex::convert(ba,jy_nodal_flag),dm,ncomps,ngJ,tag("current_fp[y]"));
    current_fp[lev][2] = std::make_unique<MultiFab>(amrex::convert(ba,jz_nodal_flag),dm,ncomps,ngJ,tag("current_fp[z]"));

    if (do_current_centering)
    {
        amrex::BoxArray const& nodal_ba = amrex::convert(ba, amrex::IntVect::TheNodeVector());
        current_fp_nodal[lev][0] = std::make_unique<MultiFab>(nodal_ba, dm, ncomps, ngJ);
        current_fp_nodal[lev][1] = std::make_unique<MultiFab>(nodal_ba, dm, ncomps, ngJ);
        current_fp_nodal[lev][2] = std::make_unique<MultiFab>(nodal_ba, dm, ncomps, ngJ);
    }

    if (WarpX::current_deposition_algo == CurrentDepositionAlgo::Vay)
    {
        current_fp_vay[lev][0] = std::make_unique<MultiFab>(amrex::convert(ba, rho_nodal_flag),
            dm, ncomps, ngJ, tag("current_fp_vay[x]"));
        current_fp_vay[lev][1] = std::make_unique<MultiFab>(amrex::convert(ba, rho_nodal_flag),
            dm, ncomps, ngJ, tag("current_fp_vay[y]"));
        current_fp_vay[lev][2] = std::make_unique<MultiFab>(amrex::convert(ba, rho_nodal_flag),
            dm, ncomps, ngJ, tag("current_fp_vay[z]"));
    }

    if (fft_do_time_averaging)
    {
        Bfield_avg_fp[lev][0] = std::make_unique<MultiFab>(amrex::convert(ba,Bx_nodal_flag),dm,ncomps,ngEB,tag("Bfield_avg_fp[x]"));
        Bfield_avg_fp[lev][1] = std::make_unique<MultiFab>(amrex::convert(ba,By_nodal_flag),dm,ncomps,ngEB,tag("Bfield_avg_fp[y]"));
        Bfield_avg_fp[lev][2] = std::make_unique<MultiFab>(amrex::convert(ba,Bz_nodal_flag),dm,ncomps,ngEB,tag("Bfield_avg_fp[z]"));

        Efield_avg_fp[lev][0] = std::make_unique<MultiFab>(amrex::convert(ba,Ex_nodal_flag),dm,ncomps,ngEB,tag("Efield_avg_fp[x]"));
        Efield_avg_fp[lev][1] = std::make_unique<MultiFab>(amrex::convert(ba,Ey_nodal_flag),dm,ncomps,ngEB,tag("Efield_avg_fp[y]"));
        Efield_avg_fp[lev][2] = std::make_unique<MultiFab>(amrex::convert(ba,Ez_nodal_flag),dm,ncomps,ngEB,tag("Efield_avg_fp[z]"));
    }

#ifdef AMREX_USE_EB
    constexpr int nc_ls = 1;
    constexpr int ng_ls = 2;
    m_distance_to_eb[lev] = std::make_unique<MultiFab>(amrex::convert(ba, IntVect::TheNodeVector()), dm, nc_ls, ng_ls, tag("m_distance_to_eb"));

    // EB info are needed only at the finest level
    if (lev == maxLevel())
    {
<<<<<<< HEAD
        if (WarpX::electromagnetic_solver_id == ElectromagneticSolverAlgo::None ||
            WarpX::electromagnetic_solver_id == ElectromagneticSolverAlgo::Yee ||
            WarpX::electromagnetic_solver_id == ElectromagneticSolverAlgo::CKC ||
            WarpX::electromagnetic_solver_id == ElectromagneticSolverAlgo::ECT ||
            WarpX::electromagnetic_solver_id == ElectromagneticSolverAlgo::Hybrid ) {
=======
        if (WarpX::electromagnetic_solver_id != ElectromagneticSolverAlgo::PSATD) {
>>>>>>> d6f20300
            m_edge_lengths[lev][0] = std::make_unique<MultiFab>(amrex::convert(ba, Ex_nodal_flag), dm, ncomps, guard_cells.ng_FieldSolver, tag("m_edge_lengths[x]"));
            m_edge_lengths[lev][1] = std::make_unique<MultiFab>(amrex::convert(ba, Ey_nodal_flag), dm, ncomps, guard_cells.ng_FieldSolver, tag("m_edge_lengths[y]"));
            m_edge_lengths[lev][2] = std::make_unique<MultiFab>(amrex::convert(ba, Ez_nodal_flag), dm, ncomps, guard_cells.ng_FieldSolver, tag("m_edge_lengths[z]"));
            m_face_areas[lev][0] = std::make_unique<MultiFab>(amrex::convert(ba, Bx_nodal_flag), dm, ncomps, guard_cells.ng_FieldSolver, tag("m_face_areas[x]"));
            m_face_areas[lev][1] = std::make_unique<MultiFab>(amrex::convert(ba, By_nodal_flag), dm, ncomps, guard_cells.ng_FieldSolver, tag("m_face_areas[y]"));
            m_face_areas[lev][2] = std::make_unique<MultiFab>(amrex::convert(ba, Bz_nodal_flag), dm, ncomps, guard_cells.ng_FieldSolver, tag("m_face_areas[z]"));
        }
        if(WarpX::electromagnetic_solver_id == ElectromagneticSolverAlgo::ECT) {
            m_edge_lengths[lev][0] = std::make_unique<MultiFab>(amrex::convert(ba, Ex_nodal_flag), dm, ncomps, guard_cells.ng_FieldSolver, tag("m_edge_lengths[x]"));
            m_edge_lengths[lev][1] = std::make_unique<MultiFab>(amrex::convert(ba, Ey_nodal_flag), dm, ncomps, guard_cells.ng_FieldSolver, tag("m_edge_lengths[y]"));
            m_edge_lengths[lev][2] = std::make_unique<MultiFab>(amrex::convert(ba, Ez_nodal_flag), dm, ncomps, guard_cells.ng_FieldSolver, tag("m_edge_lengths[z]"));
            m_face_areas[lev][0] = std::make_unique<MultiFab>(amrex::convert(ba, Bx_nodal_flag), dm, ncomps, guard_cells.ng_FieldSolver, tag("m_face_areas[x]"));
            m_face_areas[lev][1] = std::make_unique<MultiFab>(amrex::convert(ba, By_nodal_flag), dm, ncomps, guard_cells.ng_FieldSolver, tag("m_face_areas[y]"));
            m_face_areas[lev][2] = std::make_unique<MultiFab>(amrex::convert(ba, Bz_nodal_flag), dm, ncomps, guard_cells.ng_FieldSolver, tag("m_face_areas[z]"));
            m_flag_info_face[lev][0] = std::make_unique<iMultiFab>(amrex::convert(ba, Bx_nodal_flag), dm, ncomps, guard_cells.ng_FieldSolver, tag("m_flag_info_face[x]"));
            m_flag_info_face[lev][1] = std::make_unique<iMultiFab>(amrex::convert(ba, By_nodal_flag), dm, ncomps, guard_cells.ng_FieldSolver, tag("m_flag_info_face[y]"));
            m_flag_info_face[lev][2] = std::make_unique<iMultiFab>(amrex::convert(ba, Bz_nodal_flag), dm, ncomps, guard_cells.ng_FieldSolver, tag("m_flag_info_face[z]"));
            m_flag_ext_face[lev][0] = std::make_unique<iMultiFab>(amrex::convert(ba, Bx_nodal_flag), dm, ncomps, guard_cells.ng_FieldSolver, tag("m_flag_ext_face[x]"));
            m_flag_ext_face[lev][1] = std::make_unique<iMultiFab>(amrex::convert(ba, By_nodal_flag), dm, ncomps, guard_cells.ng_FieldSolver, tag("m_flag_ext_face[y]"));
            m_flag_ext_face[lev][2] = std::make_unique<iMultiFab>(amrex::convert(ba, Bz_nodal_flag), dm, ncomps, guard_cells.ng_FieldSolver, tag("m_flag_ext_face[z]"));
            m_area_mod[lev][0] = std::make_unique<MultiFab>(amrex::convert(ba, Bx_nodal_flag), dm, ncomps, guard_cells.ng_FieldSolver, tag("m_area_mod[x]"));
            m_area_mod[lev][1] = std::make_unique<MultiFab>(amrex::convert(ba, By_nodal_flag), dm, ncomps, guard_cells.ng_FieldSolver, tag("m_area_mod[y]"));
            m_area_mod[lev][2] = std::make_unique<MultiFab>(amrex::convert(ba, Bz_nodal_flag), dm, ncomps, guard_cells.ng_FieldSolver, tag("m_area_mod[z]"));
            m_borrowing[lev][0] = std::make_unique<amrex::LayoutData<FaceInfoBox>>(amrex::convert(ba, Bx_nodal_flag), dm);
            m_borrowing[lev][1] = std::make_unique<amrex::LayoutData<FaceInfoBox>>(amrex::convert(ba, By_nodal_flag), dm);
            m_borrowing[lev][2] = std::make_unique<amrex::LayoutData<FaceInfoBox>>(amrex::convert(ba, Bz_nodal_flag), dm);
            Venl[lev][0] = std::make_unique<MultiFab>(amrex::convert(ba, Bx_nodal_flag), dm, ncomps, guard_cells.ng_FieldSolver, tag("Venl[x]"));
            Venl[lev][1] = std::make_unique<MultiFab>(amrex::convert(ba, By_nodal_flag), dm, ncomps, guard_cells.ng_FieldSolver, tag("Venl[y]"));
            Venl[lev][2] = std::make_unique<MultiFab>(amrex::convert(ba, Bz_nodal_flag), dm, ncomps, guard_cells.ng_FieldSolver, tag("Venl[z]"));

            ECTRhofield[lev][0] = std::make_unique<MultiFab>(amrex::convert(ba, Bx_nodal_flag), dm, ncomps, guard_cells.ng_FieldSolver, tag("ECTRhofield[x]"));
            ECTRhofield[lev][1] = std::make_unique<MultiFab>(amrex::convert(ba, By_nodal_flag), dm, ncomps, guard_cells.ng_FieldSolver, tag("ECTRhofield[y]"));
            ECTRhofield[lev][2] = std::make_unique<MultiFab>(amrex::convert(ba, Bz_nodal_flag), dm, ncomps, guard_cells.ng_FieldSolver, tag("ECTRhofield[z]"));
            ECTRhofield[lev][0]->setVal(0.);
            ECTRhofield[lev][1]->setVal(0.);
            ECTRhofield[lev][2]->setVal(0.);
        }
    }
#endif

    bool deposit_charge = do_dive_cleaning || (electrostatic_solver_id == ElectrostaticSolverAlgo::LabFrame);
    if (WarpX::electromagnetic_solver_id == ElectromagneticSolverAlgo::PSATD) {
        deposit_charge = do_dive_cleaning || update_with_rho || current_correction;
    }
    if (deposit_charge)
    {
        // For the multi-J algorithm we can allocate only one rho component (no distinction between old and new)
        const int rho_ncomps = (WarpX::do_multi_J) ? ncomps : 2*ncomps;
        rho_fp[lev] = std::make_unique<MultiFab>(amrex::convert(ba,rho_nodal_flag),dm,rho_ncomps,ngRho,tag("rho_fp"));
    }

    if (electrostatic_solver_id == ElectrostaticSolverAlgo::LabFrame)
    {
        IntVect ngPhi = IntVect( AMREX_D_DECL(1,1,1) );
        phi_fp[lev] = std::make_unique<MultiFab>(amrex::convert(ba,phi_nodal_flag),dm,ncomps,ngPhi,tag("phi_fp"));
        phi_fp[lev]->setVal(0.);
    }

    if (do_subcycling == 1 && lev == 0)
    {
        current_store[lev][0] = std::make_unique<MultiFab>(amrex::convert(ba,jx_nodal_flag),dm,ncomps,ngJ,tag("current_store[x]"));
        current_store[lev][1] = std::make_unique<MultiFab>(amrex::convert(ba,jy_nodal_flag),dm,ncomps,ngJ,tag("current_store[y]"));
        current_store[lev][2] = std::make_unique<MultiFab>(amrex::convert(ba,jz_nodal_flag),dm,ncomps,ngJ,tag("current_store[z]"));
    }

    if (do_dive_cleaning)
    {
        F_fp[lev] = std::make_unique<MultiFab>(amrex::convert(ba, F_nodal_flag), dm, ncomps, ngF, tag("F_fp"));
    }

    if (do_divb_cleaning)
    {
        G_fp[lev] = std::make_unique<MultiFab>(amrex::convert(ba, G_nodal_flag), dm, ncomps, ngG, tag("G_fp"));
    }

    if (WarpX::electromagnetic_solver_id == ElectromagneticSolverAlgo::PSATD)
    {
        // Allocate and initialize the spectral solver
#ifndef WARPX_USE_PSATD
        WARPX_ALWAYS_ASSERT_WITH_MESSAGE( false,
            "WarpX::AllocLevelMFs: PSATD solver requires WarpX build with spectral solver support.");
#else

        // Check whether the option periodic, single box is valid here
        if (fft_periodic_single_box) {
#   ifdef WARPX_DIM_RZ
            WARPX_ALWAYS_ASSERT_WITH_MESSAGE(
                geom[0].isPeriodic(1)          // domain is periodic in z
                && ba.size() == 1 && lev == 0, // domain is decomposed in a single box
                "The option `psatd.periodic_single_box_fft` can only be used for a periodic domain, decomposed in a single box");
#   else
            WARPX_ALWAYS_ASSERT_WITH_MESSAGE(
                geom[0].isAllPeriodic()        // domain is periodic in all directions
                && ba.size() == 1 && lev == 0, // domain is decomposed in a single box
                "The option `psatd.periodic_single_box_fft` can only be used for a periodic domain, decomposed in a single box");
#   endif
        }
        // Get the cell-centered box
        BoxArray realspace_ba = ba;  // Copy box
        realspace_ba.enclosedCells(); // Make it cell-centered
        // Define spectral solver
#   ifdef WARPX_DIM_RZ
        if ( fft_periodic_single_box == false ) {
            realspace_ba.grow(1, ngEB[1]); // add guard cells only in z
        }
        if (field_boundary_hi[0] == FieldBoundaryType::PML && !do_pml_in_domain) {
            // Extend region that is solved for to include the guard cells
            // which is where the PML boundary is applied.
            realspace_ba.growHi(0, pml_ncell);
        }
        AllocLevelSpectralSolverRZ(spectral_solver_fp,
                                   lev,
                                   realspace_ba,
                                   dm,
                                   dx);
#   else
        if ( fft_periodic_single_box == false ) {
            realspace_ba.grow(ngEB);   // add guard cells
        }
        bool const pml_flag_false = false;
        AllocLevelSpectralSolver(spectral_solver_fp,
                                 lev,
                                 realspace_ba,
                                 dm,
                                 dx,
                                 pml_flag_false);
#   endif
#endif
    } // ElectromagneticSolverAlgo::PSATD
    else {
        m_fdtd_solver_fp[lev] = std::make_unique<FiniteDifferenceSolver>(electromagnetic_solver_id, dx, do_nodal);
    }

    //
    // The Aux patch (i.e., the full solution)
    //
    if (aux_is_nodal and !do_nodal)
    {
        // Create aux multifabs on Nodal Box Array
        BoxArray const nba = amrex::convert(ba,IntVect::TheNodeVector());

        Bfield_aux[lev][0] = std::make_unique<MultiFab>(nba,dm,ncomps,ngEB,tag("Bfield_aux[x]"));
        Bfield_aux[lev][1] = std::make_unique<MultiFab>(nba,dm,ncomps,ngEB,tag("Bfield_aux[y]"));
        Bfield_aux[lev][2] = std::make_unique<MultiFab>(nba,dm,ncomps,ngEB,tag("Bfield_aux[z]"));

        Efield_aux[lev][0] = std::make_unique<MultiFab>(nba,dm,ncomps,ngEB,tag("Efield_aux[x]"));
        Efield_aux[lev][1] = std::make_unique<MultiFab>(nba,dm,ncomps,ngEB,tag("Efield_aux[y]"));
        Efield_aux[lev][2] = std::make_unique<MultiFab>(nba,dm,ncomps,ngEB,tag("Efield_aux[z]"));
    } else if (lev == 0) {
        if (!WarpX::fft_do_time_averaging) {
            // In this case, the aux grid is simply an alias of the fp grid
            Efield_aux[lev][0] = std::make_unique<MultiFab>(*Efield_fp[lev][0], amrex::make_alias, 0, ncomps);
            Efield_aux[lev][1] = std::make_unique<MultiFab>(*Efield_fp[lev][1], amrex::make_alias, 0, ncomps);
            Efield_aux[lev][2] = std::make_unique<MultiFab>(*Efield_fp[lev][2], amrex::make_alias, 0, ncomps);

            Bfield_aux[lev][0] = std::make_unique<MultiFab>(*Bfield_fp[lev][0], amrex::make_alias, 0, ncomps);
            Bfield_aux[lev][1] = std::make_unique<MultiFab>(*Bfield_fp[lev][1], amrex::make_alias, 0, ncomps);
            Bfield_aux[lev][2] = std::make_unique<MultiFab>(*Bfield_fp[lev][2], amrex::make_alias, 0, ncomps);
        } else {
            Efield_aux[lev][0] = std::make_unique<MultiFab>(*Efield_avg_fp[lev][0], amrex::make_alias, 0, ncomps);
            Efield_aux[lev][1] = std::make_unique<MultiFab>(*Efield_avg_fp[lev][1], amrex::make_alias, 0, ncomps);
            Efield_aux[lev][2] = std::make_unique<MultiFab>(*Efield_avg_fp[lev][2], amrex::make_alias, 0, ncomps);

            Bfield_aux[lev][0] = std::make_unique<MultiFab>(*Bfield_avg_fp[lev][0], amrex::make_alias, 0, ncomps);
            Bfield_aux[lev][1] = std::make_unique<MultiFab>(*Bfield_avg_fp[lev][1], amrex::make_alias, 0, ncomps);
            Bfield_aux[lev][2] = std::make_unique<MultiFab>(*Bfield_avg_fp[lev][2], amrex::make_alias, 0, ncomps);
        }
    } else {
        Bfield_aux[lev][0] = std::make_unique<MultiFab>(amrex::convert(ba,Bx_nodal_flag),dm,ncomps,ngEB,tag("Bfield_aux[x]"));
        Bfield_aux[lev][1] = std::make_unique<MultiFab>(amrex::convert(ba,By_nodal_flag),dm,ncomps,ngEB,tag("Bfield_aux[y]"));
        Bfield_aux[lev][2] = std::make_unique<MultiFab>(amrex::convert(ba,Bz_nodal_flag),dm,ncomps,ngEB,tag("Bfield_aux[z]"));

        Efield_aux[lev][0] = std::make_unique<MultiFab>(amrex::convert(ba,Ex_nodal_flag),dm,ncomps,ngEB,tag("Efield_aux[x]"));
        Efield_aux[lev][1] = std::make_unique<MultiFab>(amrex::convert(ba,Ey_nodal_flag),dm,ncomps,ngEB,tag("Efield_aux[y]"));
        Efield_aux[lev][2] = std::make_unique<MultiFab>(amrex::convert(ba,Ez_nodal_flag),dm,ncomps,ngEB,tag("Efield_aux[z]"));
    }

    //
    // The coarse patch
    //
    if (lev > 0)
    {
        BoxArray cba = ba;
        cba.coarsen(refRatio(lev-1));
        std::array<Real,3> cdx = CellSize(lev-1);

        // Create the MultiFabs for B
        Bfield_cp[lev][0] = std::make_unique<MultiFab>(amrex::convert(cba,Bx_nodal_flag),dm,ncomps,ngEB,tag("Bfield_cp[x]"));
        Bfield_cp[lev][1] = std::make_unique<MultiFab>(amrex::convert(cba,By_nodal_flag),dm,ncomps,ngEB,tag("Bfield_cp[y]"));
        Bfield_cp[lev][2] = std::make_unique<MultiFab>(amrex::convert(cba,Bz_nodal_flag),dm,ncomps,ngEB,tag("Bfield_cp[z]"));

        // Create the MultiFabs for E
        Efield_cp[lev][0] = std::make_unique<MultiFab>(amrex::convert(cba,Ex_nodal_flag),dm,ncomps,ngEB,tag("Efield_cp[x]"));
        Efield_cp[lev][1] = std::make_unique<MultiFab>(amrex::convert(cba,Ey_nodal_flag),dm,ncomps,ngEB,tag("Efield_cp[y]"));
        Efield_cp[lev][2] = std::make_unique<MultiFab>(amrex::convert(cba,Ez_nodal_flag),dm,ncomps,ngEB,tag("Efield_cp[z]"));

        if (fft_do_time_averaging)
        {
            Bfield_avg_cp[lev][0] = std::make_unique<MultiFab>(amrex::convert(cba,Bx_nodal_flag),dm,ncomps,ngEB,tag("Bfield_avg_cp[x]"));
            Bfield_avg_cp[lev][1] = std::make_unique<MultiFab>(amrex::convert(cba,By_nodal_flag),dm,ncomps,ngEB,tag("Bfield_avg_cp[y]"));
            Bfield_avg_cp[lev][2] = std::make_unique<MultiFab>(amrex::convert(cba,Bz_nodal_flag),dm,ncomps,ngEB,tag("Bfield_avg_cp[z]"));

            Efield_avg_cp[lev][0] = std::make_unique<MultiFab>(amrex::convert(cba,Ex_nodal_flag),dm,ncomps,ngEB,tag("Efield_avg_cp[x]"));
            Efield_avg_cp[lev][1] = std::make_unique<MultiFab>(amrex::convert(cba,Ey_nodal_flag),dm,ncomps,ngEB,tag("Efield_avg_cp[y]"));
            Efield_avg_cp[lev][2] = std::make_unique<MultiFab>(amrex::convert(cba,Ez_nodal_flag),dm,ncomps,ngEB,tag("Efield_avg_cp[z]"));
        }

        // Create the MultiFabs for the current
        current_cp[lev][0] = std::make_unique<MultiFab>(amrex::convert(cba,jx_nodal_flag),dm,ncomps,ngJ,tag("current_cp[x]"));
        current_cp[lev][1] = std::make_unique<MultiFab>(amrex::convert(cba,jy_nodal_flag),dm,ncomps,ngJ,tag("current_cp[y]"));
        current_cp[lev][2] = std::make_unique<MultiFab>(amrex::convert(cba,jz_nodal_flag),dm,ncomps,ngJ,tag("current_cp[z]"));

        if (deposit_charge) {
            // For the multi-J algorithm we can allocate only one rho component (no distinction between old and new)
            const int rho_ncomps = (WarpX::do_multi_J) ? ncomps : 2*ncomps;
            rho_cp[lev] = std::make_unique<MultiFab>(amrex::convert(cba,rho_nodal_flag),dm,rho_ncomps,ngRho,tag("rho_cp"));
        }

        if (do_dive_cleaning)
        {
            F_cp[lev] = std::make_unique<MultiFab>(amrex::convert(cba,IntVect::TheUnitVector()),dm,ncomps, ngF.max(),tag("F_cp"));
        }

        if (do_divb_cleaning)
        {
            if (do_nodal)
            {
                G_cp[lev] = std::make_unique<MultiFab>(amrex::convert(cba, IntVect::TheUnitVector()),
                                                       dm, ncomps, ngG.max(), tag("G_cp"));
            }
            else // do_nodal = 0
            {
                G_cp[lev] = std::make_unique<MultiFab>(amrex::convert(cba, IntVect::TheZeroVector()),
                                                       dm, ncomps, ngG.max(), tag("G_cp"));
            }
        }

        if (WarpX::electromagnetic_solver_id == ElectromagneticSolverAlgo::PSATD)
        {
            // Allocate and initialize the spectral solver
#ifndef WARPX_USE_PSATD
            WARPX_ALWAYS_ASSERT_WITH_MESSAGE( false,
                "WarpX::AllocLevelMFs: PSATD solver requires WarpX build with spectral solver support.");
#else

            // Get the cell-centered box, with guard cells
            BoxArray c_realspace_ba = cba;// Copy box
            c_realspace_ba.enclosedCells(); // Make it cell-centered
            // Define spectral solver
#ifdef WARPX_DIM_RZ
            c_realspace_ba.grow(1, ngEB[1]); // add guard cells only in z
            if (field_boundary_hi[0] == FieldBoundaryType::PML && !do_pml_in_domain) {
                // Extend region that is solved for to include the guard cells
                // which is where the PML boundary is applied.
                c_realspace_ba.growHi(0, pml_ncell);
            }
            AllocLevelSpectralSolverRZ(spectral_solver_cp,
                                       lev,
                                       c_realspace_ba,
                                       dm,
                                       cdx);
#   else
            c_realspace_ba.grow(ngEB);
            bool const pml_flag_false = false;
            AllocLevelSpectralSolver(spectral_solver_cp,
                                     lev,
                                     c_realspace_ba,
                                     dm,
                                     cdx,
                                     pml_flag_false);
#   endif
#endif
        } // ElectromagneticSolverAlgo::PSATD
        else {
            m_fdtd_solver_cp[lev] = std::make_unique<FiniteDifferenceSolver>(electromagnetic_solver_id, cdx,
                                                                             do_nodal);
        }
    }

    //
    // Copy of the coarse aux
    //
    if (lev > 0 && (n_field_gather_buffer > 0 || n_current_deposition_buffer > 0 ||
                    mypc->nSpeciesGatherFromMainGrid() > 0))
    {
        BoxArray cba = ba;
        cba.coarsen(refRatio(lev-1));

        if (n_field_gather_buffer > 0 || mypc->nSpeciesGatherFromMainGrid() > 0) {
            if (aux_is_nodal) {
                BoxArray const& cnba = amrex::convert(cba,IntVect::TheNodeVector());
                Bfield_cax[lev][0] = std::make_unique<MultiFab>(cnba,dm,ncomps,ngEB,tag("Bfield_cax[x]"));
                Bfield_cax[lev][1] = std::make_unique<MultiFab>(cnba,dm,ncomps,ngEB,tag("Bfield_cax[y]"));
                Bfield_cax[lev][2] = std::make_unique<MultiFab>(cnba,dm,ncomps,ngEB,tag("Bfield_cax[z]"));
                Efield_cax[lev][0] = std::make_unique<MultiFab>(cnba,dm,ncomps,ngEB,tag("Efield_cax[x]"));
                Efield_cax[lev][1] = std::make_unique<MultiFab>(cnba,dm,ncomps,ngEB,tag("Efield_cax[y]"));
                Efield_cax[lev][2] = std::make_unique<MultiFab>(cnba,dm,ncomps,ngEB,tag("Efield_cax[z]"));
            } else {
                // Create the MultiFabs for B
                Bfield_cax[lev][0] = std::make_unique<MultiFab>(amrex::convert(cba,Bx_nodal_flag),dm,ncomps,ngEB,tag("Bfield_cax[x]"));
                Bfield_cax[lev][1] = std::make_unique<MultiFab>(amrex::convert(cba,By_nodal_flag),dm,ncomps,ngEB,tag("Bfield_cax[y]"));
                Bfield_cax[lev][2] = std::make_unique<MultiFab>(amrex::convert(cba,Bz_nodal_flag),dm,ncomps,ngEB,tag("Bfield_cax[z]"));

                // Create the MultiFabs for E
                Efield_cax[lev][0] = std::make_unique<MultiFab>(amrex::convert(cba,Ex_nodal_flag),dm,ncomps,ngEB,tag("Efield_cax[x]"));
                Efield_cax[lev][1] = std::make_unique<MultiFab>(amrex::convert(cba,Ey_nodal_flag),dm,ncomps,ngEB,tag("Efield_cax[y]"));
                Efield_cax[lev][2] = std::make_unique<MultiFab>(amrex::convert(cba,Ez_nodal_flag),dm,ncomps,ngEB,tag("Efield_cax[z]"));
            }

            gather_buffer_masks[lev] = std::make_unique<iMultiFab>(ba, dm, ncomps, 1 );
            // Gather buffer masks have 1 ghost cell, because of the fact
            // that particles may move by more than one cell when using subcycling.
        }

        if (n_current_deposition_buffer > 0) {
            current_buf[lev][0] = std::make_unique<MultiFab>(amrex::convert(cba,jx_nodal_flag),dm,ncomps,ngJ,tag("current_buf[x]"));
            current_buf[lev][1] = std::make_unique<MultiFab>(amrex::convert(cba,jy_nodal_flag),dm,ncomps,ngJ,tag("current_buf[y]"));
            current_buf[lev][2] = std::make_unique<MultiFab>(amrex::convert(cba,jz_nodal_flag),dm,ncomps,ngJ,tag("current_buf[z]"));
            if (rho_cp[lev]) {
                charge_buf[lev] = std::make_unique<MultiFab>(amrex::convert(cba,rho_nodal_flag),dm,2*ncomps,ngRho,tag("charge_buf"));
            }
            current_buffer_masks[lev] = std::make_unique<iMultiFab>(ba, dm, ncomps, 1);
            // Current buffer masks have 1 ghost cell, because of the fact
            // that particles may move by more than one cell when using subcycling.
        }
    }

    if (load_balance_intervals.isActivated())
    {
        costs[lev] = std::make_unique<LayoutData<Real>>(ba, dm);
        load_balance_efficiency[lev] = -1;
    }
}

#ifdef WARPX_USE_PSATD
#   ifdef WARPX_DIM_RZ
/* \brief Allocate spectral Maxwell solver (RZ dimensions) at a level
 *
 * \param[in, out] spectral_solver Vector of pointer to SpectralSolver, to point to allocated spectral Maxwell
 *                                 solver at a given level
 * \param[in] lev                  Level at which to allocate spectral Maxwell solver
 * \param[in] realspace_ba         Box array that corresponds to the decomposition of the fields in real space
 *                                 (cell-centered; includes guard cells)
 * \param[in] dm                   Indicates which MPI proc owns which box, in realspace_ba
 * \param[in] dx                   Cell size along each dimension
 */
void WarpX::AllocLevelSpectralSolverRZ (amrex::Vector<std::unique_ptr<SpectralSolverRZ>>& spectral_solver,
                                        const int lev,
                                        const amrex::BoxArray& realspace_ba,
                                        const amrex::DistributionMapping& dm,
                                        const std::array<Real,3>& dx)
{
    RealVect dx_vect(dx[0], dx[2]);

    amrex::Real solver_dt = dt[lev];
    if (WarpX::do_multi_J) solver_dt /= static_cast<amrex::Real>(WarpX::do_multi_J_n_depositions);

    auto pss = std::make_unique<SpectralSolverRZ>(lev,
                                                  realspace_ba,
                                                  dm,
                                                  n_rz_azimuthal_modes,
                                                  noz_fft,
                                                  do_nodal,
                                                  m_v_galilean,
                                                  dx_vect,
                                                  solver_dt,
                                                  isAnyBoundaryPML(),
                                                  update_with_rho,
                                                  fft_do_time_averaging,
                                                  J_in_time,
                                                  rho_in_time,
                                                  do_dive_cleaning,
                                                  do_divb_cleaning);
    spectral_solver[lev] = std::move(pss);

    if (use_kspace_filter) {
        spectral_solver[lev]->InitFilter(filter_npass_each_dir,
                                         use_filter_compensation);
    }
}
#   else
/* \brief Allocate spectral Maxwell solver at a level
 *
 * \param[in, out] spectral_solver  Vector of pointer to SpectralSolver, to point to allocated spectral Maxwell
 *                                  solver at a given level
 * \param[in] lev                   Level at which to allocate spectral Maxwell solver
 * \param[in] realspace_ba          Box array that corresponds to the decomposition of the fields in real space
 *                                  (cell-centered; includes guard cells)
 * \param[in] dm                    Indicates which MPI proc owns which box, in realspace_ba
 * \param[in] dx                    Cell size along each dimension
 * \param[in] pml_flag              Whether the boxes in which the solver is applied are PML boxes
 */
void WarpX::AllocLevelSpectralSolver (amrex::Vector<std::unique_ptr<SpectralSolver>>& spectral_solver,
                                      const int lev,
                                      const amrex::BoxArray& realspace_ba,
                                      const amrex::DistributionMapping& dm,
                                      const std::array<Real,3>& dx,
                                      const bool pml_flag)
{
#if defined(WARPX_DIM_3D)
    RealVect dx_vect(dx[0], dx[1], dx[2]);
#elif defined(WARPX_DIM_XZ) || defined(WARPX_DIM_RZ)
    RealVect dx_vect(dx[0], dx[2]);
#elif defined(WARPX_DIM_1D_Z)
    RealVect dx_vect(dx[2]);
#endif

    amrex::Real solver_dt = dt[lev];
    if (WarpX::do_multi_J) solver_dt /= static_cast<amrex::Real>(WarpX::do_multi_J_n_depositions);

    auto pss = std::make_unique<SpectralSolver>(lev,
                                                realspace_ba,
                                                dm,
                                                nox_fft,
                                                noy_fft,
                                                noz_fft,
                                                do_nodal,
                                                m_v_galilean,
                                                m_v_comoving,
                                                dx_vect,
                                                solver_dt,
                                                pml_flag,
                                                fft_periodic_single_box,
                                                update_with_rho,
                                                fft_do_time_averaging,
                                                J_in_time,
                                                rho_in_time,
                                                do_dive_cleaning,
                                                do_divb_cleaning);
    spectral_solver[lev] = std::move(pss);
}
#   endif
#endif

std::array<Real,3>
WarpX::CellSize (int lev)
{
    const amrex::Geometry& gm = GetInstance().Geom(lev);
    const Real* dx = gm.CellSize();
#if defined(WARPX_DIM_3D)
    return { dx[0], dx[1], dx[2] };
#elif defined(WARPX_DIM_XZ) || defined(WARPX_DIM_RZ)
    return { dx[0], 1.0, dx[1] };
#else
    return { 1.0, 1.0, dx[0] };
#endif
}

amrex::RealBox
WarpX::getRealBox(const Box& bx, int lev)
{
    const amrex::Geometry& gm = GetInstance().Geom(lev);
    const RealBox grid_box{bx, gm.CellSize(), gm.ProbLo()};
    return( grid_box );
}

std::array<Real,3>
WarpX::LowerCorner(const Box& bx, const int lev, const amrex::Real time_shift_delta)
{
    auto & warpx = GetInstance();
    RealBox grid_box = getRealBox( bx, lev );

    const Real* xyzmin = grid_box.lo();

    amrex::Real cur_time = warpx.gett_new(lev);
    amrex::Real time_shift = (cur_time + time_shift_delta - warpx.time_of_last_gal_shift);
    amrex::Array<amrex::Real,3> galilean_shift = { warpx.m_v_galilean[0]*time_shift,
                                                   warpx.m_v_galilean[1]*time_shift,
                                                   warpx.m_v_galilean[2]*time_shift };

#if defined(WARPX_DIM_3D)
    return { xyzmin[0] + galilean_shift[0], xyzmin[1] + galilean_shift[1], xyzmin[2] + galilean_shift[2] };

#elif defined(WARPX_DIM_XZ) || defined(WARPX_DIM_RZ)
    return { xyzmin[0] + galilean_shift[0], std::numeric_limits<Real>::lowest(), xyzmin[1] + galilean_shift[2] };

#elif defined(WARPX_DIM_1D_Z)
    return { std::numeric_limits<Real>::lowest(), std::numeric_limits<Real>::lowest(), xyzmin[0] + galilean_shift[2] };
#endif
}

std::array<Real,3>
WarpX::UpperCorner(const Box& bx, const int lev, const amrex::Real time_shift_delta)
{
    auto & warpx = GetInstance();
    const RealBox grid_box = getRealBox( bx, lev );

    const Real* xyzmax = grid_box.hi();

    amrex::Real cur_time = warpx.gett_new(lev);
    amrex::Real time_shift = (cur_time + time_shift_delta - warpx.time_of_last_gal_shift);
    amrex::Array<amrex::Real,3> galilean_shift = { warpx.m_v_galilean[0]*time_shift,
                                                   warpx.m_v_galilean[1]*time_shift,
                                                   warpx.m_v_galilean[2]*time_shift };

#if defined(WARPX_DIM_3D)
    return { xyzmax[0] + galilean_shift[0], xyzmax[1] + galilean_shift[1], xyzmax[2] + galilean_shift[2] };

#elif defined(WARPX_DIM_XZ) || defined(WARPX_DIM_RZ)
    return { xyzmax[0] + galilean_shift[0], std::numeric_limits<Real>::max(), xyzmax[1] + galilean_shift[1] };

#elif defined(WARPX_DIM_1D_Z)
    return { std::numeric_limits<Real>::max(), std::numeric_limits<Real>::max(), xyzmax[0] + galilean_shift[0] };
#endif
}

IntVect
WarpX::RefRatio (int lev)
{
    return GetInstance().refRatio(lev);
}

void
WarpX::ComputeDivB (amrex::MultiFab& divB, int const dcomp,
                    const std::array<const amrex::MultiFab* const, 3>& B,
                    const std::array<amrex::Real,3>& dx)
{
    WARPX_ALWAYS_ASSERT_WITH_MESSAGE(!do_nodal,
        "ComputeDivB not implemented with do_nodal."
        "Shouldn't be too hard to make it general with class FiniteDifferenceSolver");

    Real dxinv = 1._rt/dx[0], dyinv = 1._rt/dx[1], dzinv = 1._rt/dx[2];

#ifdef WARPX_DIM_RZ
    const Real rmin = GetInstance().Geom(0).ProbLo(0);
#endif

#ifdef AMREX_USE_OMP
#pragma omp parallel if (Gpu::notInLaunchRegion())
#endif
    for (MFIter mfi(divB, TilingIfNotGPU()); mfi.isValid(); ++mfi)
    {
        const Box& bx = mfi.tilebox();
        amrex::Array4<const amrex::Real> const& Bxfab = B[0]->array(mfi);
        amrex::Array4<const amrex::Real> const& Byfab = B[1]->array(mfi);
        amrex::Array4<const amrex::Real> const& Bzfab = B[2]->array(mfi);
        amrex::Array4<amrex::Real> const& divBfab = divB.array(mfi);

        ParallelFor(bx,
        [=] AMREX_GPU_DEVICE(int i, int j, int k) noexcept
        {
            warpx_computedivb(i, j, k, dcomp, divBfab, Bxfab, Byfab, Bzfab, dxinv, dyinv, dzinv
#ifdef WARPX_DIM_RZ
                              ,rmin
#endif
                              );
        });
    }
}

void
WarpX::ComputeDivB (amrex::MultiFab& divB, int const dcomp,
                    const std::array<const amrex::MultiFab* const, 3>& B,
                    const std::array<amrex::Real,3>& dx, IntVect const ngrow)
{
    WARPX_ALWAYS_ASSERT_WITH_MESSAGE(!do_nodal,
        "ComputeDivB not implemented with do_nodal."
        "Shouldn't be too hard to make it general with class FiniteDifferenceSolver");

    Real dxinv = 1._rt/dx[0], dyinv = 1._rt/dx[1], dzinv = 1._rt/dx[2];

#ifdef WARPX_DIM_RZ
    const Real rmin = GetInstance().Geom(0).ProbLo(0);
#endif

#ifdef AMREX_USE_OMP
#pragma omp parallel if (Gpu::notInLaunchRegion())
#endif
    for (MFIter mfi(divB, TilingIfNotGPU()); mfi.isValid(); ++mfi)
    {
        Box bx = mfi.growntilebox(ngrow);
        amrex::Array4<const amrex::Real> const& Bxfab = B[0]->array(mfi);
        amrex::Array4<const amrex::Real> const& Byfab = B[1]->array(mfi);
        amrex::Array4<const amrex::Real> const& Bzfab = B[2]->array(mfi);
        amrex::Array4<amrex::Real> const& divBfab = divB.array(mfi);

        ParallelFor(bx,
        [=] AMREX_GPU_DEVICE(int i, int j, int k) noexcept
        {
            warpx_computedivb(i, j, k, dcomp, divBfab, Bxfab, Byfab, Bzfab, dxinv, dyinv, dzinv
#ifdef WARPX_DIM_RZ
                              ,rmin
#endif
                              );
        });
    }
}

void
WarpX::ComputeDivE(amrex::MultiFab& divE, const int lev)
{
    if ( WarpX::electromagnetic_solver_id == ElectromagneticSolverAlgo::PSATD ) {
#ifdef WARPX_USE_PSATD
        spectral_solver_fp[lev]->ComputeSpectralDivE( lev, Efield_aux[lev], divE );
#else
        amrex::Abort(Utils::TextMsg::Err(
            "ComputeDivE: PSATD requested but not compiled"));
#endif
    } else {
        m_fdtd_solver_fp[lev]->ComputeDivE( Efield_aux[lev], divE );
    }
}

#if (defined WARPX_DIM_RZ) && (defined WARPX_USE_PSATD)
PML_RZ*
WarpX::GetPML_RZ (int lev)
{
    if (pml_rz[lev]) {
        // This should check if pml was initialized
        return pml_rz[lev].get();
    } else {
        return nullptr;
    }
}
#endif

PML*
WarpX::GetPML (int lev)
{
    if (do_pml) {
        // This should check if pml was initialized
        return pml[lev].get();
    } else {
        return nullptr;
    }
}

std::vector< bool >
WarpX::getPMLdirections() const
{
    std::vector< bool > dirsWithPML( 6, false );
#if AMREX_SPACEDIM!=3
    dirsWithPML.resize( 4 );
#endif
    if( do_pml )
    {
        for( int i = 0; i < static_cast<int>(dirsWithPML.size()) / 2; ++i )
        {
            dirsWithPML.at( 2u*i      ) = bool(do_pml_Lo[0][i]); // on level 0
            dirsWithPML.at( 2u*i + 1u ) = bool(do_pml_Hi[0][i]); // on level 0
        }
    }
    return dirsWithPML;
}

amrex::LayoutData<amrex::Real>*
WarpX::getCosts (int lev)
{
    if (m_instance)
    {
        return m_instance->costs[lev].get();
    } else
    {
        return nullptr;
    }
}

void
WarpX::BuildBufferMasks ()
{
    for (int lev = 1; lev <= maxLevel(); ++lev)
    {
        for (int ipass = 0; ipass < 2; ++ipass)
        {
            int ngbuffer = (ipass == 0) ? n_current_deposition_buffer : n_field_gather_buffer;
            iMultiFab* bmasks = (ipass == 0) ? current_buffer_masks[lev].get() : gather_buffer_masks[lev].get();
            if (bmasks)
            {
                const IntVect ngtmp = ngbuffer + bmasks->nGrowVect();
                iMultiFab tmp(bmasks->boxArray(), bmasks->DistributionMap(), 1, ngtmp);
                const int covered = 1;
                const int notcovered = 0;
                const int physbnd = 1;
                const int interior = 1;
                const Box& dom = Geom(lev).Domain();
                const amrex::Periodicity& period = Geom(lev).periodicity();
                tmp.BuildMask(dom, period, covered, notcovered, physbnd, interior);
#ifdef AMREX_USE_OMP
#pragma omp parallel if (amrex::Gpu::notInLaunchRegion())
#endif
                for (MFIter mfi(*bmasks, true); mfi.isValid(); ++mfi)
                {
                    const Box tbx = mfi.growntilebox();
                    BuildBufferMasksInBox( tbx, (*bmasks)[mfi], tmp[mfi], ngbuffer );
                }
            }
        }
    }
}

/**
 * \brief Build buffer mask within given FArrayBox
 *
 * \param tbx         Current FArrayBox
 * \param buffer_mask Buffer mask to be set
 * \param guard_mask  Guard mask used to set buffer_mask
 * \param ng          Number of guard cells
 */
void
WarpX::BuildBufferMasksInBox ( const amrex::Box tbx, amrex::IArrayBox &buffer_mask,
                               const amrex::IArrayBox &guard_mask, const int ng )
{
    bool setnull;
    const amrex::Dim3 lo = amrex::lbound( tbx );
    const amrex::Dim3 hi = amrex::ubound( tbx );
    Array4<int> msk = buffer_mask.array();
    Array4<int const> gmsk = guard_mask.array();
#if defined(WARPX_DIM_1D_Z)
    int k = lo.z;
    int j = lo.y;
    for (int i = lo.x; i <= hi.x; ++i) {
        setnull = false;
        // If gmsk=0 for any neighbor within ng cells, current cell is in the buffer region
        for (int ii = i-ng; ii <= i+ng; ++ii) {
            if ( gmsk(ii,j,k) == 0 ) setnull = true;
        }
        if ( setnull ) msk(i,j,k) = 0;
        else           msk(i,j,k) = 1;
    }
#elif defined(WARPX_DIM_XZ) || defined(WARPX_DIM_RZ)
    int k = lo.z;
    for     (int j = lo.y; j <= hi.y; ++j) {
        for (int i = lo.x; i <= hi.x; ++i) {
            setnull = false;
            // If gmsk=0 for any neighbor within ng cells, current cell is in the buffer region
            for     (int jj = j-ng; jj <= j+ng; ++jj) {
                for (int ii = i-ng; ii <= i+ng; ++ii) {
                    if ( gmsk(ii,jj,k) == 0 ) setnull = true;
                }
            }
            if ( setnull ) msk(i,j,k) = 0;
            else           msk(i,j,k) = 1;
        }
    }
#elif defined(WARPX_DIM_3D)
    for         (int k = lo.z; k <= hi.z; ++k) {
        for     (int j = lo.y; j <= hi.y; ++j) {
            for (int i = lo.x; i <= hi.x; ++i) {
                setnull = false;
                // If gmsk=0 for any neighbor within ng cells, current cell is in the buffer region
                for         (int kk = k-ng; kk <= k+ng; ++kk) {
                    for     (int jj = j-ng; jj <= j+ng; ++jj) {
                        for (int ii = i-ng; ii <= i+ng; ++ii) {
                            if ( gmsk(ii,jj,kk) == 0 ) setnull = true;
                        }
                    }
                }
                if ( setnull ) msk(i,j,k) = 0;
                else           msk(i,j,k) = 1;
            }
        }
    }
#endif
}

amrex::Vector<amrex::Real> WarpX::getFornbergStencilCoefficients(const int n_order, const bool nodal)
{
    AMREX_ALWAYS_ASSERT_WITH_MESSAGE(n_order % 2 == 0, "n_order must be even");

    const int m = n_order / 2;
    amrex::Vector<amrex::Real> coeffs;
    coeffs.resize(m);

    // There are closed-form formula for these coefficients, but they result in
    // an overflow when evaluated numerically. One way to avoid the overflow is
    // to calculate the coefficients by recurrence.

    // Coefficients for nodal (centered) finite-difference approximation
    if (nodal == true)
    {
       // First coefficient
       coeffs.at(0) = m * 2. / (m+1);
       // Other coefficients by recurrence
       for (int n = 1; n < m; n++)
       {
           coeffs.at(n) = - (m-n) * 1. / (m+n+1) * coeffs.at(n-1);
       }
    }
    // Coefficients for staggered finite-difference approximation
    else
    {
       Real prod = 1.;
       for (int k = 1; k < m+1; k++)
       {
           prod *= (m + k) / (4. * k);
       }
       // First coefficient
       coeffs.at(0) = 4 * m * prod * prod;
       // Other coefficients by recurrence
       for (int n = 1; n < m; n++)
       {
           coeffs.at(n) = - ((2*n-1) * (m-n)) * 1. / ((2*n+1) * (m+n)) * coeffs.at(n-1);
       }
    }

    return coeffs;
}

void WarpX::ReorderFornbergCoefficients (amrex::Vector<amrex::Real>& ordered_coeffs,
                                         amrex::Vector<amrex::Real>& unordered_coeffs,
                                         const int order)
{
    const int n = order / 2;
    for (int i = 0; i < n; i++) {
        ordered_coeffs[i] = unordered_coeffs[n-1-i];
    }
    for (int i = n; i < order; i++) {
        ordered_coeffs[i] = unordered_coeffs[i-n];
    }
}

void WarpX::AllocateCenteringCoefficients (amrex::Gpu::DeviceVector<amrex::Real>& device_centering_stencil_coeffs_x,
                                           amrex::Gpu::DeviceVector<amrex::Real>& device_centering_stencil_coeffs_y,
                                           amrex::Gpu::DeviceVector<amrex::Real>& device_centering_stencil_coeffs_z,
                                           const int centering_nox,
                                           const int centering_noy,
                                           const int centering_noz)
{
    // Vectors of Fornberg stencil coefficients
    amrex::Vector<amrex::Real> Fornberg_stencil_coeffs_x;
    amrex::Vector<amrex::Real> Fornberg_stencil_coeffs_y;
    amrex::Vector<amrex::Real> Fornberg_stencil_coeffs_z;

    // Host vectors of stencil coefficients used for finite-order centering
    amrex::Vector<amrex::Real> host_centering_stencil_coeffs_x;
    amrex::Vector<amrex::Real> host_centering_stencil_coeffs_y;
    amrex::Vector<amrex::Real> host_centering_stencil_coeffs_z;

    Fornberg_stencil_coeffs_x = getFornbergStencilCoefficients(centering_nox, false);
    Fornberg_stencil_coeffs_y = getFornbergStencilCoefficients(centering_noy, false);
    Fornberg_stencil_coeffs_z = getFornbergStencilCoefficients(centering_noz, false);

    host_centering_stencil_coeffs_x.resize(centering_nox);
    host_centering_stencil_coeffs_y.resize(centering_noy);
    host_centering_stencil_coeffs_z.resize(centering_noz);

    // Re-order Fornberg stencil coefficients:
    // example for order 6: (c_0,c_1,c_2) becomes (c_2,c_1,c_0,c_0,c_1,c_2)
    ReorderFornbergCoefficients(host_centering_stencil_coeffs_x,
                                Fornberg_stencil_coeffs_x, centering_nox);
    ReorderFornbergCoefficients(host_centering_stencil_coeffs_y,
                                Fornberg_stencil_coeffs_y, centering_noy);
    ReorderFornbergCoefficients(host_centering_stencil_coeffs_z,
                                Fornberg_stencil_coeffs_z, centering_noz);

    // Device vectors of stencil coefficients used for finite-order centering

    device_centering_stencil_coeffs_x.resize(host_centering_stencil_coeffs_x.size());
    amrex::Gpu::copyAsync(amrex::Gpu::hostToDevice,
                          host_centering_stencil_coeffs_x.begin(),
                          host_centering_stencil_coeffs_x.end(),
                          device_centering_stencil_coeffs_x.begin());

    device_centering_stencil_coeffs_y.resize(host_centering_stencil_coeffs_y.size());
    amrex::Gpu::copyAsync(amrex::Gpu::hostToDevice,
                          host_centering_stencil_coeffs_y.begin(),
                          host_centering_stencil_coeffs_y.end(),
                          device_centering_stencil_coeffs_y.begin());

    device_centering_stencil_coeffs_z.resize(host_centering_stencil_coeffs_z.size());
    amrex::Gpu::copyAsync(amrex::Gpu::hostToDevice,
                          host_centering_stencil_coeffs_z.begin(),
                          host_centering_stencil_coeffs_z.end(),
                          device_centering_stencil_coeffs_z.begin());

    amrex::Gpu::synchronize();
}

const iMultiFab*
WarpX::CurrentBufferMasks (int lev)
{
    return GetInstance().getCurrentBufferMasks(lev);
}

const iMultiFab*
WarpX::GatherBufferMasks (int lev)
{
    return GetInstance().getGatherBufferMasks(lev);
}

void
WarpX::StoreCurrent (int lev)
{
    for (int idim = 0; idim < 3; ++idim) {
        if (current_store[lev][idim]) {
            MultiFab::Copy(*current_store[lev][idim], *current_fp[lev][idim],
                           0, 0, 1, current_store[lev][idim]->nGrowVect());
        }
    }
}

void
WarpX::RestoreCurrent (int lev)
{
    for (int idim = 0; idim < 3; ++idim) {
        if (current_store[lev][idim]) {
            std::swap(current_fp[lev][idim], current_store[lev][idim]);
        }
    }
}

bool
WarpX::isAnyBoundaryPML()
{
    for (int idim = 0; idim < AMREX_SPACEDIM; ++idim) {
        if ( WarpX::field_boundary_lo[idim] == FieldBoundaryType::PML) return true;
        if ( WarpX::field_boundary_hi[idim] == FieldBoundaryType::PML) return true;
    }
    return false;
}<|MERGE_RESOLUTION|>--- conflicted
+++ resolved
@@ -1915,15 +1915,7 @@
     // EB info are needed only at the finest level
     if (lev == maxLevel())
     {
-<<<<<<< HEAD
-        if (WarpX::electromagnetic_solver_id == ElectromagneticSolverAlgo::None ||
-            WarpX::electromagnetic_solver_id == ElectromagneticSolverAlgo::Yee ||
-            WarpX::electromagnetic_solver_id == ElectromagneticSolverAlgo::CKC ||
-            WarpX::electromagnetic_solver_id == ElectromagneticSolverAlgo::ECT ||
-            WarpX::electromagnetic_solver_id == ElectromagneticSolverAlgo::Hybrid ) {
-=======
         if (WarpX::electromagnetic_solver_id != ElectromagneticSolverAlgo::PSATD) {
->>>>>>> d6f20300
             m_edge_lengths[lev][0] = std::make_unique<MultiFab>(amrex::convert(ba, Ex_nodal_flag), dm, ncomps, guard_cells.ng_FieldSolver, tag("m_edge_lengths[x]"));
             m_edge_lengths[lev][1] = std::make_unique<MultiFab>(amrex::convert(ba, Ey_nodal_flag), dm, ncomps, guard_cells.ng_FieldSolver, tag("m_edge_lengths[y]"));
             m_edge_lengths[lev][2] = std::make_unique<MultiFab>(amrex::convert(ba, Ez_nodal_flag), dm, ncomps, guard_cells.ng_FieldSolver, tag("m_edge_lengths[z]"));
