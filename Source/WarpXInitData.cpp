--- conflicted
+++ resolved
@@ -30,13 +30,11 @@
 
     ComputePMLFactors();
 
-<<<<<<< HEAD
     if (warpx_use_fdtd_nci_corr()) {
         WarpX::InitNCICorrector();
     }
-=======
+
     BuildBufferMasks();
->>>>>>> 980005be
 
     InitDiagnostics();
 
