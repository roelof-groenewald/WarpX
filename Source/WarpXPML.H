#include <array>

#ifndef WARPX_PML_H_
#define WARPX_PML_H_

#include <AMReX_MultiFab.H>
#include <AMReX_Geometry.H>

#if (AMREX_SPACEDIM == 3)

#define WRPX_PML_TO_FORTRAN(x)                              \
    (x).sigma_fac[0].data(), (x).sigma_fac[0].m_lo, (x).sigma_fac[0].m_hi, \
    (x).sigma_fac[1].data(), (x).sigma_fac[1].m_lo, (x).sigma_fac[1].m_hi, \
    (x).sigma_fac[2].data(), (x).sigma_fac[2].m_lo, (x).sigma_fac[2].m_hi, \
    (x).sigma_star_fac[0].data(), (x).sigma_star_fac[0].m_lo, (x).sigma_star_fac[0].m_hi, \
    (x).sigma_star_fac[1].data(), (x).sigma_star_fac[1].m_lo, (x).sigma_star_fac[1].m_hi, \
    (x).sigma_star_fac[2].data(), (x).sigma_star_fac[2].m_lo, (x).sigma_star_fac[2].m_hi

#else

#define WRPX_PML_TO_FORTRAN(x)                              \
    (x).sigma_fac[0].data(), (x).sigma_fac[0].m_lo, (x).sigma_fac[0].m_hi, \
    (x).sigma_fac[1].data(), (x).sigma_fac[1].m_lo, (x).sigma_fac[1].m_hi, \
    (x).sigma_star_fac[0].data(), (x).sigma_star_fac[0].m_lo, (x).sigma_star_fac[0].m_hi, \
    (x).sigma_star_fac[1].data(), (x).sigma_star_fac[1].m_lo, (x).sigma_star_fac[1].m_hi

#endif

struct Sigma : amrex::Vector<amrex::Real>
{
    int lo() const { return m_lo; }
    int hi() const { return m_hi; }
    int m_lo, m_hi;
};

struct SigmaBox
{
    SigmaBox (const amrex::Box& box, const amrex::BoxArray& grids,
              const amrex::Real* dx, int ncell, int delta);

    void ComputePMLFactorsB (const amrex::Real* dx, amrex::Real dt);
    void ComputePMLFactorsE (const amrex::Real* dx, amrex::Real dt);

    using SigmaVect = std::array<Sigma,AMREX_SPACEDIM>;

    SigmaVect sigma;      // sigma/epsilon
    SigmaVect sigma_star; // sigma_star/mu
    SigmaVect sigma_fac;
    SigmaVect sigma_star_fac;
};

namespace amrex {
    template<>
    class FabFactory<SigmaBox>
    {
    public:
        FabFactory<SigmaBox> (const BoxArray& grid_ba, const Real* dx, int ncell, int delta) 
            : m_grids(grid_ba), m_dx(dx), m_ncell(ncell), m_delta(delta) {}
        virtual SigmaBox* create (const Box& box, int ncomps,
                                  const FabInfo& info, int box_index) const final
            { return new SigmaBox(box, m_grids, m_dx, m_ncell, m_delta); }
        virtual void destroy (SigmaBox* fab) const final {
            delete fab;
        }
        virtual FabFactory<SigmaBox>* clone () const { 
            return new FabFactory<SigmaBox>(*this);
        }
    private:
        const BoxArray& m_grids;
        const Real* m_dx;
        int m_ncell;
        int m_delta;
    };
}

class MultiSigmaBox
    : public amrex::FabArray<SigmaBox>
{
public:
    MultiSigmaBox(const amrex::BoxArray& ba, const amrex::DistributionMapping& dm,
                  const amrex::BoxArray& grid_ba, const amrex::Real* dx, int ncell, int delta);
    void ComputePMLFactorsB (const amrex::Real* dx, amrex::Real dt);
    void ComputePMLFactorsE (const amrex::Real* dx, amrex::Real dt);
private:
    amrex::Real dt_B = -1.e10;
    amrex::Real dt_E = -1.e10;
};

enum struct PatchType : int;

class PML
{
public:
    PML (const amrex::BoxArray& ba, const amrex::DistributionMapping& dm, 
         const amrex::Geometry* geom, const amrex::Geometry* cgeom,
         int ncell, int delta, int ref_ratio, int do_dive_cleaning, int do_moving_window);

    void ComputePMLFactors (amrex::Real dt);

    std::array<amrex::MultiFab*,3> GetE_fp ();
    std::array<amrex::MultiFab*,3> GetB_fp ();
    std::array<amrex::MultiFab*,3> GetE_cp ();
    std::array<amrex::MultiFab*,3> GetB_cp ();

    amrex::MultiFab* GetF_fp ();
    amrex::MultiFab* GetF_cp ();

    const MultiSigmaBox& GetMultiSigmaBox_fp () const 
        { return *sigba_fp; }

    const MultiSigmaBox& GetMultiSigmaBox_cp () const 
        { return *sigba_cp; }

    void ExchangeB (const std::array<amrex::MultiFab*,3>& B_fp,
                    const std::array<amrex::MultiFab*,3>& B_cp);
    void ExchangeE (const std::array<amrex::MultiFab*,3>& E_fp,
                    const std::array<amrex::MultiFab*,3>& E_cp);
    void ExchangeB (PatchType patch_type,
<<<<<<< HEAD
                    const std::array<amrex::MultiFab*,3>& Bp);
    void ExchangeE (PatchType patch_type,
                    const std::array<amrex::MultiFab*,3>& Ep);
=======
		    const std::array<amrex::MultiFab*,3>& Bp);
    void ExchangeE (PatchType patch_type,
		    const std::array<amrex::MultiFab*,3>& Ep);
>>>>>>> 68843f74

    void ExchangeF (amrex::MultiFab* F_fp, amrex::MultiFab* F_cp);
    void ExchangeF (PatchType patch_type, amrex::MultiFab* Fp);

    void FillBoundary ();
    void FillBoundaryE ();
    void FillBoundaryB ();
    void FillBoundaryF ();
    void FillBoundaryE (PatchType patch_type);
    void FillBoundaryB (PatchType patch_type);
    void FillBoundaryF (PatchType patch_type);

    bool ok () const { return m_ok; }

    void CheckPoint (const std::string& dir) const;
    void Restart (const std::string& dir);

private:
    bool m_ok;

    const amrex::Geometry* m_geom;
    const amrex::Geometry* m_cgeom;

    std::array<std::unique_ptr<amrex::MultiFab>,3> pml_E_fp;
    std::array<std::unique_ptr<amrex::MultiFab>,3> pml_B_fp;

    std::array<std::unique_ptr<amrex::MultiFab>,3> pml_E_cp;
    std::array<std::unique_ptr<amrex::MultiFab>,3> pml_B_cp;

    std::unique_ptr<amrex::MultiFab> pml_F_fp;
    std::unique_ptr<amrex::MultiFab> pml_F_cp;

    std::unique_ptr<MultiSigmaBox> sigba_fp;
    std::unique_ptr<MultiSigmaBox> sigba_cp;

    static amrex::BoxArray MakeBoxArray (const amrex::Geometry& geom,
                                         const amrex::BoxArray& grid_ba, int ncell);

    static void Exchange (amrex::MultiFab& pml, amrex::MultiFab& reg, const amrex::Geometry& geom);
};

#endif<|MERGE_RESOLUTION|>--- conflicted
+++ resolved
@@ -54,7 +54,7 @@
     class FabFactory<SigmaBox>
     {
     public:
-        FabFactory<SigmaBox> (const BoxArray& grid_ba, const Real* dx, int ncell, int delta) 
+        FabFactory<SigmaBox> (const BoxArray& grid_ba, const Real* dx, int ncell, int delta)
             : m_grids(grid_ba), m_dx(dx), m_ncell(ncell), m_delta(delta) {}
         virtual SigmaBox* create (const Box& box, int ncomps,
                                   const FabInfo& info, int box_index) const final
@@ -62,7 +62,7 @@
         virtual void destroy (SigmaBox* fab) const final {
             delete fab;
         }
-        virtual FabFactory<SigmaBox>* clone () const { 
+        virtual FabFactory<SigmaBox>* clone () const {
             return new FabFactory<SigmaBox>(*this);
         }
     private:
@@ -91,7 +91,7 @@
 class PML
 {
 public:
-    PML (const amrex::BoxArray& ba, const amrex::DistributionMapping& dm, 
+    PML (const amrex::BoxArray& ba, const amrex::DistributionMapping& dm,
          const amrex::Geometry* geom, const amrex::Geometry* cgeom,
          int ncell, int delta, int ref_ratio, int do_dive_cleaning, int do_moving_window);
 
@@ -105,10 +105,10 @@
     amrex::MultiFab* GetF_fp ();
     amrex::MultiFab* GetF_cp ();
 
-    const MultiSigmaBox& GetMultiSigmaBox_fp () const 
+    const MultiSigmaBox& GetMultiSigmaBox_fp () const
         { return *sigba_fp; }
 
-    const MultiSigmaBox& GetMultiSigmaBox_cp () const 
+    const MultiSigmaBox& GetMultiSigmaBox_cp () const
         { return *sigba_cp; }
 
     void ExchangeB (const std::array<amrex::MultiFab*,3>& B_fp,
@@ -116,15 +116,9 @@
     void ExchangeE (const std::array<amrex::MultiFab*,3>& E_fp,
                     const std::array<amrex::MultiFab*,3>& E_cp);
     void ExchangeB (PatchType patch_type,
-<<<<<<< HEAD
-                    const std::array<amrex::MultiFab*,3>& Bp);
-    void ExchangeE (PatchType patch_type,
-                    const std::array<amrex::MultiFab*,3>& Ep);
-=======
 		    const std::array<amrex::MultiFab*,3>& Bp);
     void ExchangeE (PatchType patch_type,
 		    const std::array<amrex::MultiFab*,3>& Ep);
->>>>>>> 68843f74
 
     void ExchangeF (amrex::MultiFab* F_fp, amrex::MultiFab* F_cp);
     void ExchangeF (PatchType patch_type, amrex::MultiFab* Fp);
